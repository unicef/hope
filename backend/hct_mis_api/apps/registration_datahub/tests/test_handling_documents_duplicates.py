<<<<<<< HEAD
from constance.test import override_config
from django.db import DEFAULT_DB_ALIAS, connections
from django.test.utils import CaptureQueriesContext

=======
>>>>>>> 92570e4a
from hct_mis_api.apps.core.base_test_case import BaseElasticSearchTestCase
from hct_mis_api.apps.core.models import BusinessArea
from hct_mis_api.apps.geo import models as geo_models
from hct_mis_api.apps.grievance.models import GrievanceTicket
from hct_mis_api.apps.household.fixtures import create_household_and_individuals
from hct_mis_api.apps.household.models import (
    FEMALE,
    HEAD,
    IDENTIFICATION_TYPE_NATIONAL_ID,
    MALE,
    SON_DAUGHTER,
    WIFE_HUSBAND,
    Document,
    DocumentType,
    IDENTIFICATION_TYPE_TAX_ID,
)
from hct_mis_api.apps.registration_data.fixtures import RegistrationDataImportFactory
from hct_mis_api.apps.registration_datahub.tasks.deduplicate import DeduplicateTask


class TestGoldenRecordDeduplication(BaseElasticSearchTestCase):
    databases = "__all__"
    fixtures = ("hct_mis_api/apps/geo/fixtures/data.json",)

    @classmethod
    def setUpTestData(cls):
        super().setUpTestData()
        cls.business_area = BusinessArea.objects.create(
            code="0060",
            name="Afghanistan",
            long_name="THE ISLAMIC REPUBLIC OF AFGHANISTAN",
            region_code="64",
            region_name="SAR",
            has_data_sharing_agreement=True,
        )
        cls.registration_data_import = RegistrationDataImportFactory(business_area=cls.business_area)
        cls.household, cls.individuals = create_household_and_individuals(
            household_data={
                "registration_data_import": cls.registration_data_import,
                "business_area": cls.business_area,
            },
            individuals_data=[
                {
                    "registration_data_import": cls.registration_data_import,
                    "given_name": "Test",
                    "full_name": "Test Testowski",
                    "middle_name": "",
                    "family_name": "Testowski",
                    "phone_no": "123-123-123",
                    "phone_no_alternative": "",
                    "relationship": HEAD,
                    "sex": MALE,
                    "birth_date": "1955-09-07",
                },
                {
                    "registration_data_import": cls.registration_data_import,
                    "given_name": "Tesa",
                    "full_name": "Tesa Testowski",
                    "middle_name": "",
                    "family_name": "Testowski",
                    "phone_no": "453-85-423",
                    "phone_no_alternative": "",
                    "relationship": WIFE_HUSBAND,
                    "sex": FEMALE,
                    "birth_date": "1955-09-05",
                },
                {
                    "registration_data_import": cls.registration_data_import,
                    "given_name": "Example",
                    "full_name": "Example Example",
                    "middle_name": "",
                    "family_name": "Example",
                    "phone_no": "934-25-25-121",
                    "phone_no_alternative": "",
                    "relationship": SON_DAUGHTER,
                    "sex": MALE,
                    "birth_date": "1985-08-12",
                },
                {
                    "registration_data_import": cls.registration_data_import,
                    "given_name": "Example",
                    "full_name": "Example Example",
                    "middle_name": "",
                    "family_name": "Example",
                    "phone_no": "934-25-25-121",
                    "phone_no_alternative": "",
                    "relationship": SON_DAUGHTER,
                    "sex": MALE,
                    "birth_date": "1985-08-12",
                },
                {
                    "registration_data_import": cls.registration_data_import,
                    "given_name": "Example",
                    "full_name": "Example Example",
                    "middle_name": "",
                    "family_name": "Example",
                    "phone_no": "934-25-25-121",
                    "phone_no_alternative": "",
                    "relationship": SON_DAUGHTER,
                    "sex": MALE,
                    "birth_date": "1985-08-12",
                },
            ],
        )
        country = geo_models.Country.objects.get(iso_code2="PL")
        dt = DocumentType(country=country, label=IDENTIFICATION_TYPE_NATIONAL_ID, type=IDENTIFICATION_TYPE_NATIONAL_ID)
        dt_tax_id = DocumentType.objects.create(
            country=country, label=IDENTIFICATION_TYPE_TAX_ID, type=IDENTIFICATION_TYPE_TAX_ID
        )
        dt.save()
        cls.document1 = Document(
            type=dt, document_number="ASD123", individual=cls.individuals[0], status=Document.STATUS_VALID
        )
        cls.document2 = Document(type=dt, document_number="ASD123", individual=cls.individuals[1])
        cls.document3 = Document(type=dt, document_number="BBC999", individual=cls.individuals[2])
        cls.document4 = Document(type=dt, document_number="ASD123", individual=cls.individuals[3])
        cls.document5 = Document(
            type=dt, document_number="TOTALY UNIQ", individual=cls.individuals[4], status=Document.STATUS_VALID
        )
        cls.document6 = Document.objects.create(
            type=dt_tax_id, document_number="ASD123", individual=cls.individuals[2], status=Document.STATUS_VALID
        )
        cls.document7 = Document.objects.create(
            type=dt,
            document_number="ASD123",
            individual=cls.individuals[1],
        )
        cls.document8 = Document.objects.create(
            type=dt,
            document_number="ASD123",
            individual=cls.individuals[4],
        )

        cls.document1.save()
        cls.document2.save()
        cls.document3.save()
        cls.document4.save()
        cls.document5.save()
        cls.all_documents = [
            cls.document1,
            cls.document2,
            cls.document3,
            cls.document4,
            cls.document5,
            cls.document6,
            cls.document7,
        ]

    def refresh_all_documents(self):
        for document in self.all_documents:
            document.refresh_from_db()

    def test_hard_documents_deduplication(self):
        DeduplicateTask.hard_deduplicate_documents((self.document2, self.document3, self.document4))
        self.refresh_all_documents()
        self.assertEqual(self.document1.status, Document.STATUS_VALID)
        self.assertEqual(self.document2.status, Document.STATUS_NEED_INVESTIGATION)
        self.assertEqual(self.document3.status, Document.STATUS_VALID)
        self.assertEqual(self.document4.status, Document.STATUS_NEED_INVESTIGATION)
        self.assertEqual(GrievanceTicket.objects.count(), 1)
        ticket_details = GrievanceTicket.objects.first().needs_adjudication_ticket_details
        self.assertEqual(ticket_details.possible_duplicates.count(), 2)
        self.assertEqual(ticket_details.is_multiple_duplicates_version, True)

    def test_hard_documents_deduplication_for_initially_valid(self):
        DeduplicateTask.hard_deduplicate_documents((self.document5,))
        self.refresh_all_documents()
        self.assertEqual(self.document5.status, Document.STATUS_VALID)
        self.assertEqual(GrievanceTicket.objects.count(), 0)

    def test_hard_documents_deduplication_number_of_queries(self):
        context = CaptureQueriesContext(connection=connections[DEFAULT_DB_ALIAS])
        with context:
            DeduplicateTask.hard_deduplicate_documents((self.document2, self.document3, self.document4, self.document5))
            first_dedup_query_count = len(context.captured_queries)
            DeduplicateTask.hard_deduplicate_documents(
                (self.document2, self.document3, self.document4, self.document5, self.document7,self.document8),
                self.registration_data_import,
            )
            second_dedup_query_count = len(context.captured_queries) - first_dedup_query_count
            self.assertEqual(
                first_dedup_query_count, second_dedup_query_count, "Both queries should use same amount of queries"
            )
            self.assertEqual(first_dedup_query_count, 6, "Should only use 6 queries")

    def test_ticket_created_correctly(self):
        DeduplicateTask.hard_deduplicate_documents((self.document2, self.document3, self.document4, self.document5))
        self.refresh_all_documents()

        self.assertEqual(GrievanceTicket.objects.count(), 1)
        DeduplicateTask.hard_deduplicate_documents(
            (self.document7,),
            self.registration_data_import,
        )
        self.assertEqual(GrievanceTicket.objects.count(), 1)<|MERGE_RESOLUTION|>--- conflicted
+++ resolved
@@ -1,10 +1,6 @@
-<<<<<<< HEAD
-from constance.test import override_config
 from django.db import DEFAULT_DB_ALIAS, connections
 from django.test.utils import CaptureQueriesContext
 
-=======
->>>>>>> 92570e4a
 from hct_mis_api.apps.core.base_test_case import BaseElasticSearchTestCase
 from hct_mis_api.apps.core.models import BusinessArea
 from hct_mis_api.apps.geo import models as geo_models
@@ -181,7 +177,7 @@
             DeduplicateTask.hard_deduplicate_documents((self.document2, self.document3, self.document4, self.document5))
             first_dedup_query_count = len(context.captured_queries)
             DeduplicateTask.hard_deduplicate_documents(
-                (self.document2, self.document3, self.document4, self.document5, self.document7,self.document8),
+                (self.document2, self.document3, self.document4, self.document5, self.document7, self.document8),
                 self.registration_data_import,
             )
             second_dedup_query_count = len(context.captured_queries) - first_dedup_query_count
