--- conflicted
+++ resolved
@@ -16,10 +16,6 @@
     WIFE_HUSBAND,
     Document,
     DocumentType,
-<<<<<<< HEAD
-    IDENTIFICATION_TYPE_TAX_ID,
-=======
->>>>>>> 2e059b93
 )
 from hct_mis_api.apps.registration_data.fixtures import RegistrationDataImportFactory
 from hct_mis_api.apps.registration_datahub.tasks.deduplicate import DeduplicateTask
