from django.db import DEFAULT_DB_ALIAS, connections
from django.test.utils import CaptureQueriesContext

from hct_mis_api.apps.core.base_test_case import BaseElasticSearchTestCase
from hct_mis_api.apps.core.models import BusinessArea
from hct_mis_api.apps.geo import models as geo_models
from hct_mis_api.apps.grievance.models import GrievanceTicket
from hct_mis_api.apps.household.fixtures import create_household_and_individuals
from hct_mis_api.apps.household.models import (
    FEMALE,
    HEAD,
    IDENTIFICATION_TYPE_NATIONAL_ID,
    IDENTIFICATION_TYPE_TAX_ID,
    MALE,
    SON_DAUGHTER,
    WIFE_HUSBAND,
    Document,
    DocumentType,
)
from hct_mis_api.apps.registration_data.fixtures import RegistrationDataImportFactory
from hct_mis_api.apps.registration_datahub.tasks.deduplicate import DeduplicateTask


class TestGoldenRecordDeduplication(BaseElasticSearchTestCase):
    databases = "__all__"
    fixtures = ("hct_mis_api/apps/geo/fixtures/data.json",)

    @classmethod
    def setUpTestData(cls):
        super().setUpTestData()
        cls.business_area = BusinessArea.objects.create(
            code="0060",
            name="Afghanistan",
            long_name="THE ISLAMIC REPUBLIC OF AFGHANISTAN",
            region_code="64",
            region_name="SAR",
            has_data_sharing_agreement=True,
        )
        cls.registration_data_import = RegistrationDataImportFactory(business_area=cls.business_area)
        cls.household, cls.individuals = create_household_and_individuals(
            household_data={
                "registration_data_import": cls.registration_data_import,
                "business_area": cls.business_area,
            },
            individuals_data=[
                {
                    "registration_data_import": cls.registration_data_import,
                    "given_name": "Test",
                    "full_name": "Test Testowski",
                    "middle_name": "",
                    "family_name": "Testowski",
                    "phone_no": "123-123-123",
                    "phone_no_alternative": "",
                    "relationship": HEAD,
                    "sex": MALE,
                    "birth_date": "1955-09-07",
                },
                {
                    "registration_data_import": cls.registration_data_import,
                    "given_name": "Tesa",
                    "full_name": "Tesa Testowski",
                    "middle_name": "",
                    "family_name": "Testowski",
                    "phone_no": "453-85-423",
                    "phone_no_alternative": "",
                    "relationship": WIFE_HUSBAND,
                    "sex": FEMALE,
                    "birth_date": "1955-09-05",
                },
                {
                    "registration_data_import": cls.registration_data_import,
                    "given_name": "Example",
                    "full_name": "Example Example",
                    "middle_name": "",
                    "family_name": "Example",
                    "phone_no": "934-25-25-121",
                    "phone_no_alternative": "",
                    "relationship": SON_DAUGHTER,
                    "sex": MALE,
                    "birth_date": "1985-08-12",
                },
                {
                    "registration_data_import": cls.registration_data_import,
                    "given_name": "Example",
                    "full_name": "Example Example",
                    "middle_name": "",
                    "family_name": "Example",
                    "phone_no": "934-25-25-121",
                    "phone_no_alternative": "",
                    "relationship": SON_DAUGHTER,
                    "sex": MALE,
                    "birth_date": "1985-08-12",
                },
                {
                    "registration_data_import": cls.registration_data_import,
                    "given_name": "Example",
                    "full_name": "Example Example",
                    "middle_name": "",
                    "family_name": "Example",
                    "phone_no": "934-25-25-121",
                    "phone_no_alternative": "",
                    "relationship": SON_DAUGHTER,
                    "sex": MALE,
                    "birth_date": "1985-08-12",
                },
            ],
        )
        country = geo_models.Country.objects.get(iso_code2="PL")
        dt = DocumentType(country=country, label=IDENTIFICATION_TYPE_NATIONAL_ID, type=IDENTIFICATION_TYPE_NATIONAL_ID)
        dt_tax_id = DocumentType.objects.create(
            country=country, label=IDENTIFICATION_TYPE_TAX_ID, type=IDENTIFICATION_TYPE_TAX_ID
        )
        dt.save()
        cls.document1 = Document(
            type=dt, document_number="ASD123", individual=cls.individuals[0], status=Document.STATUS_VALID
        )
        cls.document2 = Document(type=dt, document_number="ASD123", individual=cls.individuals[1])
        cls.document3 = Document(type=dt, document_number="BBC999", individual=cls.individuals[2])
        cls.document4 = Document(type=dt, document_number="ASD123", individual=cls.individuals[3])
        cls.document5 = Document(
            type=dt, document_number="TOTALY UNIQ", individual=cls.individuals[4], status=Document.STATUS_VALID
        )
        cls.document6 = Document.objects.create(
            type=dt_tax_id, document_number="ASD123", individual=cls.individuals[2], status=Document.STATUS_VALID
        )
        cls.document7 = Document.objects.create(
            type=dt,
            document_number="ASD123",
            individual=cls.individuals[1],
        )
        cls.document8 = Document.objects.create(
            type=dt,
            document_number="ASD123",
            individual=cls.individuals[4],
        )

        cls.document1.save()
        cls.document2.save()
        cls.document3.save()
        cls.document4.save()
        cls.document5.save()
        cls.all_documents = [
            cls.document1,
            cls.document2,
            cls.document3,
            cls.document4,
            cls.document5,
            cls.document6,
            cls.document7,
        ]

    def refresh_all_documents(self):
        for document in self.all_documents:
            document.refresh_from_db()

    def test_hard_documents_deduplication(self):
        DeduplicateTask.hard_deduplicate_documents((self.document2, self.document3, self.document4))
        self.refresh_all_documents()
        self.assertEqual(self.document1.status, Document.STATUS_VALID)
        self.assertEqual(self.document2.status, Document.STATUS_NEED_INVESTIGATION)
        self.assertEqual(self.document3.status, Document.STATUS_VALID)
        self.assertEqual(self.document4.status, Document.STATUS_NEED_INVESTIGATION)
        self.assertEqual(GrievanceTicket.objects.count(), 1)
        ticket_details = GrievanceTicket.objects.first().needs_adjudication_ticket_details
        self.assertEqual(ticket_details.possible_duplicates.count(), 2)
        self.assertEqual(ticket_details.is_multiple_duplicates_version, True)

    def test_hard_documents_deduplication_for_initially_valid(self):
        DeduplicateTask.hard_deduplicate_documents((self.document5,))
        self.refresh_all_documents()
        self.assertEqual(self.document5.status, Document.STATUS_VALID)
        self.assertEqual(GrievanceTicket.objects.count(), 0)

    def test_should_create_one_ticket(self):
        DeduplicateTask.hard_deduplicate_documents((self.document2, self.document3, self.document4))
        DeduplicateTask.hard_deduplicate_documents((self.document2, self.document3, self.document4))
        self.assertEqual(GrievanceTicket.objects.count(), 1)

    def test_hard_documents_deduplication_number_of_queries(self):
<<<<<<< HEAD
        context = CaptureQueriesContext(connection=connections[DEFAULT_DB_ALIAS])
        with context:
            DeduplicateTask.hard_deduplicate_documents((self.document2, self.document3, self.document4, self.document5))
            first_dedup_query_count = len(context.captured_queries)
            DeduplicateTask.hard_deduplicate_documents(
                (self.document2, self.document3, self.document4, self.document5, self.document7, self.document8),
                self.registration_data_import,
            )
            second_dedup_query_count = len(context.captured_queries) - first_dedup_query_count
            self.assertEqual(
                first_dedup_query_count, second_dedup_query_count, "Both queries should use same amount of queries"
            )
            self.assertEqual(first_dedup_query_count, 6, "Should only use 6 queries")

    def test_ticket_created_correctly(self):
        DeduplicateTask.hard_deduplicate_documents((self.document2, self.document3, self.document4, self.document5))
        self.refresh_all_documents()

        self.assertEqual(GrievanceTicket.objects.count(), 1)
        DeduplicateTask.hard_deduplicate_documents(
            (self.document7,),
            self.registration_data_import,
        )
        self.assertEqual(GrievanceTicket.objects.count(), 1)
=======
        with self.assertNumQueries(14):
            DeduplicateTask.hard_deduplicate_documents((self.document2, self.document3, self.document4, self.document5))
>>>>>>> 3a8dd5e0
<|MERGE_RESOLUTION|>--- conflicted
+++ resolved
@@ -177,7 +177,6 @@
         self.assertEqual(GrievanceTicket.objects.count(), 1)
 
     def test_hard_documents_deduplication_number_of_queries(self):
-<<<<<<< HEAD
         context = CaptureQueriesContext(connection=connections[DEFAULT_DB_ALIAS])
         with context:
             DeduplicateTask.hard_deduplicate_documents((self.document2, self.document3, self.document4, self.document5))
@@ -201,8 +200,4 @@
             (self.document7,),
             self.registration_data_import,
         )
-        self.assertEqual(GrievanceTicket.objects.count(), 1)
-=======
-        with self.assertNumQueries(14):
-            DeduplicateTask.hard_deduplicate_documents((self.document2, self.document3, self.document4, self.document5))
->>>>>>> 3a8dd5e0
+        self.assertEqual(GrievanceTicket.objects.count(), 1)