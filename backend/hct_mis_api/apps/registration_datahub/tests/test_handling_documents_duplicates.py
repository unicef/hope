--- conflicted
+++ resolved
@@ -1,9 +1,6 @@
-<<<<<<< HEAD
-=======
 from django.db import DEFAULT_DB_ALIAS, connections
 from django.test.utils import CaptureQueriesContext
 
->>>>>>> db054379
 from hct_mis_api.apps.core.base_test_case import BaseElasticSearchTestCase
 from hct_mis_api.apps.core.models import BusinessArea
 from hct_mis_api.apps.geo import models as geo_models
@@ -180,10 +177,6 @@
         self.assertEqual(GrievanceTicket.objects.count(), 1)
 
     def test_hard_documents_deduplication_number_of_queries(self):
-<<<<<<< HEAD
-        with self.assertNumQueries(14):
-            DeduplicateTask.hard_deduplicate_documents((self.document2, self.document3, self.document4, self.document5))
-=======
         context = CaptureQueriesContext(connection=connections[DEFAULT_DB_ALIAS])
         with context:
             DeduplicateTask.hard_deduplicate_documents((self.document2, self.document3, self.document4, self.document5))
@@ -207,5 +200,4 @@
             (self.document7,),
             self.registration_data_import,
         )
-        self.assertEqual(GrievanceTicket.objects.count(), 1)
->>>>>>> db054379
+        self.assertEqual(GrievanceTicket.objects.count(), 1)