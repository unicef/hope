from io import BytesIO
from pathlib import Path
from unittest.mock import Mock, patch

from django.conf import settings
from django.core.files import File
from django.test import TestCase

from hct_mis_api.apps.core.fixtures import create_afghanistan
from hct_mis_api.apps.core.models import DataCollectingType
from hct_mis_api.apps.program.fixtures import get_program_with_dct_type_and_name
from hct_mis_api.apps.registration_data.models import ImportData
from hct_mis_api.apps.registration_datahub.tasks.validate_xlsx_import import (
    ValidateXlsxImport,
)


class TestValidateXlsxImportTask(TestCase):
    databases = {"default"}

    @classmethod
    def setUpTestData(cls) -> None:
        cls.business_area = create_afghanistan()
        cls.program = get_program_with_dct_type_and_name()
        cls.program_with_social_worker = get_program_with_dct_type_and_name(dct_type=DataCollectingType.Type.SOCIAL)

        content = Path(
            f"{settings.PROJECT_ROOT}/apps/registration_datahub/tests/test_file/new_reg_data_import.xlsx"
        ).read_bytes()
        file = File(BytesIO(content), name="new_reg_data_import.xlsx")
        cls.import_data = ImportData.objects.create(
            file=file,
        )

    @patch(
        "hct_mis_api.apps.registration_datahub.tasks.validate_xlsx_import.UploadXLSXInstanceValidator.validate_everything"
    )
    def test_people(self, validate_everything_mock: Mock) -> None:
        content = Path(
            f"{settings.PROJECT_ROOT}/apps/registration_datahub/tests/test_file/rdi_people_test.xlsx"
        ).read_bytes()
        file = File(BytesIO(content), name="rdi_people_test.xlsx")
        import_data = ImportData.objects.create(
            file=file,
        )

        validate_everything_mock.return_value = [], []
        ValidateXlsxImport().execute(import_data, self.program_with_social_worker)
        assert validate_everything_mock.call_count == 1

        import_data.refresh_from_db()
        assert import_data.status == ImportData.STATUS_FINISHED
        assert import_data.number_of_households == 0
        assert import_data.number_of_individuals == 4

    @patch(
        "hct_mis_api.apps.registration_datahub.tasks.validate_xlsx_import.UploadXLSXInstanceValidator.validate_everything"
    )
    def test_import_individuals_without_errors(self, validate_everything_mock: Mock) -> None:
        validate_everything_mock.return_value = [], []
<<<<<<< HEAD
        ValidateXlsxImport().execute(import_data, self.program)
=======
        ValidateXlsxImport().execute(self.import_data, False)
>>>>>>> c7fb1721
        assert validate_everything_mock.call_count == 1

        self.import_data.refresh_from_db()
        assert self.import_data.status == ImportData.STATUS_FINISHED
        assert self.import_data.number_of_households == 3
        assert self.import_data.number_of_individuals == 7

    @patch(
        "hct_mis_api.apps.registration_datahub.tasks.validate_xlsx_import.UploadXLSXInstanceValidator.validate_everything"
    )
    def test_import_individuals_with_errors(self, validate_everything_mock: Mock) -> None:
        validate_everything_mock.return_value = [
            {
                "row_number": 1,
                "header": "First Name",
                "error": "First Name is required",
            }
        ], [
            {
                "header": "name_of_cardholder_atm_card_i_c",
                "message": "Field name_of_cardholder_atm_card_i_c is required for delivery " "mechanism ATM Card",
                "row_number": 2,
            },
        ]
<<<<<<< HEAD
        ValidateXlsxImport().execute(import_data, self.program)
=======
        ValidateXlsxImport().execute(self.import_data, False)
        assert validate_everything_mock.call_count == 1
        assert self.import_data.status == ImportData.STATUS_VALIDATION_ERROR

    @patch(
        "hct_mis_api.apps.registration_datahub.tasks.validate_xlsx_import.UploadXLSXInstanceValidator.validate_everything"
    )
    def test_import_individuals_with_general_errors(self, validate_everything_mock: Mock) -> None:
        validate_everything_mock.return_value = [
            {
                "row_number": 1,
                "header": "First Name",
                "error": "First Name is required",
            }
        ], []
        ValidateXlsxImport().execute(self.import_data, False)
>>>>>>> c7fb1721
        assert validate_everything_mock.call_count == 1
        assert self.import_data.status == ImportData.STATUS_VALIDATION_ERROR

    @patch(
        "hct_mis_api.apps.registration_datahub.tasks.validate_xlsx_import.UploadXLSXInstanceValidator.validate_everything"
    )
    def test_import_individuals_with_delivery_mechanisms_errors(self, validate_everything_mock: Mock) -> None:
        validate_everything_mock.return_value = [], [
            {
                "header": "name_of_cardholder_atm_card_i_c",
                "message": "Field name_of_cardholder_atm_card_i_c is required for delivery " "mechanism ATM Card",
                "row_number": 2,
            },
        ]
<<<<<<< HEAD
        ValidateXlsxImport().execute(import_data, self.program)
=======
        ValidateXlsxImport().execute(self.import_data, False)
>>>>>>> c7fb1721
        assert validate_everything_mock.call_count == 1
        assert self.import_data.status == ImportData.STATUS_DELIVERY_MECHANISMS_VALIDATION_ERROR<|MERGE_RESOLUTION|>--- conflicted
+++ resolved
@@ -58,11 +58,7 @@
     )
     def test_import_individuals_without_errors(self, validate_everything_mock: Mock) -> None:
         validate_everything_mock.return_value = [], []
-<<<<<<< HEAD
-        ValidateXlsxImport().execute(import_data, self.program)
-=======
-        ValidateXlsxImport().execute(self.import_data, False)
->>>>>>> c7fb1721
+        ValidateXlsxImport().execute(self.import_data, self.program)
         assert validate_everything_mock.call_count == 1
 
         self.import_data.refresh_from_db()
@@ -87,10 +83,7 @@
                 "row_number": 2,
             },
         ]
-<<<<<<< HEAD
-        ValidateXlsxImport().execute(import_data, self.program)
-=======
-        ValidateXlsxImport().execute(self.import_data, False)
+        ValidateXlsxImport().execute(self.import_data, self.program)
         assert validate_everything_mock.call_count == 1
         assert self.import_data.status == ImportData.STATUS_VALIDATION_ERROR
 
@@ -105,8 +98,7 @@
                 "error": "First Name is required",
             }
         ], []
-        ValidateXlsxImport().execute(self.import_data, False)
->>>>>>> c7fb1721
+        ValidateXlsxImport().execute(self.import_data, self.program)
         assert validate_everything_mock.call_count == 1
         assert self.import_data.status == ImportData.STATUS_VALIDATION_ERROR
 
@@ -121,10 +113,6 @@
                 "row_number": 2,
             },
         ]
-<<<<<<< HEAD
-        ValidateXlsxImport().execute(import_data, self.program)
-=======
-        ValidateXlsxImport().execute(self.import_data, False)
->>>>>>> c7fb1721
+        ValidateXlsxImport().execute(self.import_data, self.program)
         assert validate_everything_mock.call_count == 1
         assert self.import_data.status == ImportData.STATUS_DELIVERY_MECHANISMS_VALIDATION_ERROR