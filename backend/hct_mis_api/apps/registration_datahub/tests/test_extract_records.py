--- conflicted
+++ resolved
@@ -1,8 +1,4 @@
 import base64
-<<<<<<< HEAD
-from django.utils import timezone
-=======
->>>>>>> 2e059b93
 import json
 from pathlib import Path
 
