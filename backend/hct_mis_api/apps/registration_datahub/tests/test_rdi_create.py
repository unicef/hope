import json
import secrets
from datetime import date
from io import BytesIO
from pathlib import Path
from typing import Any, Dict
from unittest import mock

from django.conf import settings
from django.contrib.gis.geos import Point
from django.core.files import File
from django.db.models.fields.files import ImageFieldFile
from django.forms import model_to_dict

from django_countries.fields import Country
from PIL import Image

from hct_mis_api.apps.core.base_test_case import BaseElasticSearchTestCase
from hct_mis_api.apps.core.fixtures import create_afghanistan
from hct_mis_api.apps.core.models import BusinessArea
from hct_mis_api.apps.geo import models as geo_models
from hct_mis_api.apps.household.models import (
    IDENTIFICATION_TYPE_BIRTH_CERTIFICATE,
    IDENTIFICATION_TYPE_CHOICE,
    IDENTIFICATION_TYPE_TAX_ID,
)
from hct_mis_api.apps.registration_data.fixtures import RegistrationDataImportFactory
from hct_mis_api.apps.registration_data.models import RegistrationDataImport
from hct_mis_api.apps.registration_datahub.fixtures import (
    ImportedIndividualFactory,
    RegistrationDataImportDatahubFactory,
)
from hct_mis_api.apps.registration_datahub.models import (
    ImportData,
    ImportedBankAccountInfo,
    ImportedDocument,
    ImportedDocumentType,
    ImportedHousehold,
    ImportedIndividual,
)


def create_document_image() -> File:
    content = Path(f"{settings.PROJECT_ROOT}/apps/registration_datahub/tests/test_file/image.png").read_bytes()
    return File(BytesIO(content), name="image.png")


class ImageLoaderMock:
    def image_in(self, *args: Any, **kwargs: Any) -> bool:
        return True

    def get(self, *args: Any, **kwargs: Any) -> Image:
        return Image.open(create_document_image())


class CellMock:
    def __init__(self, value: Any, coordinate: Any) -> None:
        self.value = value
        self.coordinate = coordinate


class TestRdiCreateTask(BaseElasticSearchTestCase):
    databases = {
        "default",
        "registration_datahub",
    }
    fixtures = ("hct_mis_api/apps/geo/fixtures/data.json",)

    @classmethod
    def setUpTestData(cls) -> None:
        create_afghanistan()
        from hct_mis_api.apps.registration_datahub.tasks.rdi_xlsx_create import (
            RdiXlsxCreateTask,
        )

        cls.RdiXlsxCreateTask = RdiXlsxCreateTask

        content = Path(
            f"{settings.PROJECT_ROOT}/apps/registration_datahub/tests/test_file/new_reg_data_import.xlsx"
        ).read_bytes()
        file = File(BytesIO(content), name="new_reg_data_import.xlsx")
        business_area = BusinessArea.objects.first()
        cls.import_data = ImportData.objects.create(
            file=file,
            number_of_households=3,
            number_of_individuals=6,
        )
        cls.registration_data_import = RegistrationDataImportDatahubFactory(
            import_data=cls.import_data, business_area_slug=business_area.slug, hct_id=None
        )
        hct_rdi = RegistrationDataImportFactory(
            datahub_id=cls.registration_data_import.id,
            name=cls.registration_data_import.name,
            business_area=business_area,
        )
        cls.registration_data_import.hct_id = hct_rdi.id
        cls.registration_data_import.save()
        cls.business_area = BusinessArea.objects.first()
        ImportedDocumentType.objects.create(
            label="Tax Number Identification",
            type=IDENTIFICATION_TYPE_TAX_ID,
        )
        super().setUpTestData()

    def test_execute(self) -> None:
        task = self.RdiXlsxCreateTask()
        task.execute(
            self.registration_data_import.id,
            self.import_data.id,
            self.business_area.id,
        )

        households_count = ImportedHousehold.objects.count()
        individuals_count = ImportedIndividual.objects.count()

        self.assertEqual(3, households_count)
        self.assertEqual(6, individuals_count)

        individual_data = {
            "full_name": "Some Full Name",
            "given_name": "Some",
            "middle_name": "Full",
            "family_name": "Name",
            "sex": "MALE",
            "relationship": "HEAD",
            "birth_date": date(1963, 2, 3),
            "marital_status": "MARRIED",
            # "preferred_language": "pl", # TODO: fix this? (rebase issue?)
        }
        matching_individuals = ImportedIndividual.objects.filter(**individual_data)

        self.assertEqual(matching_individuals.count(), 1)

        household_data = {
            "residence_status": "REFUGEE",
            "country": "AF",
            "zip_code": "2153",
            "flex_fields": {},
        }
        household = matching_individuals.first().household
        household_obj_data = model_to_dict(household, ("residence_status", "country", "zip_code", "flex_fields"))

        roles = household.individuals_and_roles.all()
        self.assertEqual(roles.count(), 1)
        role = roles.first()
        self.assertEqual(role.role, "PRIMARY")
        self.assertEqual(role.individual.full_name, "Some Full Name")

        self.assertEqual(household_obj_data, household_data)

    def test_handle_document_fields(self) -> None:
        task = self.RdiXlsxCreateTask()
        task.documents = {}
        individual = ImportedIndividualFactory()

        header = "birth_certificate_no_i_c"
        row_num = 14

        # when value is empty
        value = None
        task._handle_document_fields(
            value,
            header,
            row_num,
            individual,
        )
        self.assertEqual(task.documents, {})

        # when value is valid for header of not other type
        value = "AB1247246Q12W"
        task._handle_document_fields(
            value,
            header,
            row_num,
            individual,
        )
        expected = {
            "individual_14_birth_certificate_i_c": {
                "individual": individual,
                "name": "Birth Certificate",
                "type": "BIRTH_CERTIFICATE",
                "value": value,
            }
        }
        self.assertEqual(task.documents, expected)

        # other_id_type_i_c
        number = "CD1247246Q12W"
        name = "Some Doc"
        header = "other_id_type_i_c"
        task._handle_document_fields(
            name,
            header,
            row_num,
            individual,
        )
        expected = {
            "individual_14_birth_certificate_i_c": {
                "individual": individual,
                "name": "Birth Certificate",
                "type": "BIRTH_CERTIFICATE",
                "value": value,
            },
            "individual_14_other": {"individual": individual, "name": name, "type": "OTHER"},
        }
        self.assertEqual(task.documents, expected)
        # other_id_no_i_c
        header = "other_id_no_i_c"
        task._handle_document_fields(
            number,
            header,
            row_num,
            individual,
        )
        expected = {
            "individual_14_birth_certificate_i_c": {
                "individual": individual,
                "name": "Birth Certificate",
                "type": "BIRTH_CERTIFICATE",
                "value": value,
            },
            "individual_14_other": {"individual": individual, "name": name, "type": "OTHER", "value": number},
        }
        self.assertEqual(task.documents, expected)

    @mock.patch(
        "hct_mis_api.apps.registration_datahub.tasks.rdi_xlsx_create.SheetImageLoader",
        ImageLoaderMock,
    )
    @mock.patch(
        "hct_mis_api.apps.registration_datahub.tasks.rdi_xlsx_create.timezone.now",
        lambda: "2020-06-22 12:00:00-0000",
    )
    def test_handle_document_photo_fields(self) -> None:
        task = self.RdiXlsxCreateTask()
        task.image_loader = ImageLoaderMock()
        task.documents = {}
        individual = ImportedIndividualFactory()
        cell = CellMock("image.png", 12)

        task._handle_document_photo_fields(
            cell,
            14,
            individual,
            "birth_certificate_photo_i_c",
        )
        self.assertIn("individual_14_birth_certificate_i_c", task.documents.keys())
        birth_certificate = task.documents["individual_14_birth_certificate_i_c"]
        self.assertEqual(birth_certificate["individual"], individual)
        self.assertEqual(birth_certificate["photo"].name, "12-2020-06-22 12:00:00-0000.jpg")

        birth_cert_doc = {
            "individual_14_birth_certificate_i_c": {
                "individual": individual,
                "name": "Birth Certificate",
                "type": "BIRTH_CERTIFICATE",
                "value": "CD1247246Q12W",
            }
        }
        task.documents = birth_cert_doc
        task._handle_document_photo_fields(
            cell,
            14,
            individual,
            "birth_certificate_photo_i_c",
        )

        self.assertIn("individual_14_birth_certificate_i_c", task.documents.keys())
        birth_certificate = task.documents["individual_14_birth_certificate_i_c"]
        self.assertEqual(birth_certificate["name"], "Birth Certificate")
        self.assertEqual(birth_certificate["type"], "BIRTH_CERTIFICATE")
        self.assertEqual(birth_certificate["value"], "CD1247246Q12W")
        self.assertEqual(birth_certificate["photo"].name, "12-2020-06-22 12:00:00-0000.jpg")

    def test_handle_geopoint_field(self) -> None:
        empty_geopoint = ""
        valid_geopoint = "51.107883, 17.038538"
        task = self.RdiXlsxCreateTask()

        result = task._handle_geopoint_field(empty_geopoint)
        self.assertEqual(result, "")

        expected = Point(x=51.107883, y=17.038538, srid=4326)
        result = task._handle_geopoint_field(valid_geopoint)
        self.assertEqual(result, expected)

    def test_create_documents(self) -> None:
        task = self.RdiXlsxCreateTask()
        individual = ImportedIndividualFactory()
        task.business_area = self.business_area
        doc_type = ImportedDocumentType.objects.create(
            label="Birth Certificate",
            type=IDENTIFICATION_TYPE_BIRTH_CERTIFICATE,
        )
        task.documents = {
            "individual_14_birth_certificate_i_c": {
                "individual": individual,
                "name": "Birth Certificate",
                "type": "BIRTH_CERTIFICATE",
                "value": "CD1247246Q12W",
                "issuing_country": Country("AFG"),
                "photo": create_document_image(),
            }
        }
        task._create_documents()

        documents = ImportedDocument.objects.values("document_number", "type_id")
        self.assertEqual(documents.count(), 1)

        expected = [{"document_number": "CD1247246Q12W", "type_id": doc_type.id}]
        self.assertEqual(list(documents), expected)

        document = ImportedDocument.objects.first()
        photo = document.photo.name
        self.assertTrue(photo.startswith("image") and photo.endswith(".png"))

    def test_cast_value(self) -> None:
        task = self.RdiXlsxCreateTask()

        # None and ""
        result = task._cast_value(None, "test_header")
        self.assertIsNone(result)

        result = task._cast_value("", "test_header")
        self.assertEqual(result, "")

        # INTEGER - header: size_h_c
        result = task._cast_value("12", "size_h_c")
        self.assertEqual(result, 12)

        result = task._cast_value(12.0, "size_h_c")
        self.assertEqual(result, 12)

        # SELECT_ONE - header: gender_i_c
        result = task._cast_value("male", "gender_i_c")
        self.assertEqual(result, "MALE")

        result = task._cast_value("Male", "gender_i_c")
        self.assertEqual(result, "MALE")

        result = task._cast_value("MALE", "gender_i_c")
        self.assertEqual(result, "MALE")

        result = task._cast_value("TRUE", "estimated_birth_date_i_c")
        self.assertEqual(result, True)

        result = task._cast_value("true", "estimated_birth_date_i_c")
        self.assertEqual(result, True)

        result = task._cast_value("True", "estimated_birth_date_i_c")
        self.assertEqual(result, True)

    def test_store_row_id(self) -> None:
        task = self.RdiXlsxCreateTask()
        task.execute(
            self.registration_data_import.id,
            self.import_data.id,
            self.business_area.id,
        )

        households = ImportedHousehold.objects.all()
        for household in households:
            self.assertTrue(household.row_id in [3, 4, 5])

        individuals = ImportedIndividual.objects.all()
        for individual in individuals:
            self.assertTrue(individual.row_id in [3, 4, 5, 6, 7, 8])

    def test_create_bank_account(self) -> None:
        task = self.RdiXlsxCreateTask()
        task.execute(
            self.registration_data_import.id,
            self.import_data.id,
            self.business_area.id,
        )

        bank_account_info = ImportedBankAccountInfo.objects.filter(individual__row_id=6).first()
        self.assertEqual(bank_account_info.bank_name, "Bank testowy")
        self.assertEqual(bank_account_info.bank_account_number, "PL70 1410 2006 0000 3200 0926 4671")
        self.assertEqual(bank_account_info.debit_card_number, "5241 6701 2345 6789")

    def test_create_tax_id_document(self) -> None:
        task = self.RdiXlsxCreateTask()
        task.execute(
            self.registration_data_import.id,
            self.import_data.id,
            self.business_area.id,
        )

        document = ImportedDocument.objects.filter(individual__row_id=5).first()
        self.assertEqual(document.type.type, IDENTIFICATION_TYPE_TAX_ID)
        self.assertEqual(document.document_number, "CD1247246Q12W")


class TestRdiKoboCreateTask(BaseElasticSearchTestCase):
<<<<<<< HEAD
    multi_db = True
    databases = "__all__"
    fixtures = (f"{settings.PROJECT_ROOT}/apps/geo/fixtures/data.json",)
=======
    databases = {
        "default",
        "registration_datahub",
    }
    fixtures = ("hct_mis_api/apps/geo/fixtures/data.json",)
>>>>>>> f33ab26a

    @staticmethod
    def _return_test_image(*args: Any, **kwargs: Any) -> BytesIO:
        return BytesIO(
            Path(f"{settings.PROJECT_ROOT}/apps/registration_datahub/tests/test_file/image.png").read_bytes()
        )

    @classmethod
    def setUpTestData(cls) -> None:
        create_afghanistan()
        from hct_mis_api.apps.registration_datahub.tasks.rdi_kobo_create import (
            RdiKoboCreateTask,
        )

        cls.RdiKoboCreateTask = RdiKoboCreateTask

        identification_type_choice = tuple((doc_type, label) for doc_type, label in IDENTIFICATION_TYPE_CHOICE)
        document_types = []
        for doc_type, label in identification_type_choice:
            document_types.append(ImportedDocumentType(label=label, type=doc_type))
        ImportedDocumentType.objects.bulk_create(document_types, ignore_conflicts=True)

        content = Path(
            f"{settings.PROJECT_ROOT}/apps/registration_datahub/tests/test_file/kobo_submissions.json"
        ).read_bytes()
        file = File(BytesIO(content), name="kobo_submissions.json")
        cls.import_data = ImportData.objects.create(
            file=file,
            number_of_households=1,
            number_of_individuals=2,
        )

        content = Path(
            f"{settings.PROJECT_ROOT}/apps/registration_datahub/tests/test_file/kobo_submissions_collectors.json"
        ).read_bytes()
        file = File(BytesIO(content), name="kobo_submissions_collectors.json")
        cls.import_data_collectors = ImportData.objects.create(
            file=file,
            number_of_households=2,
            number_of_individuals=5,
        )

        cls.business_area = BusinessArea.objects.first()
        cls.business_area.kobo_username = "1234ABC"
        cls.business_area.save()

        country = geo_models.Country.objects.first()

        admin1_type = geo_models.AreaType.objects.create(name="Bakool", area_level=1, country=country)
        admin1 = geo_models.Area.objects.create(p_code="SO25", name="SO25", area_type=admin1_type)

        admin2_type = geo_models.AreaType.objects.create(name="Ceel Barde", area_level=2, country=country)
        geo_models.Area.objects.create(p_code="SO2502", name="SO2502", parent=admin1, area_type=admin2_type)

        cls.registration_data_import = RegistrationDataImportDatahubFactory(
            import_data=cls.import_data, business_area_slug=cls.business_area.slug
        )
        hct_rdi = RegistrationDataImportFactory(
            datahub_id=cls.registration_data_import.id,
            name=cls.registration_data_import.name,
            business_area=cls.business_area,
        )
        cls.registration_data_import.hct_id = hct_rdi.id
        cls.registration_data_import.save()
        super().setUpTestData()

    @mock.patch(
        "hct_mis_api.apps.registration_datahub.tasks.rdi_kobo_create.KoboAPI.get_attached_file",
        _return_test_image,
    )
    def test_execute(self) -> None:
        task = self.RdiKoboCreateTask()
        task.execute(
            self.registration_data_import.id,
            self.import_data.id,
            self.business_area.id,
        )

        households = ImportedHousehold.objects.all()
        individuals = ImportedIndividual.objects.all()
        documents = ImportedDocument.objects.all()
        bank_accounts = ImportedBankAccountInfo.objects.all()

        self.assertEqual(1, households.count())
        self.assertEqual(2, individuals.count())
        self.assertEqual(3, documents.count())
        self.assertEqual(1, bank_accounts.count())

        individual = individuals.get(full_name="Test Testowski")

        individuals_obj_data = model_to_dict(
            individual,
            ("country", "sex", "age", "marital_status", "relationship"),
        )
        expected_ind: Dict = {
            "relationship": "HEAD",
            "sex": "MALE",
            "marital_status": "MARRIED",
        }
        self.assertEqual(individuals_obj_data, expected_ind)

        household_obj_data = model_to_dict(individual.household, ("residence_status", "country", "flex_fields"))
        expected_hh: Dict = {
            "residence_status": "REFUGEE",
            "country": Country(code="AF"),
            "flex_fields": {},
        }
        self.assertEqual(household_obj_data, expected_hh)

    @mock.patch(
        "hct_mis_api.apps.registration_datahub.tasks.rdi_kobo_create.KoboAPI.get_attached_file",
        _return_test_image,
    )
    def test_execute_multiple_collectors(self) -> None:
        task = self.RdiKoboCreateTask()
        task.execute(
            self.registration_data_import.id,
            self.import_data_collectors.id,
            self.business_area.id,
        )
        households = ImportedHousehold.objects.all()
        individuals = ImportedIndividual.objects.all()

        self.assertEqual(households.count(), 2)
        self.assertEqual(individuals.count(), 5)

        documents = ImportedDocument.objects.values_list("individual__full_name", flat=True)
        self.assertEqual(
            sorted(list(documents)),
            ["Tesa Testowski", "Test Testowski", "Zbyszek Zbyszkowski", "abc efg"],
        )

        first_household = households.get(size=3)
        second_household = households.get(size=2)

        first_household_collectors = first_household.individuals_and_roles.order_by(
            "individual__full_name"
        ).values_list("individual__full_name", "role")
        self.assertEqual(
            list(first_household_collectors),
            [("Tesa Testowski", "ALTERNATE"), ("Test Testowski", "PRIMARY")],
        )
        second_household_collectors = second_household.individuals_and_roles.values_list(
            "individual__full_name", "role"
        )
        self.assertEqual(
            list(second_household_collectors),
            [("Test Testowski", "PRIMARY")],
        )

    @mock.patch(
        "hct_mis_api.apps.registration_datahub.tasks.rdi_kobo_create.KoboAPI.get_attached_file",
        _return_test_image,
    )
    def test_handle_image_field(self) -> None:
        task = self.RdiKoboCreateTask()
        task.registration_data_import_mis = RegistrationDataImport()
        task.business_area = self.business_area
        task.attachments = [
            {
                "mimetype": "image/png",
                "download_small_url": "https://kc.humanitarianresponse.info/media/small?media_file=wnosal"
                "%2Fattachments%2Fb83407aca1d647a5bf65a3383ee761d4"
                "%2Fc09130af-6c9c-4dba-8c7f-1b2ff1970d19%2Fsignature-14_59_24.png",
                "download_large_url": "https://kc.humanitarianresponse.info/media/large?media_file=wnosal"
                "%2Fattachments%2Fb83407aca1d647a5bf65a3383ee761d4"
                "%2Fc09130af-6c9c-4dba-8c7f-1b2ff1970d19%2Fsignature-14_59_24.png",
                "download_url": "https://kc.humanitarianresponse.info/media/original?media_file=wnosal"
                "%2Fattachments%2Fb83407aca1d647a5bf65a3383ee761d4"
                "%2Fc09130af-6c9c-4dba-8c7f-1b2ff1970d19%2Fsignature-14_59_24.png",
                "filename": "wnosal/attachments/b83407aca1d647a5bf65a3383ee761d4/c09130af-6c9c-4dba-8c7f-1b2ff1970d19"
                "/signature-14_59_24.png",
                "instance": 102612403,
                "download_medium_url": "https://kc.humanitarianresponse.info/media/medium?media_file=wnosal"
                "%2Fattachments%2Fb83407aca1d647a5bf65a3383ee761d4"
                "%2Fc09130af-6c9c-4dba-8c7f-1b2ff1970d19%2Fsignature-14_59_24.png",
                "id": 35027752,
                "xform": 549831,
            }
        ]

        result = task._handle_image_field("image_is_not_there.gif", False)
        self.assertEqual(result, "")

        result = task._handle_image_field("signature-14_59_24.png", False)
        self.assertIsInstance(result, File)
        self.assertEqual(result.name, "signature-14_59_24.png", False)

    def test_handle_geopoint_field(self) -> None:
        geopoint = "51.107883 17.038538"
        task = self.RdiKoboCreateTask()

        expected = Point(x=51.107883, y=17.038538, srid=4326)
        result = task._handle_geopoint_field(geopoint, False)
        self.assertEqual(result, expected)

    def test_cast_and_assign(self) -> None:
        pass

    @mock.patch(
        "hct_mis_api.apps.registration_datahub.tasks.rdi_kobo_create.KoboAPI.get_attached_file",
        _return_test_image,
    )
    def test_handle_documents_and_identities(self) -> None:
        task = self.RdiKoboCreateTask()
        task.registration_data_import_mis = RegistrationDataImport()
        task.business_area = self.business_area
        task.attachments = [
            {
                "mimetype": "image/png",
                "download_small_url": "https://kc.humanitarianresponse.info/media/small?media_file=wnosal"
                "%2Fattachments%2Fb83407aca1d647a5bf65a3383ee761d4"
                "%2Fc09130af-6c9c-4dba-8c7f-1b2ff1970d19%2Fsignature-14_59_24.png",
                "download_large_url": "https://kc.humanitarianresponse.info/media/large?media_file=wnosal"
                "%2Fattachments%2Fb83407aca1d647a5bf65a3383ee761d4"
                "%2Fc09130af-6c9c-4dba-8c7f-1b2ff1970d19%2Fsignature-14_59_24.png",
                "download_url": "https://kc.humanitarianresponse.info/media/original?media_file=wnosal"
                "%2Fattachments%2Fb83407aca1d647a5bf65a3383ee761d4"
                "%2Fc09130af-6c9c-4dba-8c7f-1b2ff1970d19%2Fsignature-14_59_24.png",
                "filename": "wnosal/attachments/b83407aca1d647a5bf65a3383ee761d4/c09130af-6c9c-4dba-8c7f-1b2ff1970d19"
                "/signature-14_59_24.png",
                "instance": 102612403,
                "download_medium_url": "https://kc.humanitarianresponse.info/media/medium?media_file=wnosal"
                "%2Fattachments%2Fb83407aca1d647a5bf65a3383ee761d4"
                "%2Fc09130af-6c9c-4dba-8c7f-1b2ff1970d19%2Fsignature-14_59_24.png",
                "id": 35027752,
                "xform": 549831,
            }
        ]
        individual = ImportedIndividualFactory()
        documents_and_identities = [
            {
                "birth_certificate": {
                    "number": "123123123",
                    "individual": individual,
                    "photo": "signature-14_59_24.png",
                    "issuing_country": Country("AFG"),
                }
            },
            {
                "national_passport": {
                    "number": "444111123",
                    "individual": individual,
                    "photo": "signature-14_59_24.png",
                    "issuing_country": Country("AFG"),
                }
            },
        ]
        task._handle_documents_and_identities(documents_and_identities)

        result = list(ImportedDocument.objects.values("document_number", "individual_id"))
        expected = [
            {"document_number": "123123123", "individual_id": individual.id},
            {"document_number": "444111123", "individual_id": individual.id},
        ]
        self.assertEqual(result, expected)

        photo = ImportedDocument.objects.first().photo
        self.assertIsInstance(photo, ImageFieldFile)
        self.assertTrue(photo.name.startswith("signature-14_59_24"))

        birth_certificate = ImportedDocument.objects.get(document_number=123123123).type.type
        national_passport = ImportedDocument.objects.get(document_number=444111123).type.type

        self.assertEqual(birth_certificate, "BIRTH_CERTIFICATE")
        self.assertEqual(national_passport, "NATIONAL_PASSPORT")

    def _generate_huge_file(self) -> None:
        base_form = {
            "_notes": [],
            "household_questions/household_location/address_h_c": "Some Address 12",
            "household_questions/group_qo2zo48/f_0_5_age_group_h_c": "0",
            "monthly_income_questions/total_inc_h_f": "0",
            "household_questions/group_qo2zo48/m_6_11_age_group_h_c": "0",
            "household_questions/group_cu1lc89/m_6_11_disability_h_c": "0",
            "_xform_id_string": "ayp9jVNe5crcGerVjCjGj4",
            "_bamboo_dataset_id": "",
            "_tags": [],
            "household_questions/group_qo2zo48/pregnant_h_c": "0",
            "health_questions/pregnant_member_h_c": "0",
            "enumerator/name_enumerator": "Test",
            "monthly_expenditures_questions/total_expense_h_f": "0",
            "individual_questions": [
                {
                    "individual_questions/role_i_c": "primary",
                    "individual_questions/age": "65",
                    "individual_questions/more_information/marital_status_i_c": "single",
                    "individual_questions/more_information/id_type_i_c": "birth_certificate drivers_license",
                    "individual_questions/individual_index": "1",
                    "individual_questions/full_name_i_c": "Jan Kowalski",
                    "individual_questions/more_information/birth_certificate_photo_i_c": "test-11_53_20.png",
                    "individual_questions/relationship_i_c": "head",
                    "individual_questions/individual_vulnerabilities/work_status_i_c": "1",
                    "individual_questions/more_information/drivers_license_no_i_c": "ASD12367432Q",
                    "individual_questions/gender_i_c": "male",
                    "individual_questions/individual_vulnerabilities/disability_i_c": "not disabled",
                    "individual_questions/more_information/birth_certificate_no_i_c": "89671532",
                    "individual_questions/birth_date_i_c": "1955-07-28",
                }
            ],
            "household_questions/group_cu1lc89/f_12_17_disability_h_c": "0",
            "meta/instanceID": "uuid:84366d01-770a-42f0-b0f8-d498e35dd9e8",
            "household_questions/group_qo2zo48/f_12_17_age_group_h_c": "0",
            "end": "2020-06-18T12:05:31.700+02:00",
            "household_questions/group_qo2zo48/f_6_11_age_group_h_c": "0",
            "household_questions/group_cu1lc89/f_adults_disability_h_c": "0",
            "household_questions/group_qo2zo48/m_0_5_age_group_h_c": "0",
            "household_questions/group_qo2zo48/f_adults_h_c": "0",
            "household_questions/group_cu1lc89/m_adults_disability_h_c": "0",
            "start": "2020-06-15T11:49:14.246+02:00",
            "_attachments": [
                {
                    "mimetype": "image/png",
                    "download_small_url": "https://kc.humanitarianresponse.info/media/small?media_file=wnosal"
                    "%2Fattachments%2Fa716ab3cdfbc411aac9fa081874b6aa1"
                    "%2F2946bbb1-27fd-438a-b716-d864591808b2%2Ftest-11_53_31.png",
                    "download_large_url": "https://kc.humanitarianresponse.info/media/large?media_file=wnosal"
                    "%2Fattachments%2Fa716ab3cdfbc411aac9fa081874b6aa1"
                    "%2F2946bbb1-27fd-438a-b716-d864591808b2%2Ftest-11_53_31.png",
                    "download_url": "https://kc.humanitarianresponse.info/media/original?media_file=wnosal"
                    "%2Fattachments%2Fa716ab3cdfbc411aac9fa081874b6aa1"
                    "%2F2946bbb1-27fd-438a-b716-d864591808b2%2Ftest-11_53_31.png",
                    "filename": "wnosal/attachments/a716ab3cdfbc411aac9fa081874b6aa1/"
                    "2946bbb1-27fd-438a-b716-d864591808b2/test-11_53_31.png",
                    "instance": 104545171,
                    "download_medium_url": "https://kc.humanitarianresponse.info/media/medium?media_file=wnosal"
                    "%2Fattachments%2Fa716ab3cdfbc411aac9fa081874b6aa1"
                    "%2F2946bbb1-27fd-438a-b716-d864591808b2%2Ftest-11_53_31.png",
                    "id": 35910755,
                    "xform": 560567,
                },
                {
                    "mimetype": "image/png",
                    "download_small_url": "https://kc.humanitarianresponse.info/media/small?media_file=wnosal"
                    "%2Fattachments%2Fa716ab3cdfbc411aac9fa081874b6aa1"
                    "%2F2946bbb1-27fd-438a-b716-d864591808b2%2Ftest-11_53_20.png",
                    "download_large_url": "https://kc.humanitarianresponse.info/media/large?media_file=wnosal"
                    "%2Fattachments%2Fa716ab3cdfbc411aac9fa081874b6aa1"
                    "%2F2946bbb1-27fd-438a-b716-d864591808b2%2Ftest-11_53_20.png",
                    "download_url": "https://kc.humanitarianresponse.info/media/original?media_file=wnosal"
                    "%2Fattachments%2Fa716ab3cdfbc411aac9fa081874b6aa1"
                    "%2F2946bbb1-27fd-438a-b716-d864591808b2%2Ftest-11_53_20.png",
                    "filename": "wnosal/attachments/a716ab3cdfbc411aac9fa081874b6aa1/"
                    "2946bbb1-27fd-438a-b716-d864591808b2/test-11_53_20.png",
                    "instance": 104545171,
                    "download_medium_url": "https://kc.humanitarianresponse.info/media/medium?media_file=wnosal"
                    "%2Fattachments%2Fa716ab3cdfbc411aac9fa081874b6aa1"
                    "%2F2946bbb1-27fd-438a-b716-d864591808b2%2Ftest-11_53_20.png",
                    "id": 35910754,
                    "xform": 560567,
                },
                {
                    "mimetype": "image/png",
                    "download_small_url": "https://kc.humanitarianresponse.info/media/small?media_file=wnosal"
                    "%2Fattachments%2Fa716ab3cdfbc411aac9fa081874b6aa1"
                    "%2F2946bbb1-27fd-438a-b716-d864591808b2%2Fsignature-11_53_11.png",
                    "download_large_url": "https://kc.humanitarianresponse.info/media/large?media_file=wnosal"
                    "%2Fattachments%2Fa716ab3cdfbc411aac9fa081874b6aa1"
                    "%2F2946bbb1-27fd-438a-b716-d864591808b2%2Fsignature-11_53_11.png",
                    "download_url": "https://kc.humanitarianresponse.info/media/original?media_file=wnosal"
                    "%2Fattachments%2Fa716ab3cdfbc411aac9fa081874b6aa1"
                    "%2F2946bbb1-27fd-438a-b716-d864591808b2%2Fsignature-11_53_11.png",
                    "filename": "wnosal/attachments/a716ab3cdfbc411aac9fa081874b6aa1/"
                    "2946bbb1-27fd-438a-b716-d864591808b2/signature-11_53_11.png",
                    "instance": 104545171,
                    "download_medium_url": "https://kc.humanitarianresponse.info/media/medium?media_file=wnosal"
                    "%2Fattachments%2Fa716ab3cdfbc411aac9fa081874b6aa1"
                    "%2F2946bbb1-27fd-438a-b716-d864591808b2%2Fsignature-11_53_11.png",
                    "id": 35910753,
                    "xform": 560567,
                },
            ],
            "_version_": "v8ia7fyHZNkkaUxuE28vDv",
            "_status": "submitted_via_web",
            "__version__": "vDTUHL6mTgLv2BPcBoRu5v",
            "meta/deprecatedID": "uuid:2946bbb1-27fd-438a-b716-d864591808b2",
            "wash_questions/total_liter_yesterday_h_f": "0",
            "food_security_questions/FCS_h_f": "NaN",
            "food_security_questions/cereals_tuber_score_h_f": "NaN",
            "_validation_status": {},
            "_uuid": "84366d01-770a-42f0-b0f8-d498e35dd9e8",
            "consent/consent_sign_h_c": "signature-11_53_11.png",
            "household_questions/household_location/country_h_c": "POL",
            "household_questions/group_cu1lc89/f_6_11_disability_h_c": "0",
            "_submitted_by": None,
            "household_questions/size_h_c": "1",
            "household_questions/group_cu1lc89/f_0_5_disability_h_c": "0",
            "household_questions/household_location/country_origin_h_c": "AFG",
            "household_questions/group_cu1lc89/m_0_5_disability_h_c": "0",
            "formhub/uuid": "a716ab3cdfbc411aac9fa081874b6aa1",
            "enumerator/group_fl9ht28/org_enumerator": "unicef",
            "household_questions/household_location/hh_geopoint_h_c": "51.106648 17.033256 0 0",
            "monthly_income_questions/round_total_income_h_f": "0",
            "_submission_time": "2020-06-15T09:54:07",
            "household_questions/household_location/residence_status_h_c": "refugee",
            "_geolocation": [51.106648, 17.033256],
            "monthly_expenditures_questions/round_total_expense_h_f": "0",
            "deviceid": "ee.humanitarianresponse.info:AqAb03KLuEfWXes0",
            "household_questions/group_qo2zo48/m_12_17_age_group_h_c": "0",
            "individual_questions_count": "1",
            "_id": 104545171,
            "household_questions/group_qo2zo48/m_adults_h_c": "1",
            "household_questions/group_cu1lc89/m_12_17_disability_h_c": "0",
        }

        result = []

        for _ in range(10000):
            copy: Dict = {**base_form}

            new_individuals = []
            for x in range(4):
                individual: Dict = {
                    **copy["individual_questions"][0],
                    "individual_questions/more_information/drivers_license_no_i_c": secrets.token_hex(15),
                    "individual_questions/more_information/birth_certificate_no_i_c": secrets.token_hex(15),
                    "individual_questions/relationship_i_c": "head" if x == 0 else "NON_BENEFICIARY",
                }
                new_individuals.append(individual)

            copy["individual_questions"] = new_individuals

            result.append(copy)

        with open(
            f"{settings.PROJECT_ROOT}/apps/registration_datahub/tests/test_file/big_json.json",
            "w+",
        ) as json_file:
            json_file.write(json.dumps(result))<|MERGE_RESOLUTION|>--- conflicted
+++ resolved
@@ -393,17 +393,11 @@
 
 
 class TestRdiKoboCreateTask(BaseElasticSearchTestCase):
-<<<<<<< HEAD
-    multi_db = True
-    databases = "__all__"
-    fixtures = (f"{settings.PROJECT_ROOT}/apps/geo/fixtures/data.json",)
-=======
     databases = {
         "default",
         "registration_datahub",
     }
     fixtures = ("hct_mis_api/apps/geo/fixtures/data.json",)
->>>>>>> f33ab26a
 
     @staticmethod
     def _return_test_image(*args: Any, **kwargs: Any) -> BytesIO:
