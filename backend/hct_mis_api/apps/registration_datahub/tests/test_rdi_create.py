--- conflicted
+++ resolved
@@ -8,10 +8,7 @@
 from django.conf import settings
 from django.contrib.gis.geos import Point
 from django.core.files import File
-<<<<<<< HEAD
-=======
 from django.core.management import call_command
->>>>>>> 2e059b93
 from django.db.models.fields.files import ImageFieldFile
 from django.forms import model_to_dict
 
@@ -71,10 +68,7 @@
     @classmethod
     def setUpTestData(cls):
         create_afghanistan()
-<<<<<<< HEAD
-=======
         call_command("loadcountries")
->>>>>>> 2e059b93
         from hct_mis_api.apps.registration_datahub.tasks.rdi_kobo_create import (
             RdiKoboCreateTask,
         )
