--- conflicted
+++ resolved
@@ -130,11 +130,7 @@
             "relationship": "HEAD",
             "birth_date": date(1963, 2, 3),
             "marital_status": "MARRIED",
-<<<<<<< HEAD
-            # "preferred_language": "pl", # TODO: fix this? (rebase issue?)
-=======
-            "preferred_language": "pl-pl",
->>>>>>> e2f447c9
+            "preferred_language": "pl",
         }
         matching_individuals = ImportedIndividual.objects.filter(**individual_data)
 
