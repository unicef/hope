from contextlib import contextmanager
from typing import Any, Callable, Generator
from unittest.mock import patch

from django.conf import settings
from django.db import DEFAULT_DB_ALIAS, connections
from django.forms import model_to_dict

from freezegun import freeze_time

from hct_mis_api.apps.core.base_test_case import BaseElasticSearchTestCase
from hct_mis_api.apps.geo.fixtures import AreaFactory, AreaTypeFactory
from hct_mis_api.apps.household.models import (
    BROTHER_SISTER,
    COLLECT_TYPE_FULL,
    COLLECT_TYPE_PARTIAL,
    COUSIN,
    HEAD,
    NON_BENEFICIARY,
    ROLE_ALTERNATE,
    BankAccountInfo,
    Household,
    Individual,
)
from hct_mis_api.apps.program.fixtures import ProgramFactory
from hct_mis_api.apps.registration_data.fixtures import RegistrationDataImportFactory
from hct_mis_api.apps.registration_datahub.fixtures import (
    ImportedBankAccountInfoFactory,
    ImportedHouseholdFactory,
    ImportedIndividualFactory,
    RegistrationDataImportDatahubFactory,
)
from hct_mis_api.apps.registration_datahub.models import (
    ImportedHousehold,
    ImportedIndividual,
    ImportedIndividualRoleInHousehold,
    KoboImportedSubmission,
)
from hct_mis_api.apps.registration_datahub.tasks.rdi_merge import RdiMergeTask


@contextmanager
def capture_on_commit_callbacks(
    *, using: str = DEFAULT_DB_ALIAS, execute: bool = False
) -> Generator[list[Callable[[], None]], None, None]:
    callbacks: list[Callable[[], None]] = []
    start_count = len(connections[using].run_on_commit)
    try:
        yield callbacks
    finally:
        while True:
            callback_count = len(connections[using].run_on_commit)
            for _, callback in connections[using].run_on_commit[start_count:]:
                callbacks.append(callback)
                if execute:
                    callback()

            if callback_count == len(connections[using].run_on_commit):
                break
            start_count = callback_count


class TestRdiMergeTask(BaseElasticSearchTestCase):
    databases = {"default", "registration_datahub"}
    fixtures = [
        f"{settings.PROJECT_ROOT}/apps/geo/fixtures/data.json",
        f"{settings.PROJECT_ROOT}/apps/core/fixtures/data.json",
    ]

    @classmethod
    def setUpTestData(cls) -> None:
        program = ProgramFactory()
        cls.rdi = RegistrationDataImportFactory(program=program)
        cls.rdi.business_area.postpone_deduplication = False
        cls.rdi.business_area.save()
        cls.rdi_hub = RegistrationDataImportDatahubFactory(
            name=cls.rdi.name, hct_id=cls.rdi.id, business_area_slug=cls.rdi.business_area.slug
        )
        cls.rdi.datahub_id = cls.rdi_hub.id
        cls.rdi.screen_beneficiary = True
        cls.rdi.save()

        area_type_level_1 = AreaTypeFactory(
            name="State1",
            area_level=1,
        )
        area_type_level_2 = AreaTypeFactory(
            name="State2",
            area_level=2,
        )
        area_type_level_3 = AreaTypeFactory(
            name="State3",
            area_level=3,
        )
        area_type_level_4 = AreaTypeFactory(
            name="State4",
            area_level=4,
        )
        cls.area1 = AreaFactory(name="City Test1", area_type=area_type_level_1, p_code="area1")
        cls.area2 = AreaFactory(name="City Test2", area_type=area_type_level_2, p_code="area2", parent=cls.area1)
        cls.area3 = AreaFactory(name="City Test3", area_type=area_type_level_3, p_code="area3", parent=cls.area2)
        cls.area4 = AreaFactory(name="City Test4", area_type=area_type_level_4, p_code="area4", parent=cls.area3)

        super().setUpTestData()

    @classmethod
    def set_imported_individuals(cls, imported_household: ImportedHouseholdFactory) -> None:
        individuals_to_create = [
            {
                "full_name": "Benjamin Butler",
                "given_name": "Benjamin",
                "family_name": "Butler",
                "relationship": HEAD,
                "birth_date": "1962-02-02",  # age 39
                "sex": "MALE",
                "registration_data_import": cls.rdi_hub,
                "household": imported_household,
                "email": "fake_email_1@com",
            },
            {
                "full_name": "Robin Ford",
                "given_name": "Robin",
                "family_name": "Ford",
                "relationship": COUSIN,
                "birth_date": "2017-02-15",  # age 4
                "sex": "MALE",
                "registration_data_import": cls.rdi_hub,
                "household": imported_household,
                "email": "fake_email_2@com",
            },
            {
                "full_name": "Timothy Perry",
                "given_name": "Timothy",
                "family_name": "Perry",
                "relationship": COUSIN,
                "birth_date": "2011-12-21",  # age 10
                "sex": "MALE",
                "registration_data_import": cls.rdi_hub,
                "household": imported_household,
                "email": "fake_email_3@com",
            },
            {
                "full_name": "Eric Torres",
                "given_name": "Eric",
                "family_name": "Torres",
                "relationship": BROTHER_SISTER,
                "birth_date": "2006-03-23",  # age 15
                "sex": "MALE",
                "registration_data_import": cls.rdi_hub,
                "household": imported_household,
                "email": "fake_email_4@com",
            },
            {
                "full_name": "Baz Bush",
                "given_name": "Baz",
                "family_name": "Bush",
                "relationship": BROTHER_SISTER,
                "birth_date": "2005-02-21",  # age 16
                "sex": "MALE",
                "registration_data_import": cls.rdi_hub,
                "household": imported_household,
                "email": "fake_email_5@com",
            },
            {
                "full_name": "Liz Female",
                "given_name": "Liz",
                "family_name": "Female",
                "relationship": BROTHER_SISTER,
                "birth_date": "2005-10-10",  # age 16
                "sex": "FEMALE",
                "registration_data_import": cls.rdi_hub,
                "phone_no": "+41 (0) 78 927 2696",
                "phone_no_alternative": "+41 (0) 78 927 2696",
                "phone_no_valid": None,
                "phone_no_alternative_valid": None,
                "household": imported_household,
                "email": "fake_email_6@com",
            },
            {
                "full_name": "Jenna Franklin",
                "given_name": "Jenna",
                "family_name": "Franklin",
                "relationship": BROTHER_SISTER,
                "birth_date": "1996-11-29",  # age 25
                "sex": "FEMALE",
                "registration_data_import": cls.rdi_hub,
                "phone_no": "wrong-phone",
                "phone_no_alternative": "definitely-wrong-phone",
                "phone_no_valid": None,
                "phone_no_alternative_valid": None,
                "household": imported_household,
                "email": "fake_email_7@com",
            },
            {
                "full_name": "Bob Jackson",
                "given_name": "Bob",
                "family_name": "Jackson",
                "relationship": BROTHER_SISTER,
                "birth_date": "1956-03-03",  # age 65
                "sex": "MALE",
                "registration_data_import": cls.rdi_hub,
                "household": imported_household,
                "email": "",
            },
        ]

        cls.individuals = [ImportedIndividualFactory(**individual) for individual in individuals_to_create]

    @freeze_time("2022-01-01")
    def test_merge_rdi_and_recalculation(self) -> None:
        imported_household = ImportedHouseholdFactory(
            collect_individual_data=COLLECT_TYPE_FULL,
            registration_data_import=self.rdi_hub,
            admin_area=self.area4.p_code,
            admin_area_title=self.area4.name,
            admin4=self.area4.p_code,
            admin4_title=self.area4.name,
            zip_code="00-123",
            enumerator_rec_id=1234567890,
            detail_id="123456123",
            kobo_asset_id="Test_asset_id",
            kobo_submission_uuid="123-6c9c-4dba-8c7f-123",
            kobo_submission_time="2222-22-22T00:00:00+00:00",
        )
        self.set_imported_individuals(imported_household)

        ImportedBankAccountInfoFactory(individual=self.individuals[0])
        ImportedBankAccountInfoFactory(individual=self.individuals[1])

        with capture_on_commit_callbacks(execute=True):
            RdiMergeTask().execute(self.rdi.pk)

        households = Household.objects.all()
        individuals = Individual.objects.all()

        imported_households = ImportedHousehold.objects.all()
        imported_individuals = ImportedIndividual.objects.all()
        household = households.first()

        self.assertEqual(1, households.count())
        self.assertEqual(0, imported_households.count())  # Removed after successful merge
        self.assertEqual(household.collect_individual_data, COLLECT_TYPE_FULL)
        self.assertEqual(8, individuals.count())
        self.assertEqual(0, imported_individuals.count())  # Removed after successful merge
<<<<<<< HEAD
        self.assertEqual(households.first().flex_fields.get("enumerator_id"), 1234567890)
        self.assertEqual(BankAccountInfo.objects.count(), 2)
=======
        self.assertEqual(household.flex_fields.get("enumerator_id"), 1234567890)
        self.assertEqual(household.detail_id, "123456123")
        self.assertEqual(household.kobo_asset_id, "Test_asset_id")
        self.assertEqual(household.kobo_submission_uuid, "123-6c9c-4dba-8c7f-123")
        self.assertEqual(household.kobo_submission_time, "2222-22-22T00:00:00+00:00")

        # check KoboImportedSubmission
        kobo_import_submission_qs = KoboImportedSubmission.objects.all()
        kobo_import_submission = kobo_import_submission_qs.first()
        self.assertEqual(kobo_import_submission_qs.count(), 1)
        self.assertEqual(kobo_import_submission.kobo_submission_uuid, "123-6c9c-4dba-8c7f-123")
        self.assertEqual(kobo_import_submission.kobo_asset_id, "Test_asset_id")
        self.assertEqual(kobo_import_submission.kobo_submission_time, "2222-22-22T00:00:00+00:00")
        self.assertEqual(kobo_import_submission.imported_household, None)
>>>>>>> d39a5d91

        individual_with_valid_phone_data = Individual.objects.filter(given_name="Liz").first()
        individual_with_invalid_phone_data = Individual.objects.filter(given_name="Jenna").first()

        self.assertEqual(individual_with_valid_phone_data.phone_no_valid, True)
        self.assertEqual(individual_with_valid_phone_data.phone_no_alternative_valid, True)

        self.assertEqual(individual_with_invalid_phone_data.phone_no_valid, False)
        self.assertEqual(individual_with_invalid_phone_data.phone_no_alternative_valid, False)

        self.assertEqual(Individual.objects.filter(full_name="Baz Bush").first().email, "fake_email_5@com")
        self.assertEqual(Individual.objects.filter(full_name="Benjamin Butler").first().email, "fake_email_1@com")
        self.assertEqual(Individual.objects.filter(full_name="Bob Jackson").first().email, "")

        household_data = model_to_dict(
            household,
            (
                "female_age_group_0_5_count",
                "female_age_group_6_11_count",
                "female_age_group_12_17_count",
                "female_age_group_18_59_count",
                "female_age_group_60_count",
                "male_age_group_0_5_count",
                "male_age_group_6_11_count",
                "male_age_group_12_17_count",
                "male_age_group_18_59_count",
                "male_age_group_60_count",
                "children_count",
                "size",
                "admin_area",
                "admin1",
                "admin2",
                "admin3",
                "admin4",
                "zip_code",
            ),
        )

        expected = {
            "female_age_group_0_5_count": 0,
            "female_age_group_6_11_count": 0,
            "female_age_group_12_17_count": 1,
            "female_age_group_18_59_count": 1,
            "female_age_group_60_count": 0,
            "male_age_group_0_5_count": 1,
            "male_age_group_6_11_count": 1,
            "male_age_group_12_17_count": 2,
            "male_age_group_18_59_count": 1,
            "male_age_group_60_count": 1,
            "children_count": 5,
            "size": 8,
            "admin_area": self.area4.id,
            "admin1": self.area1.id,
            "admin2": self.area2.id,
            "admin3": self.area3.id,
            "admin4": self.area4.id,
            "zip_code": "00-123",
        }
        self.assertEqual(household_data, expected)

    @freeze_time("2022-01-01")
    def test_merge_rdi_and_recalculation_for_collect_data_partial(self) -> None:
        imported_household = ImportedHouseholdFactory(
            collect_individual_data=COLLECT_TYPE_PARTIAL,
            registration_data_import=self.rdi_hub,
        )
        self.set_imported_individuals(imported_household)

        with capture_on_commit_callbacks(execute=True):
            RdiMergeTask().execute(self.rdi.pk)

        households = Household.objects.all()
        individuals = Individual.objects.all()

        self.assertEqual(1, households.count())
        self.assertEqual(households[0].collect_individual_data, COLLECT_TYPE_PARTIAL)
        self.assertEqual(8, individuals.count())

        household_data = model_to_dict(
            households[0],
            (
                "female_age_group_0_5_count",
                "female_age_group_6_11_count",
                "female_age_group_12_17_count",
                "female_age_group_18_59_count",
                "female_age_group_60_count",
                "male_age_group_0_5_count",
                "male_age_group_6_11_count",
                "male_age_group_12_17_count",
                "male_age_group_18_59_count",
                "male_age_group_60_count",
                "children_count",
                "size",
            ),
        )

        expected = {
            "female_age_group_0_5_count": None,
            "female_age_group_6_11_count": None,
            "female_age_group_12_17_count": None,
            "female_age_group_18_59_count": None,
            "female_age_group_60_count": None,
            "male_age_group_0_5_count": None,
            "male_age_group_6_11_count": None,
            "male_age_group_12_17_count": None,
            "male_age_group_18_59_count": None,
            "male_age_group_60_count": None,
            "children_count": None,
            "size": None,
        }
        self.assertEqual(household_data, expected)

    @patch(
        "hct_mis_api.apps.sanction_list.tasks.check_against_sanction_list_pre_merge.CheckAgainstSanctionListPreMergeTask.execute"
    )
    def test_merging_external_collector(self, check_sanction_list_mock: Any) -> None:
        imported_household = ImportedHouseholdFactory(
            collect_individual_data=COLLECT_TYPE_FULL,
            registration_data_import=self.rdi_hub,
            admin_area=self.area4.p_code,
            admin_area_title=self.area4.name,
            admin4=self.area4.p_code,
            admin4_title=self.area4.name,
            zip_code="00-123",
            enumerator_rec_id=1234567890,
        )
        self.set_imported_individuals(imported_household)
        external_collector = ImportedIndividualFactory(
            **{
                "full_name": "External Collector",
                "given_name": "External",
                "family_name": "Collector",
                "relationship": NON_BENEFICIARY,
                "birth_date": "1962-02-02",  # age 39
                "sex": "MALE",
                "registration_data_import": self.rdi_hub,
                "email": "xd@com",
            }
        )
        role = ImportedIndividualRoleInHousehold(
            individual=external_collector, household=imported_household, role=ROLE_ALTERNATE
        )
        role.save()
        with capture_on_commit_callbacks(execute=True):
            RdiMergeTask().execute(self.rdi.pk)

        check_sanction_list_mock.assert_called_once_with(registration_data_import=self.rdi)<|MERGE_RESOLUTION|>--- conflicted
+++ resolved
@@ -242,10 +242,6 @@
         self.assertEqual(household.collect_individual_data, COLLECT_TYPE_FULL)
         self.assertEqual(8, individuals.count())
         self.assertEqual(0, imported_individuals.count())  # Removed after successful merge
-<<<<<<< HEAD
-        self.assertEqual(households.first().flex_fields.get("enumerator_id"), 1234567890)
-        self.assertEqual(BankAccountInfo.objects.count(), 2)
-=======
         self.assertEqual(household.flex_fields.get("enumerator_id"), 1234567890)
         self.assertEqual(household.detail_id, "123456123")
         self.assertEqual(household.kobo_asset_id, "Test_asset_id")
@@ -260,7 +256,8 @@
         self.assertEqual(kobo_import_submission.kobo_asset_id, "Test_asset_id")
         self.assertEqual(kobo_import_submission.kobo_submission_time, "2222-22-22T00:00:00+00:00")
         self.assertEqual(kobo_import_submission.imported_household, None)
->>>>>>> d39a5d91
+        self.assertEqual(household.flex_fields.get("enumerator_id"), 1234567890)
+        self.assertEqual(BankAccountInfo.objects.count(), 2)
 
         individual_with_valid_phone_data = Individual.objects.filter(given_name="Liz").first()
         individual_with_invalid_phone_data = Individual.objects.filter(given_name="Jenna").first()
