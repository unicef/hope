from django.core.exceptions import ValidationError
from django.forms import model_to_dict

from django_countries.fields import Country

from hct_mis_api.apps.core.base_test_case import BaseElasticSearchTestCase
from hct_mis_api.apps.household.models import (
    DISABLED,
    IDENTIFICATION_TYPE_TAX_ID,
    MARITAL_STATUS_CHOICE,
    NOT_DISABLED,
    RELATIONSHIP_CHOICE,
<<<<<<< HEAD
    MARITAL_STATUS_CHOICE,
    IDENTIFICATION_TYPE_TAX_ID,
=======
>>>>>>> 2e059b93
)
from hct_mis_api.apps.registration_datahub.models import (
    DiiaHousehold,
    ImportedDocument,
    ImportedHousehold,
    ImportedIndividual,
<<<<<<< HEAD
    DiiaHousehold,
    ImportedDocument,
=======
>>>>>>> 2e059b93
    RegistrationDataImportDatahub,
)


class TestRdiDiiaCreateTask(BaseElasticSearchTestCase):
    databases = "__all__"
    fixtures = [
        "hct_mis_api/apps/geo/fixtures/data.json",
        "hct_mis_api/apps/core/fixtures/data.json",
        "hct_mis_api/apps/registration_datahub/fixtures/diiadata.json",
        "hct_mis_api/apps/registration_datahub/fixtures/diiadata_stg.json",
    ]

    @classmethod
    def setUpTestData(cls):
        from hct_mis_api.apps.registration_datahub.tasks.rdi_diia_create import (
            RdiDiiaCreateTask,
        )

        cls.RdiDiiaCreateTask = RdiDiiaCreateTask

    def test_execute_correct_data(self):
        rdi = self.RdiDiiaCreateTask().create_rdi(None, "Test import Diia")
        self.RdiDiiaCreateTask().execute(rdi.pk, diia_hh_ids=[1, 2])

        households = ImportedHousehold.objects.all()
        individuals = ImportedIndividual.objects.all()

        self.assertEqual(2, DiiaHousehold.objects.filter(status=DiiaHousehold.STATUS_IMPORTED).count())

        self.assertEqual(2, households.count())
        self.assertEqual(5, individuals.count())

        individual = individuals.get(full_name="Erik Duarte")
        self.assertEqual(3, individual.documents.count())
        self.assertEqual(1, individual.bank_account_info.count())
        self.assertEqual(
            str(individual.documents.filter(document_number="VPO-DOC-2222").first().doc_date), "2022-04-29"
        )
        self.assertEqual(
            individual.documents.filter(document_number="123412341234999222").first().type.type,
            IDENTIFICATION_TYPE_TAX_ID,
        )

        individual_2 = individuals.get(full_name="Sam Bautista")
        self.assertEqual(str(individual_2.birth_date), "2009-06-16")

        individuals_obj_data = model_to_dict(
            individual,
            ("sex", "age", "marital_status", "relationship", "middle_name"),
        )
        expected = {
            "relationship": "HEAD",
            "sex": "MALE",
            "middle_name": "Mid",
            "marital_status": "MARRIED",
        }
        self.assertEqual(individuals_obj_data, expected)

        household_obj_data = model_to_dict(individual.household, ("country", "size", "diia_rec_id", "address"))
        expected = {
            "country": Country(code="UA"),
            "size": 3,
            "diia_rec_id": "222222",
            "address": "Ліста майдан, 3, кв. 257, 78242, Мелітополь, Чернівецька область, Ukraine",
        }
        self.assertEqual(household_obj_data, expected)

    def test_execute_staging_data_tax_id_error(self):
        self.assertEqual(0, ImportedHousehold.objects.all().count())
        self.assertEqual(0, ImportedIndividual.objects.all().count())

        rdi = self.RdiDiiaCreateTask().create_rdi(None, "Test import Diia")
        self.RdiDiiaCreateTask().execute(rdi.pk, diia_hh_ids=[991, 992, 993, 994])

        self.assertEqual(DiiaHousehold.objects.filter(status=DiiaHousehold.STATUS_IMPORTED).count(), 3)
        self.assertEqual(DiiaHousehold.objects.filter(status=DiiaHousehold.STATUS_TAX_ID_ERROR).count(), 1)
        self.assertEqual(ImportedDocument.objects.filter(document_number="1234567892222").count(), 1)
        self.assertEqual(ImportedHousehold.objects.all().count(), 3)
        self.assertEqual(ImportedIndividual.objects.all().count(), 9)
        self.assertEqual(
            RegistrationDataImportDatahub.objects.get(id=rdi.datahub_id).import_data.number_of_households, 3
        )
        self.assertEqual(
            RegistrationDataImportDatahub.objects.get(id=rdi.datahub_id).import_data.number_of_individuals, 9
        )
        rdi.refresh_from_db()
        self.assertEqual(rdi.number_of_households, 3)
        self.assertEqual(rdi.number_of_individuals, 9)

    def test_create_duplicated_imported_households(self):
        self.assertEqual(0, ImportedHousehold.objects.all().count())
        self.assertEqual(0, ImportedIndividual.objects.all().count())

        rdi = self.RdiDiiaCreateTask().create_rdi(None, "Test import Diia")
        self.RdiDiiaCreateTask().execute(rdi.pk, diia_hh_ids=[1, 2])

        self.assertEqual(2, ImportedHousehold.objects.all().count())
        self.assertEqual(5, ImportedIndividual.objects.all().count())
        rdi = self.RdiDiiaCreateTask().create_rdi(None, "Test import Diia 2")

        with self.assertRaisesRegex(ValidationError, ".*Rdi doesn't found any records within status to import.*"):
            self.RdiDiiaCreateTask().execute(rdi.pk, diia_hh_ids=[1, 2])

        self.assertEqual(2, ImportedHousehold.objects.all().count())
        self.assertEqual(5, ImportedIndividual.objects.all().count())

    def test_execute_staging_data_mark_registration_data_import(self):
        rdi = self.RdiDiiaCreateTask().create_rdi(None, "Test import Diia")
        self.RdiDiiaCreateTask().execute(rdi.pk, diia_hh_ids=[991, 992, 993])
        self.assertEqual(
            DiiaHousehold.objects.filter(registration_data_import__isnull=False, id__in=[991, 992, 993]).count(), 3
        )

    def test_execute_staging_data_choices_conversion(self):
        rdi = self.RdiDiiaCreateTask().create_rdi(None, "Test import Diia")
        self.RdiDiiaCreateTask().execute(rdi.pk, diia_hh_ids=[991, 992, 993])

        self.assertEqual(ImportedIndividual.objects.filter(disability=DISABLED).count(), 1)
        self.assertEqual(ImportedIndividual.objects.filter(disability=NOT_DISABLED).count(), 8)
        self.assertEqual(
            ImportedIndividual.objects.filter(relationship__in=[x[0] for x in RELATIONSHIP_CHOICE]).count(), 9
        )
        self.assertEqual(
            ImportedIndividual.objects.filter(marital_status__in=[x[0] for x in MARITAL_STATUS_CHOICE]).count(), 9
        )<|MERGE_RESOLUTION|>--- conflicted
+++ resolved
@@ -10,22 +10,12 @@
     MARITAL_STATUS_CHOICE,
     NOT_DISABLED,
     RELATIONSHIP_CHOICE,
-<<<<<<< HEAD
-    MARITAL_STATUS_CHOICE,
-    IDENTIFICATION_TYPE_TAX_ID,
-=======
->>>>>>> 2e059b93
 )
 from hct_mis_api.apps.registration_datahub.models import (
     DiiaHousehold,
     ImportedDocument,
     ImportedHousehold,
     ImportedIndividual,
-<<<<<<< HEAD
-    DiiaHousehold,
-    ImportedDocument,
-=======
->>>>>>> 2e059b93
     RegistrationDataImportDatahub,
 )
 
