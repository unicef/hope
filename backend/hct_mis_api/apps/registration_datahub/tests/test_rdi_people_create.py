import json
from datetime import date
from io import BytesIO
from pathlib import Path

from django.conf import settings
from django.core.files import File
from django.forms import model_to_dict

from hct_mis_api.apps.core.base_test_case import BaseElasticSearchTestCase
from hct_mis_api.apps.core.fixtures import create_afghanistan
from hct_mis_api.apps.core.models import DataCollectingType
from hct_mis_api.apps.household.models import ROLE_ALTERNATE, ROLE_PRIMARY
from hct_mis_api.apps.program.fixtures import ProgramFactory
from hct_mis_api.apps.program.models import Program
from hct_mis_api.apps.registration_data.fixtures import RegistrationDataImportFactory
from hct_mis_api.apps.registration_data.models import (
    ImportData,
    ImportedDeliveryMechanismData,
    ImportedHousehold,
    ImportedIndividual,
)
<<<<<<< HEAD
from hct_mis_api.apps.registration_datahub.fixtures import (
    RegistrationDataImportDatahubFactory,
)
from hct_mis_api.conftest import disabled_locally_test
=======
>>>>>>> 17a43b1e


class TestRdiXlsxPeople(BaseElasticSearchTestCase):
    databases = {
        "default",
        "registration_datahub",
    }
    fixtures = (f"{settings.PROJECT_ROOT}/apps/geo/fixtures/data.json",)

    @classmethod
    def setUpTestData(cls) -> None:
        content = Path(
            f"{settings.PROJECT_ROOT}/apps/registration_datahub/tests/test_file/rdi_people_test.xlsx"
        ).read_bytes()
        file = File(BytesIO(content), name="rdi_people_test.xlsx")
        cls.business_area = create_afghanistan()

        from hct_mis_api.apps.registration_datahub.tasks.rdi_xlsx_people_create import (
            RdiXlsxPeopleCreateTask,
        )

        cls.RdiXlsxPeopleCreateTask = RdiXlsxPeopleCreateTask
        cls.import_data = ImportData.objects.create(
            file=file,
            number_of_households=0,
            number_of_individuals=4,
        )
        cls.program = ProgramFactory(status=Program.ACTIVE, data_collecting_type__type=DataCollectingType.Type.SOCIAL)
        cls.registration_data_import = RegistrationDataImportDatahubFactory(
            import_data=cls.import_data, business_area_slug=cls.business_area.slug, hct_id=None
        )
        hct_rdi = RegistrationDataImportFactory(
            datahub_id=cls.registration_data_import.id,
            name=cls.registration_data_import.name,
            business_area=cls.business_area,
            program=cls.program,
        )
        cls.registration_data_import.hct_id = hct_rdi.id
        cls.registration_data_import.save()

        super().setUpTestData()

    def test_execute(self) -> None:
        self.RdiXlsxPeopleCreateTask().execute(
            self.registration_data_import.id, self.import_data.id, self.business_area.id, self.program.id
        )
        households_count = ImportedHousehold.objects.count()
        individuals_count = ImportedIndividual.objects.count()

        self.assertEqual(4, households_count)
        self.assertEqual(4, individuals_count)

        individual_data = {
            "full_name": "Derek Index4",
            "given_name": "Derek",
            "middle_name": "",
            "family_name": "Index4",
            "sex": "MALE",
            "relationship": "HEAD",
            "birth_date": date(2000, 8, 22),
            "marital_status": "MARRIED",
        }
        matching_individuals = ImportedIndividual.objects.filter(**individual_data)

        self.assertEqual(matching_individuals.count(), 1)

        household_data = {
            "residence_status": "REFUGEE",
            "country": "IM",
            "zip_code": "002",
            "flex_fields": {},
        }
        household = matching_individuals.first().household
        household_obj_data = model_to_dict(household, ("residence_status", "country", "zip_code", "flex_fields"))
        self.assertEqual(household_obj_data, household_data)

        roles = household.individuals_and_roles.all()
        self.assertEqual(roles.count(), 2)
        primary_role = roles.filter(role=ROLE_PRIMARY).first()
        self.assertEqual(primary_role.role, "PRIMARY")
        self.assertEqual(primary_role.individual.full_name, "Derek Index4")
        alternate_role = roles.filter(role=ROLE_ALTERNATE).first()
        self.assertEqual(alternate_role.role, "ALTERNATE")
        self.assertEqual(alternate_role.individual.full_name, "Collector ForJanIndex_3")

        worker_individuals = ImportedIndividual.objects.filter(relationship="NON_BENEFICIARY")
        self.assertEqual(worker_individuals.count(), 2)

        self.assertEqual(ImportedDeliveryMechanismData.objects.count(), 3)
        dmd1 = ImportedDeliveryMechanismData.objects.get(individual__full_name="Collector ForJanIndex_3")
        dmd2 = ImportedDeliveryMechanismData.objects.get(individual__full_name="WorkerCollector ForDerekIndex_4")
        dmd3 = ImportedDeliveryMechanismData.objects.get(individual__full_name="Jan    Index3")
        self.assertEqual(
            json.loads(dmd1.data),
            {"card_number_atm_card": "164260858", "card_expiry_date_atm_card": "1995-06-03T00:00:00"},
        )
        self.assertEqual(
            json.loads(dmd2.data),
            {
                "card_number_atm_card": "1975549730",
                "card_expiry_date_atm_card": "2022-02-17T00:00:00",
                "name_of_cardholder_atm_card": "Name1",
            },
        )
        self.assertEqual(
            json.loads(dmd3.data),
            {
                "card_number_atm_card": "870567340",
                "card_expiry_date_atm_card": "2016-06-27T00:00:00",
                "name_of_cardholder_atm_card": "Name2",
            },
        )<|MERGE_RESOLUTION|>--- conflicted
+++ resolved
@@ -20,13 +20,10 @@
     ImportedHousehold,
     ImportedIndividual,
 )
-<<<<<<< HEAD
 from hct_mis_api.apps.registration_datahub.fixtures import (
     RegistrationDataImportDatahubFactory,
 )
 from hct_mis_api.conftest import disabled_locally_test
-=======
->>>>>>> 17a43b1e
 
 
 class TestRdiXlsxPeople(BaseElasticSearchTestCase):
