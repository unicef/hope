import json
from datetime import date
from io import BytesIO
from pathlib import Path

from django.conf import settings
from django.core.files import File
from django.forms import model_to_dict

from django_countries.fields import Country

from hct_mis_api.apps.account.fixtures import PartnerFactory
from hct_mis_api.apps.core.base_test_case import BaseElasticSearchTestCase
from hct_mis_api.apps.core.fixtures import (
    create_afghanistan,
    create_pdu_flexible_attribute,
)
from hct_mis_api.apps.core.models import DataCollectingType, PeriodicFieldData
from hct_mis_api.apps.geo.models import Country as GeoCountry
from hct_mis_api.apps.household.models import (
    ROLE_ALTERNATE,
    ROLE_PRIMARY,
    PendingHousehold,
    PendingIndividual,
)
from hct_mis_api.apps.payment.fixtures import generate_delivery_mechanisms
from hct_mis_api.apps.payment.models import PendingDeliveryMechanismData
from hct_mis_api.apps.program.fixtures import ProgramFactory
from hct_mis_api.apps.program.models import Program
from hct_mis_api.apps.registration_data.fixtures import RegistrationDataImportFactory
from hct_mis_api.apps.registration_data.models import ImportData
from hct_mis_api.apps.utils.models import MergeStatusModel


class TestRdiXlsxPeople(BaseElasticSearchTestCase):
    databases = {
        "default",
        "registration_datahub",
    }
    fixtures = (f"{settings.PROJECT_ROOT}/apps/geo/fixtures/data.json",)

    @classmethod
    def setUpTestData(cls) -> None:
        PartnerFactory(name="UNHCR")
        content = Path(
            f"{settings.PROJECT_ROOT}/apps/registration_datahub/tests/test_file/rdi_people_test.xlsx"
        ).read_bytes()
        file = File(BytesIO(content), name="rdi_people_test.xlsx")
        cls.business_area = create_afghanistan()

        from hct_mis_api.apps.registration_datahub.tasks.rdi_xlsx_people_create import (
            RdiXlsxPeopleCreateTask,
        )

        cls.RdiXlsxPeopleCreateTask = RdiXlsxPeopleCreateTask
        cls.import_data = ImportData.objects.create(
            file=file,
            number_of_households=0,
            number_of_individuals=4,
        )
        cls.program = ProgramFactory(status=Program.ACTIVE, data_collecting_type__type=DataCollectingType.Type.SOCIAL)
        cls.registration_data_import = RegistrationDataImportFactory(
            business_area=cls.business_area, program=cls.program, import_data=cls.import_data
        )
<<<<<<< HEAD
        generate_delivery_mechanisms()
=======
        cls.string_attribute = create_pdu_flexible_attribute(
            label="PDU String Attribute",
            subtype=PeriodicFieldData.STRING,
            number_of_rounds=1,
            rounds_names=["May"],
            program=cls.program,
        )
>>>>>>> 1bf29476

        super().setUpTestData()

    def test_execute(self) -> None:
        self.RdiXlsxPeopleCreateTask().execute(
            self.registration_data_import.id, self.import_data.id, self.business_area.id, self.program.id
        )
        households_count = PendingHousehold.objects.count()
        individuals_count = PendingIndividual.objects.count()

        self.assertEqual(4, households_count)
        self.assertEqual(4, individuals_count)

        individual_data = {
            "full_name": "Derek Index4",
            "given_name": "Derek",
            "middle_name": "",
            "family_name": "Index4",
            "sex": "MALE",
            "relationship": "HEAD",
            "birth_date": date(2000, 8, 22),
            "marital_status": "MARRIED",
        }
        matching_individuals = PendingIndividual.objects.filter(**individual_data)

        self.assertEqual(matching_individuals.count(), 1)
        individual = matching_individuals.first()
        self.assertEqual(
            individual.flex_fields,
            {"pdu_string_attribute": {"1": {"value": "Test PDU Value", "collection_date": "2020-01-08"}}},
        )
        household_data = {
            "residence_status": "REFUGEE",
            "country": GeoCountry.objects.get(iso_code2=Country("IM").code).id,
            "zip_code": "002",
            "flex_fields": {},
        }
        household = matching_individuals.first().pending_household
        household_obj_data = model_to_dict(household, ("residence_status", "country", "zip_code", "flex_fields"))
        self.assertEqual(household_obj_data, household_data)

        roles = household.individuals_and_roles(manager="pending_objects").all()
        self.assertEqual(roles.count(), 2)
        primary_role = roles.filter(role=ROLE_PRIMARY).first()
        self.assertEqual(primary_role.role, "PRIMARY")
        self.assertEqual(primary_role.individual.full_name, "Derek Index4")
        alternate_role = roles.filter(role=ROLE_ALTERNATE).first()
        self.assertEqual(alternate_role.role, "ALTERNATE")
        self.assertEqual(alternate_role.individual.full_name, "Collector ForJanIndex_3")

        worker_individuals = PendingIndividual.objects.filter(relationship="NON_BENEFICIARY")
        self.assertEqual(worker_individuals.count(), 2)

        self.assertEqual(PendingDeliveryMechanismData.objects.count(), 3)
        dmd1 = PendingDeliveryMechanismData.objects.get(individual__full_name="Collector ForJanIndex_3")
        dmd2 = PendingDeliveryMechanismData.objects.get(individual__full_name="WorkerCollector ForDerekIndex_4")
        dmd3 = PendingDeliveryMechanismData.objects.get(individual__full_name="Jan    Index3")
        self.assertEqual(dmd1.rdi_merge_status, MergeStatusModel.PENDING)
        self.assertEqual(dmd2.rdi_merge_status, MergeStatusModel.PENDING)
        self.assertEqual(dmd3.rdi_merge_status, MergeStatusModel.PENDING)
        self.assertEqual(
            json.loads(dmd1.data),
            {"card_number__atm_card": "164260858", "card_expiry_date__atm_card": "1995-06-03T00:00:00"},
        )
        self.assertEqual(
            json.loads(dmd2.data),
            {
                "card_number__atm_card": "1975549730",
                "card_expiry_date__atm_card": "2022-02-17T00:00:00",
                "name_of_cardholder__atm_card": "Name1",
            },
        )
        self.assertEqual(
            json.loads(dmd3.data),
            {
                "card_number__atm_card": "870567340",
                "card_expiry_date__atm_card": "2016-06-27T00:00:00",
                "name_of_cardholder__atm_card": "Name2",
            },
        )<|MERGE_RESOLUTION|>--- conflicted
+++ resolved
@@ -62,9 +62,6 @@
         cls.registration_data_import = RegistrationDataImportFactory(
             business_area=cls.business_area, program=cls.program, import_data=cls.import_data
         )
-<<<<<<< HEAD
-        generate_delivery_mechanisms()
-=======
         cls.string_attribute = create_pdu_flexible_attribute(
             label="PDU String Attribute",
             subtype=PeriodicFieldData.STRING,
@@ -72,7 +69,7 @@
             rounds_names=["May"],
             program=cls.program,
         )
->>>>>>> 1bf29476
+        generate_delivery_mechanisms()
 
         super().setUpTestData()
 
