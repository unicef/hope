import base64
import logging
from typing import Any, Dict, Generator, Iterable, List, Optional, Tuple, Union
from uuid import UUID

from django import forms
from django.contrib import admin, messages
from django.contrib.admin import ModelAdmin, SimpleListFilter
from django.contrib.admin.views.main import ChangeList
from django.core.exceptions import ValidationError
from django.core.signing import BadSignature, Signer
from django.db.models import F, QuerySet
from django.http import HttpRequest, HttpResponse
from django.shortcuts import render
from django.template.response import TemplateResponse
from django.urls import reverse
from django.utils import timezone
from django.utils.datastructures import MultiValueDict
from django.utils.safestring import mark_safe
from django.utils.translation import gettext_lazy as _

import requests
from admin_extra_buttons.decorators import button, link
from adminactions.mass_update import mass_update
from adminfilters.autocomplete import AutoCompleteFilter
from adminfilters.depot.widget import DepotManager
from adminfilters.filters import ChoicesFieldComboFilter, NumberFilter, ValueFilter
from adminfilters.json import JsonFieldFilter
from adminfilters.querystring import QueryStringFilter
from advanced_filters.admin import AdminAdvancedFiltersMixin
from requests.auth import HTTPBasicAuth

from hct_mis_api.apps.registration_data.models import RegistrationDataImport
from hct_mis_api.apps.registration_datahub.celery_tasks import (
    fresh_extract_records_task,
)
from hct_mis_api.apps.registration_datahub.models import (
    DiiaHousehold,
    DiiaIndividual,
    ImportData,
    ImportedBankAccountInfo,
    ImportedDocument,
    ImportedDocumentType,
    ImportedHousehold,
    ImportedIndividual,
    ImportedIndividualIdentity,
    ImportedIndividualRoleInHousehold,
    KoboImportedSubmission,
    Record,
    RegistrationDataImportDatahub,
)
from hct_mis_api.apps.registration_datahub.services.extract_record import extract
from hct_mis_api.apps.registration_datahub.services.flex_registration_service import (
    create_task_for_processing_records,
    get_registration_to_rdi_service_map,
)
from hct_mis_api.apps.registration_datahub.utils import (
    post_process_dedupe_results as _post_process_dedupe_results,
)
from hct_mis_api.apps.utils.admin import HOPEModelAdminBase
from hct_mis_api.apps.utils.security import is_root

logger = logging.getLogger(__name__)


class StatusFilter(ChoicesFieldComboFilter):
    def choices(self, changelist: ChangeList) -> Generator:
        yield {
            "selected": self.lookup_val is None,
            "query_string": changelist.get_query_string(remove=[self.lookup_kwarg, self.lookup_kwarg_isnull]),
            "display": _("All"),
        }
        for lookup, title in self.field.flatchoices:
            if lookup == Record.STATUS_TO_IMPORT:
                yield {
                    "selected": bool(self.lookup_val_isnull),
                    "query_string": changelist.get_query_string(
                        {self.lookup_kwarg_isnull: "True"}, [self.lookup_kwarg]
                    ),
                    "display": title,
                }
            else:
                yield {
                    "selected": str(lookup) == self.lookup_val,
                    "query_string": changelist.get_query_string(
                        {self.lookup_kwarg: lookup}, [self.lookup_kwarg_isnull]
                    ),
                    "display": title,
                }


@admin.register(RegistrationDataImportDatahub)
class RegistrationDataImportDatahubAdmin(HOPEModelAdminBase):
    list_display = ("name", "import_date", "import_done", "business_area_slug", "hct_id")
    list_filter = ("created_at", "import_done", ("business_area_slug", ValueFilter.factory(lookup_name="istartswith")))
    advanced_filter_fields = (
        "created_at",
        "import_done",
        ("business_area__name", "business area"),
    )

    raw_id_fields = ("import_data",)
    date_hierarchy = "created_at"
    search_fields = ("name",)

    @link(
        href=None,
        label="RDI",
    )
    def hub(self, button: button) -> Optional[str]:
        obj = button.context.get("original")
        if obj:
            if obj.hct_id:
                return reverse("admin:registration_data_registrationdataimport_change", args=[obj.hct_id])
            else:
                button.html_attrs = {"style": "background-color:#CCCCCC;cursor:not-allowed"}
                return "javascript:alert('RDI not imported');"
        button.visible = False
        return None

    @button()
    def inspect(self, request: HttpRequest, pk: UUID) -> TemplateResponse:
        context = self.get_common_context(request, pk)
        obj: RegistrationDataImportDatahub = context["original"]
        context["title"] = f"Import {obj.name} - {obj.import_done}"
        context["data"] = {}
        has_content = False
        for model in [ImportedIndividual, ImportedHousehold]:
            count = model.objects.filter(registration_data_import=obj).count()
            has_content = has_content or count
            context["data"][model] = {"count": count, "warnings": [], "errors": [], "meta": model._meta}

        return TemplateResponse(request, "registration_datahub/admin/inspect.html", context)


class ImportedBankAccountInfoStackedInline(admin.StackedInline):
    model = ImportedBankAccountInfo

    exclude = ("debit_card_number",)
    extra = 0


@admin.register(ImportedIndividual)
class ImportedIndividualAdmin(HOPEModelAdminBase):
    list_display = (
        "registration_data_import",
        "individual_id",
        "full_name",
        "sex",
        "dedupe_status",
        "score",
        "batch_score",
    )
    list_filter = (
        ("deduplication_batch_results", NumberFilter),
        ("deduplication_golden_record_results", NumberFilter),
        ("registration_data_import__name", ValueFilter.factory(lookup_name="istartswith")),
        ("individual_id", ValueFilter.factory(lookup_name="istartswith")),
        "deduplication_batch_status",
        "deduplication_golden_record_status",
    )
    date_hierarchy = "updated_at"
    # raw_id_fields = ("household", "registration_data_import")
    autocomplete_fields = ("household", "registration_data_import")
    actions = ["enrich_deduplication"]
    inlines = (ImportedBankAccountInfoStackedInline,)

    def score(self, obj: ImportedIndividual) -> Union[int, str]:
        try:
            return obj.deduplication_golden_record_results["score"]["max"]
        except KeyError:
            return ""

    def batch_score(self, obj: ImportedIndividual) -> Union[int, str]:
        try:
            return obj.deduplication_batch_results["score"]["max"]
        except KeyError:
            return ""

    def dedupe_status(self, obj: ImportedIndividual) -> str:
        lbl = f"{obj.deduplication_batch_status}/{obj.deduplication_golden_record_status}"
        url = reverse("admin:registration_datahub_importedindividual_duplicates", args=[obj.pk])
        if "duplicates" in obj.deduplication_batch_results:
            ret = f'<a href="{url}">{lbl}</a>'
        elif "duplicates" in obj.deduplication_golden_record_results:
            ret = f'<a href="{url}">{lbl}</a>'
        else:
            ret = lbl
        return mark_safe(ret)

    def enrich_deduplication(self, request: HttpRequest, queryset: QuerySet) -> None:
        for record in queryset.exclude(deduplication_batch_results__has_key="score"):
            _post_process_dedupe_results(record)

    @button()
    def post_process_dedupe_results(self, request: HttpRequest, pk: UUID) -> None:
        record = self.get_queryset(request).get(id=pk)
        _post_process_dedupe_results(record)
        record.save()

    @button()
    def duplicates(self, request: HttpRequest, pk: UUID) -> TemplateResponse:
        ctx = self.get_common_context(request, pk, title="Duplicates")
        return TemplateResponse(request, "registration_datahub/admin/duplicates.html", ctx)


@admin.register(ImportedIndividualIdentity)
class ImportedIndividualIdentityAdmin(HOPEModelAdminBase):
    list_display = ("individual", "document_number")
    raw_id_fields = ("individual",)


@admin.register(ImportedHousehold)
class ImportedHouseholdAdmin(HOPEModelAdminBase):
    search_fields = ("id", "registration_data_import")
    list_display = ("registration_data_import", "registration_method", "name_enumerator", "country", "country_origin")
    raw_id_fields = ("registration_data_import", "head_of_household")
    date_hierarchy = "registration_data_import__import_date"
    list_filter = (
        DepotManager,
        ("country", ChoicesFieldComboFilter),
        ("country_origin", ChoicesFieldComboFilter),
        "registration_method",
        ("registration_data_import__name", ValueFilter.factory(lookup_name="istartswith")),
        ("kobo_submission_uuid", ValueFilter.factory(lookup_name="istartswith", title="Kobo Submission UUID")),
    )


@admin.register(ImportData)
class ImportDataAdmin(HOPEModelAdminBase):
    list_filter = ("data_type", "status", ("business_area_slug", ValueFilter.factory(lookup_name="istartswith")))
    date_hierarchy = "created_at"


@admin.register(ImportedDocumentType)
class ImportedDocumentTypeAdmin(HOPEModelAdminBase):
    list_display = ("label",)
    list_filter = ("label", QueryStringFilter)


@admin.register(ImportedDocument)
class ImportedDocumentAdmin(HOPEModelAdminBase):
    list_display = ("document_number", "type", "country", "individual")
    raw_id_fields = ("individual", "type")
    list_filter = (("type", AutoCompleteFilter), ("country", ChoicesFieldComboFilter), QueryStringFilter)
    date_hierarchy = "created_at"


@admin.register(ImportedIndividualRoleInHousehold)
class ImportedIndividualRoleInHouseholdAdmin(HOPEModelAdminBase):
    raw_id_fields = ("individual", "household")
    list_filter = ("role", QueryStringFilter)


@admin.register(KoboImportedSubmission)
class KoboImportedSubmissionAdmin(AdminAdvancedFiltersMixin, HOPEModelAdminBase):
    list_display = (
        "created_at",
        "kobo_submission_time",
        "kobo_submission_uuid",
        "kobo_asset_id",
        "amended",
        "imported_household_id",
        "registration_data_import_id",
    )
    list_filter = (
        "amended",
        ("registration_data_import", AutoCompleteFilter),
        ("imported_household", AutoCompleteFilter),
        QueryStringFilter,
    )
    advanced_filter_fields = (
        # "created_at",
        "amended",
        "kobo_submission_time",
        "registration_data_import_id",
    )
    raw_id_fields = ("registration_data_import", "imported_household")


class RemeberDataForm(forms.Form):
    SYNC_COOKIE = "fetch"
    remember = forms.BooleanField(label="Remember me", required=False)

    def get_signed_cookie(self, request: HttpRequest) -> Any:
        signer = Signer(str(request.user.password))
        return signer.sign_object(self.cleaned_data)

    @classmethod
    def get_saved_config(cls, request: HttpRequest) -> Dict:
        try:
            signer = Signer(str(request.user.password))
            obj: Dict = signer.unsign_object(request.COOKIES.get(cls.SYNC_COOKIE, ""))
            return obj
        except BadSignature:
            return {}


class FetchForm(RemeberDataForm):
    SYNC_COOKIE = "fetch"

    host = forms.URLField()
    username = forms.CharField()
    password = forms.CharField(widget=forms.PasswordInput)
    registration = forms.IntegerField()
    start = forms.IntegerField()
    end = forms.IntegerField()

    def clean(self) -> Optional[Dict[str, Any]]:
        return super().clean()


class ValidateForm(RemeberDataForm):
    SYNC_COOKIE = "ocr"
    picture_field = forms.CharField()
    number_field = forms.CharField()


class AlexisFilter(SimpleListFilter):
    template = "adminfilters/alexis.html"
    title = "Alexis"
    parameter_name = "alexis"

    def __init__(
        self, request: HttpRequest, params: MultiValueDict[str, str], model: Any, model_admin: ModelAdmin
    ) -> None:
        super().__init__(request, params, model, model_admin)
        self.lookup_kwarg = self.parameter_name
        self.lookup_val = request.GET.getlist(self.lookup_kwarg, [])

    def queryset(self, request: HttpRequest, queryset: QuerySet) -> QuerySet:
        if "1" in self.lookup_val:
            queryset = queryset.filter(data__w_counters__individuals_num=F("data__household__0__size_h_c"))
        if "2" in self.lookup_val:
            queryset = queryset.filter(data__w_counters__collectors_num=1)
        if "3" in self.lookup_val:
            queryset = queryset.filter(data__w_counters__head=1)
        if "4" in self.lookup_val:
            queryset = queryset.filter(data__w_counters__valid_phones__gt=0)
        if "5" in self.lookup_val:
            queryset = queryset.filter(data__w_counters__valid_taxid__gt=0)
        if "6" in self.lookup_val:
            queryset = queryset.filter(data__w_counters__birth_certificate__gt=0)
        if "7" in self.lookup_val:
            queryset = queryset.filter(data__w_counters__disability_certificate=True)
        if "8" in self.lookup_val:
            queryset = queryset.filter(data__w_counters__valid_payment__gt=0)
        if "9" in self.lookup_val:
            queryset = queryset.filter(data__w_counters__collector_bank_account=True)
        return queryset

    def lookups(self, request: HttpRequest, model_admin: ModelAdmin) -> Optional[Iterable[Tuple[Any, str]]]:
        return (
            ("1", "Household size match"),
            ("2", "Only one collector"),
            ("3", "One and only one head"),
            ("4", "More than 1 phone number"),
            ("5", "At least 1 HoH has TaxId ans BankAccount"),
            ("6", "at least one birth certificate picture"),
            ("7", "disability certificate for each disabled"),
            ("8", "At least 1 member has TaxId ans BankAccount"),
            ("9", "Collector has BankAccount"),
        )

    def choices(self, changelist: List) -> Generator:
        for lookup, title in self.lookup_choices:
            qs = changelist.get_query_string(remove=[self.parameter_name]) + "&"
            qs += "&".join([f"{self.parameter_name}={v}" for v in self.lookup_val if v != lookup])
            if str(lookup) not in self.lookup_val:
                qs += f"&{self.parameter_name}={lookup}"
            yield {
                "selected": str(lookup) in self.lookup_val,
                "query_string": qs,
                "display": title,
            }


class CreateRDIForm(forms.Form):
    STATUS_TO_IMPORT = "TO_IMPORT"
    STATUS_IMPORTED = "IMPORTED"
    STATUS_ERROR = "ERROR"
    ANY = "ANY"

    STATUSES_CHOICES = (
        (STATUS_TO_IMPORT, "To import"),
        (STATUS_ERROR, "Error"),
    )
    STATUSES_ROOT_CHOICES = (
        (STATUS_IMPORTED, "Imported"),
        (ANY, "Any"),
    )
    name = forms.CharField(label="RDI name", max_length=100, required=False, help_text="[Business Area] RDI Name")
    registration = forms.IntegerField(required=True)
    filters = forms.CharField(
        widget=forms.Textarea,
        required=False,
        help_text="filters to use to select the records (Uses Django filtering syntax)",
    )
    status = forms.ChoiceField(label="Record status", required=True, choices=STATUSES_CHOICES)
    rdi = forms.ModelChoiceField(
        label="RDI",
        required=False,
        queryset=RegistrationDataImport.objects.filter(status=RegistrationDataImport.IN_REVIEW),
        help_text="can select and update existing RDI within status 'In Review'",
    )

    def __init__(self, *args: Any, **kwargs: Any) -> None:
        if request := kwargs.pop("request", None):
            if is_root(request):
                self.base_fields["status"].choices = self.STATUSES_CHOICES + self.STATUSES_ROOT_CHOICES
        super().__init__(*args, **kwargs)

    def clean_filters(self) -> QueryStringFilter:
        filter = QueryStringFilter(None, {}, Record, None)
        return filter.get_filters(self.cleaned_data["filters"])

    def clean_registration(self) -> dict:
        if self.cleaned_data["registration"] not in get_registration_to_rdi_service_map().keys():
            raise ValidationError(
                "Invalid registration number. Data can be processed only for registration(s): "
                "17 - Sri Lanka; 2, 3 - Ukraine;"
            )
        return self.cleaned_data["registration"]

    def clean_rdi(self) -> dict:
        if self.cleaned_data.get("rdi") and self.cleaned_data["rdi"].status != RegistrationDataImport.IN_REVIEW:
            raise ValidationError("Only RDI within status 'In Review' can be processed")
        return self.cleaned_data["rdi"]

    def clean(self) -> None:
        super().clean()
        filters, excludes = self.cleaned_data["filters"]
<<<<<<< HEAD
        if filters.get("registration"):
=======
        if "registration" in self.cleaned_data:
>>>>>>> 1dffde42
            filters["registration"] = self.cleaned_data["registration"]
        if self.cleaned_data["status"] == Record.STATUS_TO_IMPORT:
            filters["status__isnull"] = True
        elif self.cleaned_data["status"] in [Record.STATUS_IMPORTED, Record.STATUS_ERROR]:
            filters["status"] = self.cleaned_data["status"]

        self.cleaned_data["filters"] = filters, excludes


@admin.register(Record)
class RecordDatahubAdmin(HOPEModelAdminBase):
    list_display = ("id", "registration", "timestamp", "source_id", "status", "ignored")
    readonly_fields = (
        "id",
        "registration",
        "timestamp",
        "source_id",
        "registration_data_import",
        "status",
        "error_message",
    )
    # list_editable = ("ignored",)
    exclude = ("data",)
    date_hierarchy = "timestamp"
    list_filter = (
        DepotManager,
        ("registration_data_import", AutoCompleteFilter),
        ("status", StatusFilter),
        ("source_id", NumberFilter),
        ("id", NumberFilter),
        ("data", JsonFieldFilter),
        QueryStringFilter,
    )
    change_form_template = "registration_datahub/admin/record/change_form.html"
    # change_list_template = "registration_datahub/admin/record/change_list.html"

    actions = [mass_update, "extract", "async_extract", "create_rdi", "create_sr_lanka_rdi", "count_queryset"]

    mass_update_exclude = ["pk", "data", "source_id", "registration", "timestamp"]
    mass_update_hints = []

    def get_queryset(self, request: HttpRequest) -> QuerySet:
        qs = super().get_queryset(request)
        qs = qs.defer("storage", "data")
        return qs

    @admin.action(description="Create RDI")
    def create_rdi(self, request: HttpRequest, queryset: QuerySet) -> None:
        if queryset.exclude(registration__in=list(get_registration_to_rdi_service_map().keys())).exists():
            self.message_user(
                request,
                "Data can be processed only for registration(s): 17 - Sri Lanka; 2, 3 - Ukraine;",
                messages.ERROR,
            )
            return

        msg_resp = ""
        for service in list(set(get_registration_to_rdi_service_map().values())):
            qs = queryset.filter(registration__in=service.REGISTRATION_ID).values_list("id", flat=True)
            if not qs:
                continue
            try:
                records_ids = qs.values_list("id", flat=True)
                rdi = service().create_rdi(request.user, f"{service.BUSINESS_AREA_SLUG} rdi {timezone.now()}")

                create_task_for_processing_records(service, rdi.pk, list(records_ids))

                url = reverse("admin:registration_data_registrationdataimport_change", args=[rdi.pk])
                msg_resp += f"<ul><a href='{url}'>{rdi.name}</ul></a> "

            except Exception as e:
                self.message_user(request, str(e), messages.ERROR)

        self.message_user(request, mark_safe(f"Started RDI Import with name(s): {msg_resp}"), messages.SUCCESS)

    @admin.action(description="Async extract")
    def async_extract(self, request: HttpRequest, queryset: QuerySet) -> None:
        try:
            records_ids = queryset.values_list("id", flat=True)
            fresh_extract_records_task.delay(list(records_ids))
            self.message_user(request, f"Extracting data for {len(records_ids)} records", messages.SUCCESS)
        except Exception as e:
            self.message_user(request, str(e), messages.ERROR)

    @button(permission=is_root)
    def fetch(self, request: HttpRequest) -> TemplateResponse:
        ctx = self.get_common_context(request)
        cookies = {}
        if request.method == "POST":
            form = FetchForm(request.POST)
            if form.is_valid():
                if form.cleaned_data["remember"]:
                    cookies = {form.SYNC_COOKIE: form.get_signed_cookie(request)}

                auth = HTTPBasicAuth(form.cleaned_data["username"], form.cleaned_data["password"])
                url = "{host}api/data/{registration}/{start}/{end}/".format(**form.cleaned_data)
                with requests.get(url, stream=True, auth=auth) as res:
                    if res.status_code != 200:
                        raise Exception(str(res))
                    payload = res.json()
                    for record in payload["data"]:
                        Record.objects.update_or_create(
                            source_id=record["id"],
                            registration=2,
                            defaults={"timestamp": record["timestamp"], "storage": base64.b64decode(record["storage"])},
                        )
        else:
            form = FetchForm(initial=FetchForm.get_saved_config(request))

        ctx["form"] = form
        response = TemplateResponse(request, "registration_datahub/admin/record/fetch.html", ctx)
        if cookies:
            for k, v in cookies.items():
                response.set_cookie(k, v)
        return response

    @button(label="Extract")
    def extract_single(self, request: HttpRequest, pk: UUID) -> None:
        records_ids = Record.objects.filter(pk=pk).values_list("pk", flat=True)
        try:
            extract(records_ids, raise_exception=True)
        except Exception as e:
            self.message_error_to_user(request, e)

    def has_add_permission(self, request: HttpRequest) -> bool:
        return False

    def has_delete_permission(self, request: HttpRequest, obj: Optional[Any] = None) -> bool:
        return is_root(request)

    @button()
    def create_new_rdi(self, request: HttpRequest) -> HttpResponse:
        ctx = self.get_common_context(request, title="Create RDI")
        if request.method == "POST":
            form = CreateRDIForm(request.POST, request=request)
            if form.is_valid():
                registration_id = form.cleaned_data["registration"]
                filters, exclude = form.cleaned_data["filters"]
                rdi = form.cleaned_data.get("rdi")
                update_rdi = "update " if rdi else ""
                ctx["filters"] = filters
                ctx["exclude"] = exclude

                if service := get_registration_to_rdi_service_map().get(registration_id):
                    qs = (
                        Record.objects.defer("storage", "counters", "files", "fields")
                        .filter(**filters)
                        .exclude(**exclude)
                    )
                    if records_ids := qs.values_list("id", flat=True):
                        try:
<<<<<<< HEAD
                            if not rdi:
                                rdi = service().create_rdi(
                                    request.user, f"{service.BUSINESS_AREA_SLUG} rdi {timezone.now()}"
                                )

=======
                            rdi_name = form.cleaned_data["name"] or f"{service.BUSINESS_AREA_SLUG} rdi {timezone.now()}"
                            rdi = service().create_rdi(request.user, rdi_name)
>>>>>>> 1dffde42
                            create_task_for_processing_records(service, rdi.pk, list(records_ids))
                            url = reverse("admin:registration_data_registrationdataimport_change", args=[rdi.pk])
                            self.message_user(
                                request,
                                mark_safe(f"Started {update_rdi}RDI Import with name: <a href='{url}'>{rdi.name}</a>"),
                                messages.SUCCESS,
                            )
                        except Exception as e:
                            self.message_error_to_user(request, e)

                    else:
                        self.message_user(request, "There are no Records by filtering criteria", messages.ERROR)
                else:
                    self.message_user(
                        request,
                        "Invalid registration number. Data can be processed only for registration(s): "
                        "17 - Sri Lanka; 2, 3 - Ukraine;",
                        messages.ERROR,
                    )
        else:
            form = CreateRDIForm(request=request)

        ctx["form"] = form
        return render(request, "registration_datahub/admin/record/create_rdi.html", ctx)


@admin.register(DiiaIndividual)
class DiiaIndividualAdmin(HOPEModelAdminBase):
    list_display = ("registration_data_import", "individual_id", "full_name", "sex", "disability")
    list_filter = (
        ("registration_data_import__name", ValueFilter.factory(lookup_name="istartswith")),
        ("individual_id", ValueFilter.factory(lookup_name="istartswith")),
        "disability",
    )


@admin.register(DiiaHousehold)
class DiiaHouseholdAdmin(HOPEModelAdminBase):
    search_fields = ("id", "registration_data_import", "rec_id")
    list_display = ("registration_data_import", "status", "rec_id")
    raw_id_fields = ("registration_data_import",)
    date_hierarchy = "registration_data_import__import_date"
    list_filter = (
        ("registration_data_import__name", ValueFilter.factory(lookup_name="istartswith")),
        (
            "rec_id",
            ValueFilter.factory(
                lookup_name="istartswith",
            ),
        ),
    )<|MERGE_RESOLUTION|>--- conflicted
+++ resolved
@@ -430,11 +430,7 @@
     def clean(self) -> None:
         super().clean()
         filters, excludes = self.cleaned_data["filters"]
-<<<<<<< HEAD
-        if filters.get("registration"):
-=======
         if "registration" in self.cleaned_data:
->>>>>>> 1dffde42
             filters["registration"] = self.cleaned_data["registration"]
         if self.cleaned_data["status"] == Record.STATUS_TO_IMPORT:
             filters["status__isnull"] = True
@@ -586,16 +582,10 @@
                     )
                     if records_ids := qs.values_list("id", flat=True):
                         try:
-<<<<<<< HEAD
                             if not rdi:
                                 rdi = service().create_rdi(
                                     request.user, f"{service.BUSINESS_AREA_SLUG} rdi {timezone.now()}"
                                 )
-
-=======
-                            rdi_name = form.cleaned_data["name"] or f"{service.BUSINESS_AREA_SLUG} rdi {timezone.now()}"
-                            rdi = service().create_rdi(request.user, rdi_name)
->>>>>>> 1dffde42
                             create_task_for_processing_records(service, rdi.pk, list(records_ids))
                             url = reverse("admin:registration_data_registrationdataimport_change", args=[rdi.pk])
                             self.message_user(
