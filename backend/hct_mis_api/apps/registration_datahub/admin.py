--- conflicted
+++ resolved
@@ -113,15 +113,12 @@
         "batch_score",
     )
     list_filter = (
-        DepotManager,
         ("deduplication_batch_results", NumberFilter),
         ("deduplication_golden_record_results", NumberFilter),
         ("registration_data_import__name", ValueFilter.factory(lookup_name="istartswith")),
         ("individual_id", ValueFilter.factory(lookup_name="istartswith")),
         "deduplication_batch_status",
         "deduplication_golden_record_status",
-        QueryStringFilter
-
     )
     date_hierarchy = "updated_at"
     # raw_id_fields = ("household", "registration_data_import")
@@ -199,40 +196,21 @@
 @admin.register(ImportedDocumentType)
 class ImportedDocumentTypeAdmin(HOPEModelAdminBase):
     list_display = ("label", "country")
-<<<<<<< HEAD
-    list_filter = (("country", ChoicesFieldComboFilter),
-        "label",
-        QueryStringFilter
-        )
-=======
     list_filter = (("country", ChoicesFieldComboFilter), "label", QueryStringFilter)
->>>>>>> 648bd9b4
 
 
 @admin.register(ImportedDocument)
 class ImportedDocumentAdmin(HOPEModelAdminBase):
     list_display = ("document_number", "type", "individual")
     raw_id_fields = ("individual", "type")
-<<<<<<< HEAD
-    list_filter = (("type", AutoCompleteFilter), 
-        QueryStringFilter
-        )
-=======
     list_filter = (("type", AutoCompleteFilter), QueryStringFilter)
->>>>>>> 648bd9b4
     date_hierarchy = "created_at"
 
 
 @admin.register(ImportedIndividualRoleInHousehold)
 class ImportedIndividualRoleInHouseholdAdmin(HOPEModelAdminBase):
     raw_id_fields = ("individual", "household")
-<<<<<<< HEAD
-    list_filter = ("role",
-        QueryStringFilter
-        )
-=======
     list_filter = ("role", QueryStringFilter)
->>>>>>> 648bd9b4
 
 
 @admin.register(KoboImportedSubmission)
@@ -250,11 +228,7 @@
         "amended",
         ("registration_data_import", AutoCompleteFilter),
         ("imported_household", AutoCompleteFilter),
-<<<<<<< HEAD
-        QueryStringFilter
-=======
         QueryStringFilter,
->>>>>>> 648bd9b4
     )
     advanced_filter_fields = (
         # "created_at",
