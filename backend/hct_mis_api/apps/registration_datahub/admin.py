--- conflicted
+++ resolved
@@ -396,9 +396,6 @@
         required=False,
         help_text="filters to use to select the records (Uses Django filtering syntax)",
     )
-<<<<<<< HEAD
-    status = forms.ChoiceField(required=True, choices=STATUSES_CHOICES)
-=======
     status = forms.ChoiceField(label="Record status", required=True, choices=STATUSES_CHOICES)
     rdi = forms.ModelChoiceField(
         label="RDI",
@@ -406,7 +403,6 @@
         queryset=RegistrationDataImport.objects.filter(status=RegistrationDataImport.IN_REVIEW),
         help_text="can select and update existing RDI within status 'In Review'",
     )
->>>>>>> 1706c370
 
     def __init__(self, *args: Any, **kwargs: Any) -> None:
         if request := kwargs.pop("request", None):
@@ -426,14 +422,11 @@
             )
         return self.cleaned_data["registration"]
 
-<<<<<<< HEAD
-=======
     def clean_rdi(self) -> dict:
         if self.cleaned_data.get("rdi") and self.cleaned_data["rdi"].status != RegistrationDataImport.IN_REVIEW:
             raise ValidationError("Only RDI within status 'In Review' can be processed")
         return self.cleaned_data["rdi"]
 
->>>>>>> 1706c370
     def clean(self) -> None:
         super().clean()
         filters, excludes = self.cleaned_data["filters"]
@@ -576,11 +569,8 @@
             if form.is_valid():
                 registration_id = form.cleaned_data["registration"]
                 filters, exclude = form.cleaned_data["filters"]
-<<<<<<< HEAD
-=======
                 rdi = form.cleaned_data.get("rdi")
                 update_rdi = "update " if rdi else ""
->>>>>>> 1706c370
                 ctx["filters"] = filters
                 ctx["exclude"] = exclude
 
@@ -592,24 +582,15 @@
                     )
                     if records_ids := qs.values_list("id", flat=True):
                         try:
-<<<<<<< HEAD
-                            rdi_name = form.cleaned_data["name"] or f"{service.BUSINESS_AREA_SLUG} rdi {timezone.now()}"
-                            rdi = service().create_rdi(request.user, rdi_name)
-=======
                             if not rdi:
                                 rdi = service().create_rdi(
                                     request.user, f"{service.BUSINESS_AREA_SLUG} rdi {timezone.now()}"
                                 )
->>>>>>> 1706c370
                             create_task_for_processing_records(service, rdi.pk, list(records_ids))
                             url = reverse("admin:registration_data_registrationdataimport_change", args=[rdi.pk])
                             self.message_user(
                                 request,
-<<<<<<< HEAD
-                                mark_safe(f"Started RDI Import with name: <a href='{url}'>{rdi.name}</a>"),
-=======
                                 mark_safe(f"Started {update_rdi}RDI Import with name: <a href='{url}'>{rdi.name}</a>"),
->>>>>>> 1706c370
                                 messages.SUCCESS,
                             )
                         except Exception as e:
@@ -620,12 +601,8 @@
                 else:
                     self.message_user(
                         request,
-<<<<<<< HEAD
-                        "Invalid registration number. Data can be processed only for registration(s): 17 - Sri Lanka; 2, 3 - Ukraine;",
-=======
                         "Invalid registration number. Data can be processed only for registration(s): "
                         "17 - Sri Lanka; 2, 3 - Ukraine;",
->>>>>>> 1706c370
                         messages.ERROR,
                     )
         else:
