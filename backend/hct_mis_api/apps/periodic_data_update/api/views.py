--- conflicted
+++ resolved
@@ -100,13 +100,7 @@
             raise ValidationError("Template is already being exported")
         if pdu_template.file:
             raise ValidationError("Template is already exported")
-<<<<<<< HEAD
         pdu_template.queue()
-=======
-        service = PeriodicDataUpdateExportTemplateService(pdu_template)
-        service.generate_workbook()
-        service.save_xlsx_file()
->>>>>>> 4043fb81
         return Response(status=status.HTTP_204_NO_CONTENT)
 
     @action(detail=True, methods=["get"])
