from typing import Any, Dict

from django.db.models import Count, F, Q, QuerySet
from django.db.models.functions import Lower

from django_filters import CharFilter, DateFilter, FilterSet, MultipleChoiceFilter

from hct_mis_api.apps.core.filters import DecimalRangeFilter, IntegerRangeFilter
from hct_mis_api.apps.core.utils import CustomOrderingFilter
from hct_mis_api.apps.program.models import Program


class ProgramFilter(FilterSet):
    business_area = CharFilter(field_name="business_area__slug", required=True)
    search = CharFilter(method="search_filter")
    status = MultipleChoiceFilter(field_name="status", choices=Program.STATUS_CHOICE)
    sector = MultipleChoiceFilter(field_name="sector", choices=Program.SECTOR_CHOICE)
    number_of_households = IntegerRangeFilter(method="filter_number_of_households")
    budget = DecimalRangeFilter(field_name="budget")
    start_date = DateFilter(field_name="start_date", lookup_expr="gte")
    end_date = DateFilter(field_name="end_date", lookup_expr="lte")

    class Meta:
        fields = (
            "business_area",
            "search",
            "status",
            "sector",
            "number_of_households",
            "budget",
            "start_date",
            "end_date",
        )
        model = Program

    order_by = CustomOrderingFilter(
        fields=(Lower("name"), "status", "start_date", "end_date", "sector", "total_number_of_households", "budget")
    )

    def filter_number_of_households(self, queryset: QuerySet, name: str, value: Dict) -> QuerySet:
        queryset = queryset.annotate(
<<<<<<< HEAD
<<<<<<< HEAD
            total_number_of_households=Count(
                "cash_plans__payment_records__household",
                filter=Q(cash_plans__payment_records__delivered_quantity__gte=0),
                distinct=True,
            )
        )
        if min_value := value.get("min"):
            queryset = queryset.filter(total_number_of_households__gte=min_value)
        if max_value := value.get("max"):
            queryset = queryset.filter(total_number_of_households__lte=max_value)
=======
            total_payment_plans_hh_count=Count(
                "cashplan__payment_items__household",
                filter=Q(cashplan__payment_items__delivered_quantity__gte=0),
                distinct=True,
=======
            total_payment_plans_hh_count=Count(
                "cashplan__payment_items__household",
                filter=Q(cashplan__payment_items__delivered_quantity__gte=0),
                distinct=True,
>>>>>>> 66a0eb31
            ),
            total_cash_plans_hh_count=Count(
                "paymentplan__payment_items__household",
                filter=Q(paymentplan__payment_items__delivered_quantity__gte=0),
                distinct=True,
            ),
        ).annotate(total_hh_count=F("total_payment_plans_hh_count") + F("total_cash_plans_hh_count"))

        if min_value := value.get("min"):
            queryset = queryset.filter(total_hh_count__gte=min_value)
        if max_value := value.get("max"):
            queryset = queryset.filter(total_hh_count__lte=max_value)

<<<<<<< HEAD
>>>>>>> origin
=======
>>>>>>> 66a0eb31
        return queryset

    def search_filter(self, qs: QuerySet, name: str, value: Any) -> QuerySet:
        values = value.split(" ")
        q_obj = Q()
        for value in values:
            q_obj |= Q(name__istartswith=value)
        return qs.filter(q_obj)


class ChartProgramFilter(FilterSet):
    business_area = CharFilter(field_name="business_area__slug", required=True)

    class Meta:
        fields = ("business_area",)
        model = Program

    def search_filter(self, qs: QuerySet, name: str, value: Any) -> QuerySet:
        values = value.split(" ")
        q_obj = Q()
        for value in values:
            q_obj |= Q(first_name__startswith=value)
            q_obj |= Q(last_name__startswith=value)
            q_obj |= Q(email__startswith=value)
        return qs.filter(q_obj)<|MERGE_RESOLUTION|>--- conflicted
+++ resolved
@@ -39,29 +39,10 @@
 
     def filter_number_of_households(self, queryset: QuerySet, name: str, value: Dict) -> QuerySet:
         queryset = queryset.annotate(
-<<<<<<< HEAD
-<<<<<<< HEAD
-            total_number_of_households=Count(
-                "cash_plans__payment_records__household",
-                filter=Q(cash_plans__payment_records__delivered_quantity__gte=0),
-                distinct=True,
-            )
-        )
-        if min_value := value.get("min"):
-            queryset = queryset.filter(total_number_of_households__gte=min_value)
-        if max_value := value.get("max"):
-            queryset = queryset.filter(total_number_of_households__lte=max_value)
-=======
             total_payment_plans_hh_count=Count(
                 "cashplan__payment_items__household",
                 filter=Q(cashplan__payment_items__delivered_quantity__gte=0),
                 distinct=True,
-=======
-            total_payment_plans_hh_count=Count(
-                "cashplan__payment_items__household",
-                filter=Q(cashplan__payment_items__delivered_quantity__gte=0),
-                distinct=True,
->>>>>>> 66a0eb31
             ),
             total_cash_plans_hh_count=Count(
                 "paymentplan__payment_items__household",
@@ -75,10 +56,6 @@
         if max_value := value.get("max"):
             queryset = queryset.filter(total_hh_count__lte=max_value)
 
-<<<<<<< HEAD
->>>>>>> origin
-=======
->>>>>>> 66a0eb31
         return queryset
 
     def search_filter(self, qs: QuerySet, name: str, value: Any) -> QuerySet:
