<<<<<<< HEAD
from django.db.models import Count, F, Q
=======
from typing import Any

from django.db.models import Count, Q, QuerySet
>>>>>>> 71e53c28
from django.db.models.functions import Lower

from django_filters import CharFilter, DateFilter, FilterSet, MultipleChoiceFilter

from hct_mis_api.apps.core.filters import DecimalRangeFilter, IntegerRangeFilter
from hct_mis_api.apps.core.utils import CustomOrderingFilter
from hct_mis_api.apps.program.models import Program


class ProgramFilter(FilterSet):
    business_area = CharFilter(field_name="business_area__slug", required=True)
    search = CharFilter(method="search_filter")
    status = MultipleChoiceFilter(field_name="status", choices=Program.STATUS_CHOICE)
    sector = MultipleChoiceFilter(field_name="sector", choices=Program.SECTOR_CHOICE)
    number_of_households = IntegerRangeFilter(field_name="total_hh_count")
    budget = DecimalRangeFilter(field_name="budget")
    start_date = DateFilter(field_name="start_date", lookup_expr="gte")
    end_date = DateFilter(field_name="end_date", lookup_expr="lte")

    class Meta:
        fields = (
            "business_area",
            "search",
            "status",
            "sector",
            "number_of_households",
            "budget",
            "start_date",
            "end_date",
        )
        model = Program

    order_by = CustomOrderingFilter(
        fields=(Lower("name"), "status", "start_date", "end_date", "sector", "total_hh_count", "budget")
    )

    def filter_queryset(self, queryset: QuerySet) -> QuerySet:
        queryset = queryset.annotate(
            total_payment_plans_hh_count=Count(
                "cashplan__payment_items__household",
                filter=Q(cashplan__payment_items__delivered_quantity__gte=0),
                distinct=True,
            ),
            total_cash_plans_hh_count=Count(
                "paymentplan__payment_items__household",
                filter=Q(paymentplan__payment_items__delivered_quantity__gte=0),
                distinct=True,
            ),
        ).annotate(total_hh_count=F("total_payment_plans_hh_count") + F("total_cash_plans_hh_count"))
        return super().filter_queryset(queryset)

    def search_filter(self, qs: QuerySet, name: str, value: Any) -> QuerySet:
        values = value.split(" ")
        q_obj = Q()
        for value in values:
            q_obj |= Q(name__istartswith=value)
        return qs.filter(q_obj)


<<<<<<< HEAD
=======
class CashPlanFilter(FilterSet):
    search = CharFilter(method="search_filter")
    delivery_type = MultipleChoiceFilter(field_name="delivery_type", choices=PaymentRecord.DELIVERY_TYPE_CHOICE)
    verification_status = MultipleChoiceFilter(
        field_name="cash_plan_payment_verification_summary__status", choices=CashPlanPaymentVerification.STATUS_CHOICES
    )
    business_area = CharFilter(
        field_name="business_area__slug",
    )

    class Meta:
        fields = {
            "program": ["exact"],
            "assistance_through": ["exact", "startswith"],
            "service_provider__full_name": ["exact", "startswith"],
            "start_date": ["exact", "lte", "gte"],
            "end_date": ["exact", "lte", "gte"],
            "business_area": ["exact"],
        }
        model = CashPlan

    order_by = OrderingFilter(
        fields=(
            "ca_id",
            "status",
            "total_number_of_hh",
            "total_entitled_quantity",
            ("cash_plan_payment_verification_summary__status", "verification_status"),
            "total_persons_covered",
            "total_delivered_quantity",
            "total_undelivered_quantity",
            "dispersion_date",
            "assistance_measurement",
            "assistance_through",
            "delivery_type",
            "start_date",
            "end_date",
            "program__name",
            "id",
            "updated_at",
            "service_provider__full_name",
        )
    )

    def filter_queryset(self, queryset: QuerySet) -> QuerySet:
        queryset = queryset.annotate(total_number_of_hh=Count("payment_records"))
        return super().filter_queryset(queryset)

    def search_filter(self, qs: QuerySet, name: str, value: Any) -> QuerySet:
        values = value.split(" ")
        q_obj = Q()
        for value in values:
            q_obj |= Q(ca_id__istartswith=value)
        return qs.filter(q_obj)


>>>>>>> 71e53c28
class ChartProgramFilter(FilterSet):
    business_area = CharFilter(field_name="business_area__slug", required=True)

    class Meta:
        fields = ("business_area",)
        model = Program

    def search_filter(self, qs: QuerySet, name: str, value: Any) -> QuerySet:
        values = value.split(" ")
        q_obj = Q()
        for value in values:
            q_obj |= Q(first_name__startswith=value)
            q_obj |= Q(last_name__startswith=value)
            q_obj |= Q(email__startswith=value)
        return qs.filter(q_obj)<|MERGE_RESOLUTION|>--- conflicted
+++ resolved
@@ -1,10 +1,6 @@
-<<<<<<< HEAD
-from django.db.models import Count, F, Q
-=======
 from typing import Any
 
-from django.db.models import Count, Q, QuerySet
->>>>>>> 71e53c28
+from django.db.models import Count, F, Q, QuerySet
 from django.db.models.functions import Lower
 
 from django_filters import CharFilter, DateFilter, FilterSet, MultipleChoiceFilter
@@ -64,65 +60,6 @@
         return qs.filter(q_obj)
 
 
-<<<<<<< HEAD
-=======
-class CashPlanFilter(FilterSet):
-    search = CharFilter(method="search_filter")
-    delivery_type = MultipleChoiceFilter(field_name="delivery_type", choices=PaymentRecord.DELIVERY_TYPE_CHOICE)
-    verification_status = MultipleChoiceFilter(
-        field_name="cash_plan_payment_verification_summary__status", choices=CashPlanPaymentVerification.STATUS_CHOICES
-    )
-    business_area = CharFilter(
-        field_name="business_area__slug",
-    )
-
-    class Meta:
-        fields = {
-            "program": ["exact"],
-            "assistance_through": ["exact", "startswith"],
-            "service_provider__full_name": ["exact", "startswith"],
-            "start_date": ["exact", "lte", "gte"],
-            "end_date": ["exact", "lte", "gte"],
-            "business_area": ["exact"],
-        }
-        model = CashPlan
-
-    order_by = OrderingFilter(
-        fields=(
-            "ca_id",
-            "status",
-            "total_number_of_hh",
-            "total_entitled_quantity",
-            ("cash_plan_payment_verification_summary__status", "verification_status"),
-            "total_persons_covered",
-            "total_delivered_quantity",
-            "total_undelivered_quantity",
-            "dispersion_date",
-            "assistance_measurement",
-            "assistance_through",
-            "delivery_type",
-            "start_date",
-            "end_date",
-            "program__name",
-            "id",
-            "updated_at",
-            "service_provider__full_name",
-        )
-    )
-
-    def filter_queryset(self, queryset: QuerySet) -> QuerySet:
-        queryset = queryset.annotate(total_number_of_hh=Count("payment_records"))
-        return super().filter_queryset(queryset)
-
-    def search_filter(self, qs: QuerySet, name: str, value: Any) -> QuerySet:
-        values = value.split(" ")
-        q_obj = Q()
-        for value in values:
-            q_obj |= Q(ca_id__istartswith=value)
-        return qs.filter(q_obj)
-
-
->>>>>>> 71e53c28
 class ChartProgramFilter(FilterSet):
     business_area = CharFilter(field_name="business_area__slug", required=True)
 
