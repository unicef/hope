--- conflicted
+++ resolved
@@ -57,7 +57,14 @@
     pass
 
 
-<<<<<<< HEAD
+def validate_data_collecting_type(
+    program_data_collecting_type: "DataCollectingType", data_collecting_type: "DataCollectingType"
+) -> None:
+    # TODO: maybe add filter by BA 'DataCollectingType.limit_to'
+    if data_collecting_type not in program_data_collecting_type.compatible_types.all():
+        raise ValidationError("The Data Collection Type must match or be compatible with the original Programme.")
+
+
 class ProgramCycleValidator(CommonValidator):
     @classmethod
     def validate_program(cls, *args: Any, **kwargs: Any) -> None:
@@ -133,12 +140,4 @@
             raise ValidationError("Only Programme Cycle for Active Programme can be deleted.")
 
         if program_cycle.status != ProgramCycle.DRAFT:
-            raise ValidationError("Only Draft Programme Cycle can be deleted.")
-=======
-def validate_data_collecting_type(
-    program_data_collecting_type: "DataCollectingType", data_collecting_type: "DataCollectingType"
-) -> None:
-    # TODO: maybe add filter by BA 'DataCollectingType.limit_to'
-    if data_collecting_type not in program_data_collecting_type.compatible_types.all():
-        raise ValidationError("The Data Collection Type must match or be compatible with the original Programme.")
->>>>>>> 949bcd28
+            raise ValidationError("Only Draft Programme Cycle can be deleted.")