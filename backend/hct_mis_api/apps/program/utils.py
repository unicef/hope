<<<<<<< HEAD
from typing import Any

from hct_mis_api.apps.core.utils import decode_id_string_required
=======
from hct_mis_api.apps.core.models import DataCollectingType
>>>>>>> c729a58d
from hct_mis_api.apps.household.models import (
    Household,
    Individual,
    IndividualRoleInHousehold,
)
from hct_mis_api.apps.program.models import Program, ProgramCycle
from hct_mis_api.apps.program.validators import validate_data_collecting_type


def copy_program_object(copy_from_program_id: str, program_data: dict) -> Program:
    program = Program.objects.get(id=copy_from_program_id)
    admin_areas = program.admin_areas.all()
    program.pk = None
    program.status = Program.DRAFT

    data_collecting_type_code = program_data.pop("data_collecting_type_code", None)
    if data_collecting_type_code:
        data_collecting_type = DataCollectingType.objects.get(code=data_collecting_type_code)
    else:
        data_collecting_type = program.data_collecting_type

    validate_data_collecting_type(program.data_collecting_type, data_collecting_type)

    program_data["data_collecting_type_id"] = data_collecting_type.id

    for field_name, value in program_data.items():
        setattr(program, field_name, value)

    program.save()
    program.admin_areas.set(admin_areas)
    program.refresh_from_db()
    return program


def copy_program_related_data(copy_from_program_id: str, new_program: Program) -> None:
    copy_individuals(copy_from_program_id, new_program)
    copy_households(copy_from_program_id, new_program)
    copy_household_related_data(new_program)
    copy_individual_related_data(new_program)
    create_program_cycle(new_program)


def create_program_cycle(program: Program) -> None:
    ProgramCycle.objects.create(
        program=program,
        start_date=program.start_date,
        end_date=program.end_date,
        status=ProgramCycle.DRAFT,
    )


def copy_individuals(copy_from_program_id: str, program: Program) -> None:
    copied_from_individuals = Individual.objects.filter(
        program_id=copy_from_program_id, withdrawn=False, duplicate=False
    )
    for individual in copied_from_individuals:
        copied_from_pk = individual.pk
        individual.pk = None
        individual.program = program
        individual.copied_from_id = copied_from_pk
        individual.save()


def copy_households(copy_from_program_id: str, program: Program) -> None:
    copy_from_households = Household.objects.filter(
        program_id=copy_from_program_id,
        withdrawn=False,
    )
    for household in copy_from_households:
        copy_from_household_id = household.pk
        household.pk = None
        household.program = program
        household.total_cash_received = None
        household.total_cash_received_usd = None
        household.copied_from_id = copy_from_household_id
        household.head_of_household = Individual.objects.get(
            program=program,
            copied_from=household.head_of_household,
        )
        household.save()


def copy_household_related_data(program: Program) -> None:
    new_households = Household.objects.filter(program=program).select_related("copied_from")
    for new_household in new_households:
        copy_roles_per_household(new_household, program)
        copy_entitlement_cards_per_household(new_household)


def copy_roles_per_household(new_household: Household, program: Program) -> None:
    copied_from_roles = IndividualRoleInHousehold.objects.filter(household=new_household.copied_from)

    for role in copied_from_roles:
        role.pk = None
        role.household = new_household
        role.individual = Individual.objects.get(
            program=program,
            copied_from=role.individual,
        )
        role.save()


def copy_entitlement_cards_per_household(new_household: Household) -> None:
    old_entitlement_cards = new_household.copied_from.entitlement_cards.all()
    for entitlement_card in old_entitlement_cards:
        entitlement_card.pk = None
        entitlement_card.household = new_household
        entitlement_card.save()


def copy_individual_related_data(program: Program) -> None:
    new_individuals = Individual.objects.filter(program=program)
    for new_individual in new_individuals:
        set_household_per_individual(new_individual, program)
        copy_documents_per_individual(new_individual)
        copy_individual_identities_per_individual(new_individual)
        copy_bank_account_info_per_individual(new_individual)


def set_household_per_individual(new_individual: Individual, program: Program) -> None:
    new_individual.household = Household.objects.get(
        program=program,
        copied_from_id=new_individual.household_id,
    )
    new_individual.save()


def copy_documents_per_individual(new_individual: Individual) -> None:
    old_documents = new_individual.copied_from.documents.all()
    for document in old_documents:
        document.pk = None
        document.individual = new_individual
        document.save()


def copy_individual_identities_per_individual(new_individual: Individual) -> None:
    old_individual_identity = new_individual.copied_from.identities.all()
    for individual_identity in old_individual_identity:
        individual_identity.pk = None
        individual_identity.individual = new_individual
        individual_identity.save()


def copy_bank_account_info_per_individual(new_individual: Individual) -> None:
    old_bank_account_info = new_individual.copied_from.bank_account_info.all()
    for bank_account_info in old_bank_account_info:
        bank_account_info.pk = None
        bank_account_info.individual = new_individual
        bank_account_info.save()


def get_program_id_from_headers(info: Any) -> str:
    return decode_id_string_required(info.context.headers.get("Program"))<|MERGE_RESOLUTION|>--- conflicted
+++ resolved
@@ -1,10 +1,7 @@
-<<<<<<< HEAD
 from typing import Any
 
+from hct_mis_api.apps.core.models import DataCollectingType
 from hct_mis_api.apps.core.utils import decode_id_string_required
-=======
-from hct_mis_api.apps.core.models import DataCollectingType
->>>>>>> c729a58d
 from hct_mis_api.apps.household.models import (
     Household,
     Individual,
