--- conflicted
+++ resolved
@@ -8,20 +8,14 @@
     ProhibitNullCharactersValidator,
 )
 from django.db import models
-<<<<<<< HEAD
-=======
 from django.db.models import Q
 from django.utils.functional import cached_property
->>>>>>> 9bb0d5ac
 from django.utils.translation import gettext_lazy as _
 
 from model_utils.models import SoftDeletableModel
 
 from hct_mis_api.apps.activity_log.utils import create_mapping_dict
-<<<<<<< HEAD
-=======
 from hct_mis_api.apps.payment.models import CashPlanPaymentVerification, PaymentRecord
->>>>>>> 9bb0d5ac
 from hct_mis_api.apps.utils.models import (
     AbstractSyncable,
     ConcurrencyModel,
@@ -178,9 +172,6 @@
         verbose_name = "Programme"
 
     def __str__(self):
-<<<<<<< HEAD
-        return self.name
-=======
         return self.name
 
 
@@ -316,5 +307,4 @@
 
     class Meta:
         verbose_name = "Cash Plan"
-        ordering = ["created_at"]
->>>>>>> 9bb0d5ac
+        ordering = ["created_at"]