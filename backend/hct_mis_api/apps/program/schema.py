--- conflicted
+++ resolved
@@ -12,17 +12,10 @@
     Q,
     Sum,
     Value,
-<<<<<<< HEAD
-    When, OuterRef, Exists,
-)
-=======
     When,
-)
-
-import graphene
-from graphene import relay
-from graphene_django import DjangoObjectType
->>>>>>> ef4dc766
+    OuterRef,
+    Exists,
+)
 
 from hct_mis_api.apps.account.permissions import (
     ALL_GRIEVANCES_CREATE_MODIFY,
@@ -34,6 +27,7 @@
 )
 from hct_mis_api.apps.core.extended_connection import ExtendedConnection
 from hct_mis_api.apps.core.querysets import ExtendedQuerySetSequence
+
 from hct_mis_api.apps.core.schema import ChoiceObject
 from hct_mis_api.apps.core.utils import (
     chart_filters_decoder,
@@ -41,27 +35,15 @@
     chart_permission_decorator,
     to_choice_object,
 )
-<<<<<<< HEAD
-from hct_mis_api.apps.payment.filters import (
-    CashPlanFilter,
-    PaymentVerificationPlanFilter,
-)
+from hct_mis_api.apps.payment.filters import CashPlanFilter, PaymentVerificationPlanFilter
 from hct_mis_api.apps.payment.models import (
     CashPlan,
+    PaymentVerificationPlan,
+    PaymentVerificationSummary,
     GenericPayment,
     PaymentRecord,
-    PaymentVerificationPlan, PaymentVerificationSummary,
 )
 from hct_mis_api.apps.payment.schema import PaymentVerificationPlanNode, PaymentVerificationSummaryNode
-=======
-from hct_mis_api.apps.payment.filters import CashPlanFilter
-from hct_mis_api.apps.payment.models import (
-    CashPlan,
-    CashPlanPaymentVerification,
-    GenericPayment,
-    PaymentRecord,
-)
->>>>>>> ef4dc766
 from hct_mis_api.apps.payment.utils import get_payment_items_for_dashboard
 from hct_mis_api.apps.program.filters import ProgramFilter
 from hct_mis_api.apps.program.models import Program
