--- conflicted
+++ resolved
@@ -24,10 +24,6 @@
     BaseNodePermissionMixin,
     BasePermission,
     DjangoPermissionFilterConnectionField,
-<<<<<<< HEAD
-    DjangoPermissionFilterFastConnectionField,
-=======
->>>>>>> a9a37e9d
     Permissions,
     hopeOneOfPermissionClass,
     hopePermissionClass,
