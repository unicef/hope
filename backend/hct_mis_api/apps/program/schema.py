from typing import Any, Dict, List, Tuple, Type

from django.db.models import (
    Case,
    Count,
    DecimalField,
    Exists,
    F,
    IntegerField,
    OuterRef,
    Q,
    QuerySet,
    Sum,
    Value,
    When,
)

import graphene
from graphene import Int, relay
from graphene_django import DjangoObjectType

from hct_mis_api.apps.account.permissions import (
    ALL_GRIEVANCES_CREATE_MODIFY,
    BaseNodePermissionMixin,
    BasePermission,
    DjangoPermissionFilterConnectionField,
<<<<<<< HEAD
    DjangoPermissionFilterFastConnectionField,
=======
>>>>>>> 77dcb1d0
    Permissions,
    hopeOneOfPermissionClass,
    hopePermissionClass,
)
from hct_mis_api.apps.core.cache_keys import (
    PROGRAM_TOTAL_NUMBER_OF_HOUSEHOLDS_CACHE_KEY,
)
from hct_mis_api.apps.core.decorators import cached_in_django_cache
from hct_mis_api.apps.core.extended_connection import ExtendedConnection
from hct_mis_api.apps.core.schema import ChoiceObject
from hct_mis_api.apps.core.utils import (
    chart_filters_decoder,
    chart_map_choices,
    chart_permission_decorator,
    save_data_in_cache,
    to_choice_object,
)
from hct_mis_api.apps.payment.filters import (
    CashPlanFilter,
    PaymentVerificationPlanFilter,
)
from hct_mis_api.apps.payment.models import (
    CashPlan,
    GenericPayment,
    PaymentRecord,
    PaymentVerificationPlan,
    PaymentVerificationSummary,
)
from hct_mis_api.apps.payment.schema import (
    PaymentVerificationPlanNode,
    PaymentVerificationSummaryNode,
)
from hct_mis_api.apps.payment.utils import get_payment_items_for_dashboard
from hct_mis_api.apps.program.filters import ProgramFilter
from hct_mis_api.apps.program.models import Program
from hct_mis_api.apps.utils.schema import ChartDetailedDatasetsNode


class ProgramNode(BaseNodePermissionMixin, DjangoObjectType):
    permission_classes = (
        hopePermissionClass(
            Permissions.PRORGRAMME_VIEW_LIST_AND_DETAILS,
        ),
    )

    budget = graphene.Decimal()
    total_entitled_quantity = graphene.Decimal()
    total_delivered_quantity = graphene.Decimal()
    total_undelivered_quantity = graphene.Decimal()
    total_number_of_households = graphene.Int()
    individual_data_needed = graphene.Boolean()

    class Meta:
        model = Program
        filter_fields = [
            "name",
        ]
        interfaces = (relay.Node,)
        connection_class = ExtendedConnection

    def resolve_history(self, info: Any) -> QuerySet:
        return self.history.all()

    def resolve_total_number_of_households(self, info: Any, **kwargs: Any) -> Int:
        cache_key = PROGRAM_TOTAL_NUMBER_OF_HOUSEHOLDS_CACHE_KEY.format(self.business_area_id, self.id)
        return save_data_in_cache(cache_key, lambda: self.total_number_of_households)


class CashPlanNode(BaseNodePermissionMixin, DjangoObjectType):
    permission_classes: Tuple[Type[BasePermission], ...] = (
        hopePermissionClass(Permissions.PAYMENT_VERIFICATION_VIEW_DETAILS),
        hopePermissionClass(Permissions.PRORGRAMME_VIEW_LIST_AND_DETAILS),
    )

    bank_reconciliation_success = graphene.Int()
    bank_reconciliation_error = graphene.Int()
    delivery_type = graphene.String()
    total_number_of_households = graphene.Int()
    currency = graphene.String(source="currency")
    total_delivered_quantity = graphene.Float()
    total_entitled_quantity = graphene.Float()
    total_undelivered_quantity = graphene.Float()
    can_create_payment_verification_plan = graphene.Boolean()
    available_payment_records_count = graphene.Int()
    verification_plans = DjangoPermissionFilterConnectionField(
        PaymentVerificationPlanNode,
        filterset_class=PaymentVerificationPlanFilter,
    )
    payment_verification_summary = graphene.Field(
        PaymentVerificationSummaryNode,
        source="get_payment_verification_summary",
    )
    unicef_id = graphene.String(source="ca_id")

    class Meta:
        model = CashPlan
        interfaces = (relay.Node,)
        connection_class = ExtendedConnection

    def resolve_available_payment_records_count(self, info: Any, **kwargs: Any) -> Int:
        return self.payment_items.filter(
            status__in=PaymentRecord.ALLOW_CREATE_VERIFICATION, delivered_quantity__gt=0
        ).count()

    def resolve_verification_plans(self, info: Any, **kwargs: Any) -> QuerySet:
        return self.get_payment_verification_plans


class Query(graphene.ObjectType):
    program = relay.Node.Field(ProgramNode)
    all_programs = DjangoPermissionFilterConnectionField(
        ProgramNode,
        filterset_class=ProgramFilter,
        permission_classes=(
            hopeOneOfPermissionClass(Permissions.PRORGRAMME_VIEW_LIST_AND_DETAILS, *ALL_GRIEVANCES_CREATE_MODIFY),
        ),
    )
    chart_programmes_by_sector = graphene.Field(
        ChartDetailedDatasetsNode,
        business_area_slug=graphene.String(required=True),
        year=graphene.Int(required=True),
        program=graphene.String(required=False),
        administrative_area=graphene.String(required=False),
    )
    chart_total_transferred_by_month = graphene.Field(
        ChartDetailedDatasetsNode,
        business_area_slug=graphene.String(required=True),
        year=graphene.Int(required=True),
        program=graphene.String(required=False),
        administrative_area=graphene.String(required=False),
    )

    cash_plan = relay.Node.Field(CashPlanNode)
    all_cash_plans = DjangoPermissionFilterConnectionField(
        CashPlanNode,
        filterset_class=CashPlanFilter,
        permission_classes=(
            hopePermissionClass(Permissions.PAYMENT_VERIFICATION_VIEW_LIST),
            hopePermissionClass(
                Permissions.PRORGRAMME_VIEW_LIST_AND_DETAILS,
            ),
        ),
    )
    program_status_choices = graphene.List(ChoiceObject)
    program_frequency_of_payments_choices = graphene.List(ChoiceObject)
    program_sector_choices = graphene.List(ChoiceObject)
    program_scope_choices = graphene.List(ChoiceObject)
    cash_plan_status_choices = graphene.List(ChoiceObject)

    def resolve_all_programs(self, info: Any, **kwargs: Any) -> QuerySet[Program]:
        return (
            Program.objects.annotate(
                custom_order=Case(
                    When(status=Program.DRAFT, then=Value(1)),
                    When(status=Program.ACTIVE, then=Value(2)),
                    When(status=Program.FINISHED, then=Value(3)),
                    output_field=IntegerField(),
                ),
                total_payment_plans_hh_count=Count(
                    "cashplan__payment_items__household",
                    filter=Q(cashplan__payment_items__delivered_quantity__gte=0),
                    distinct=True,
                ),
                total_cash_plans_hh_count=Count(
                    "paymentplan__payment_items__household",
                    filter=Q(paymentplan__payment_items__delivered_quantity__gte=0),
                    distinct=True,
                ),
            )
            .annotate(households_count=F("total_payment_plans_hh_count") + F("total_cash_plans_hh_count"))
            .order_by("custom_order", "start_date")
        )

    def resolve_program_status_choices(self, info: Any, **kwargs: Any) -> List[Dict[str, Any]]:
        return to_choice_object(Program.STATUS_CHOICE)

    def resolve_program_frequency_of_payments_choices(self, info: Any, **kwargs: Any) -> List[Dict[str, Any]]:
        return to_choice_object(Program.FREQUENCY_OF_PAYMENTS_CHOICE)

    def resolve_program_sector_choices(self, info: Any, **kwargs: Any) -> List[Dict[str, Any]]:
        return to_choice_object(Program.SECTOR_CHOICE)

    def resolve_program_scope_choices(self, info: Any, **kwargs: Any) -> List[Dict[str, Any]]:
        return to_choice_object(Program.SCOPE_CHOICE)

    def resolve_cash_plan_status_choices(self, info: Any, **kwargs: Any) -> List[Dict[str, Any]]:
        return to_choice_object(Program.STATUS_CHOICE)

    def resolve_all_cash_plans(self, info: Any, **kwargs: Any) -> QuerySet[CashPlan]:
        payment_verification_summary_qs = PaymentVerificationSummary.objects.filter(
            payment_plan_object_id=OuterRef("id")
        )

        return CashPlan.objects.annotate(
            custom_order=Case(
                When(
                    Exists(payment_verification_summary_qs.filter(status=PaymentVerificationPlan.STATUS_ACTIVE)),
                    then=Value(1),
                ),
                When(
                    Exists(payment_verification_summary_qs.filter(status=PaymentVerificationPlan.STATUS_PENDING)),
                    then=Value(2),
                ),
                When(
                    Exists(payment_verification_summary_qs.filter(status=PaymentVerificationPlan.STATUS_FINISHED)),
                    then=Value(3),
                ),
                output_field=IntegerField(),
                default=Value(0),
            ),
        ).order_by("-updated_at", "custom_order")

    @chart_permission_decorator(permissions=[Permissions.DASHBOARD_VIEW_COUNTRY])
    @cached_in_django_cache(24)
    def resolve_chart_programmes_by_sector(self, info: Any, business_area_slug: str, year: int, **kwargs: Any) -> Dict:
        filters = chart_filters_decoder(kwargs)
        sector_choice_mapping = chart_map_choices(Program.SECTOR_CHOICE)
        payment_items_qs: QuerySet = get_payment_items_for_dashboard(year, business_area_slug, filters, True)

        programs_ids = payment_items_qs.values_list("parent__program__id", flat=True)
        programs = Program.objects.filter(id__in=programs_ids).distinct()

        programmes_by_sector = (
            programs.values("sector")
            .order_by("sector")
            .annotate(total_count_without_cash_plus=Count("id", distinct=True, filter=Q(cash_plus=False)))
            .annotate(total_count_with_cash_plus=Count("id", distinct=True, filter=Q(cash_plus=True)))
        )
        labels = []
        programmes_wo_cash_plus = []
        programmes_with_cash_plus = []
        programmes_total = []
        for programme in programmes_by_sector:
            labels.append(sector_choice_mapping.get(programme.get("sector")))
            programmes_wo_cash_plus.append(programme.get("total_count_without_cash_plus") or 0)
            programmes_with_cash_plus.append(programme.get("total_count_with_cash_plus") or 0)
            programmes_total.append(programmes_wo_cash_plus[-1] + programmes_with_cash_plus[-1])

        datasets = [
            {"label": "Programmes", "data": programmes_wo_cash_plus},
            {"label": "Programmes with Cash+", "data": programmes_with_cash_plus},
            {"label": "Total Programmes", "data": programmes_total},
        ]

        return {"labels": labels, "datasets": datasets}

    @chart_permission_decorator(permissions=[Permissions.DASHBOARD_VIEW_COUNTRY])
    @cached_in_django_cache(24)
    def resolve_chart_total_transferred_by_month(
        self, info: Any, business_area_slug: str, year: int, **kwargs: Any
    ) -> Dict:
        payment_items_qs: QuerySet = get_payment_items_for_dashboard(
            year, business_area_slug, chart_filters_decoder(kwargs), True
        )

        months_and_amounts = (
            payment_items_qs.annotate(
                delivery_month=F("delivery_date__month"),
                total_delivered_cash=Sum(
                    "delivered_quantity_usd",
                    filter=Q(delivery_type__in=GenericPayment.DELIVERY_TYPES_IN_CASH),
                    output_field=DecimalField(),
                ),
                total_delivered_voucher=Sum(
                    "delivered_quantity_usd",
                    filter=Q(delivery_type__in=GenericPayment.DELIVERY_TYPES_IN_VOUCHER),
                    output_field=DecimalField(),
                ),
            )
            .values("delivery_month", "total_delivered_cash", "total_delivered_voucher")
            .order_by("delivery_month")
        )

        months_labels = ["Jan", "Feb", "Mar", "Apr", "May", "Jun", "Jul", "Aug", "Sep", "Oct", "Nov", "Dec"]
        previous_transfers = [0] * 12
        cash_transfers = [0] * 12
        voucher_transfers = [0] * 12

        for data_dict in months_and_amounts:
            month_index = data_dict["delivery_month"] - 1
            cash_transfers[month_index] += data_dict.get("total_delivered_cash") or 0
            voucher_transfers[month_index] += data_dict.get("total_delivered_voucher") or 0

        for index in range(1, len(months_labels)):
            previous_transfers[index] = (
                previous_transfers[index - 1] + cash_transfers[index - 1] + voucher_transfers[index - 1]
            )
        datasets = [
            {"label": "Previous Transfers", "data": previous_transfers},
            {"label": "Voucher Transferred", "data": voucher_transfers},
            {"label": "Cash Transferred", "data": cash_transfers},
        ]

        return {"labels": months_labels, "datasets": datasets}<|MERGE_RESOLUTION|>--- conflicted
+++ resolved
@@ -24,10 +24,6 @@
     BaseNodePermissionMixin,
     BasePermission,
     DjangoPermissionFilterConnectionField,
-<<<<<<< HEAD
-    DjangoPermissionFilterFastConnectionField,
-=======
->>>>>>> 77dcb1d0
     Permissions,
     hopeOneOfPermissionClass,
     hopePermissionClass,
