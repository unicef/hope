import graphene
from django.db.models import Case, When, Value, IntegerField, Q
from django_filters import FilterSet, OrderingFilter, CharFilter
from graphene import relay, ConnectionField
from graphene_django import DjangoObjectType
from graphene_django.filter import DjangoFilterConnectionField

<<<<<<< HEAD
from account.permissions import NodePermissionMixin, hopePermissionClass, PERMISSION_PROGRAM, PERMISSION_READ, \
    DjangoPermissionFilterConnectionField
from account.schema import LogEntryObjectConnection
from core.schema import ChoiceObject
=======
>>>>>>> f9d85f42
from core.extended_connection import ExtendedConnection
from core.schema import ChoiceObject, LogEntryObjectConnection
from core.utils import to_choice_object
from payment.models import CashPlanPaymentVerification
from program.models import Program, CashPlan


class ProgramFilter(FilterSet):
    business_area = CharFilter(field_name="business_area__slug")

    class Meta:
        fields = ("id", "status")
        model = Program


class ProgramNode(NodePermissionMixin, DjangoObjectType):
    permission_classes = (hopePermissionClass(f"{PERMISSION_PROGRAM}.{PERMISSION_READ}"),)
    budget = graphene.Decimal()
    total_entitled_quantity = graphene.Decimal()
    total_delivered_quantity = graphene.Decimal()
    total_undelivered_quantity = graphene.Decimal()
    total_number_of_households = graphene.Int()
    history = ConnectionField(LogEntryObjectConnection)
    individual_data_needed = graphene.Boolean()

    class Meta:
        model = Program
        filter_fields = [
            "name",
        ]
        interfaces = (relay.Node,)
        connection_class = ExtendedConnection

    def resolve_history(self, info):
        return self.history.all()

    def resolve_total_number_of_households(self, info, **kwargs):
        return self.total_number_of_households


class CashPlanFilter(FilterSet):
    search = CharFilter(method="search_filter")

    class Meta:
        fields = {
            "program": ["exact"],
            "verification_status": ["exact"],
            "assistance_through": ["exact", "icontains"],
            "delivery_type": ["exact"],
            "start_date": ["exact", "lte", "gte"],
            "end_date": ["exact", "lte", "gte"],
        }
        model = CashPlan

    order_by = OrderingFilter(
        fields=(
            "ca_id",
            "status",
            "verification_status",
            "total_persons_covered",
            "total_delivered_quantity",
            "assistance_measurement",
            "assistance_through",
            "delivery_type",
            "start_date",
            "end_date",
            "program__name",
            "id",
        )
    )

    def search_filter(self, qs, name, value):
        values = value.split(" ")
        q_obj = Q()
        for value in values:
            q_obj |= Q(id__icontains=value)
            q_obj |= Q(ca_id__icontains=value)
        return qs.filter(q_obj)


class CashPlanNode(DjangoObjectType):
    bank_reconciliation_success = graphene.Int()
    bank_reconciliation_error = graphene.Int()

    class Meta:
        model = CashPlan
        interfaces = (relay.Node,)
        connection_class = ExtendedConnection


class Query(graphene.ObjectType):
    program = relay.Node.Field(ProgramNode)
    all_programs = DjangoPermissionFilterConnectionField(ProgramNode, filterset_class=ProgramFilter)
    cash_plan = relay.Node.Field(CashPlanNode)
    all_cash_plans = DjangoFilterConnectionField(CashPlanNode, filterset_class=CashPlanFilter)
    program_status_choices = graphene.List(ChoiceObject)
    program_frequency_of_payments_choices = graphene.List(ChoiceObject)
    program_sector_choices = graphene.List(ChoiceObject)
    program_scope_choices = graphene.List(ChoiceObject)
    cash_plan_status_choices = graphene.List(ChoiceObject)

    def resolve_all_programs(self, info, **kwargs):
        return Program.objects.annotate(
            custom_order=Case(
                When(status=Program.DRAFT, then=Value(1)),
                When(status=Program.ACTIVE, then=Value(2)),
                When(status=Program.FINISHED, then=Value(3)),
                output_field=IntegerField(),
            )
        ).order_by("custom_order")

    def resolve_program_status_choices(self, info, **kwargs):
        return to_choice_object(Program.STATUS_CHOICE)

    def resolve_program_frequency_of_payments_choices(self, info, **kwargs):
        return to_choice_object(Program.FREQUENCY_OF_PAYMENTS_CHOICE)

    def resolve_program_sector_choices(self, info, **kwargs):
        return to_choice_object(Program.SECTOR_CHOICE)

    def resolve_program_scope_choices(self, info, **kwargs):
        return to_choice_object(Program.SCOPE_CHOICE)

    def resolve_cash_plan_status_choices(self, info, **kwargs):
        return to_choice_object(Program.STATUS_CHOICE)

    def resolve_all_cash_plans(self, info, **kwargs):
        return CashPlan.objects.annotate(
            custom_order=Case(
                When(verification_status=CashPlanPaymentVerification.STATUS_ACTIVE, then=Value(1)),
                When(verification_status=CashPlanPaymentVerification.STATUS_PENDING, then=Value(2)),
                When(verification_status=CashPlanPaymentVerification.STATUS_FINISHED, then=Value(3)),
                output_field=IntegerField(),
            )
        ).order_by("custom_order")<|MERGE_RESOLUTION|>--- conflicted
+++ resolved
@@ -5,15 +5,16 @@
 from graphene_django import DjangoObjectType
 from graphene_django.filter import DjangoFilterConnectionField
 
-<<<<<<< HEAD
-from account.permissions import NodePermissionMixin, hopePermissionClass, PERMISSION_PROGRAM, PERMISSION_READ, \
-    DjangoPermissionFilterConnectionField
 from account.schema import LogEntryObjectConnection
+from account.permissions import (
+    NodePermissionMixin,
+    hopePermissionClass,
+    PERMISSION_PROGRAM,
+    PERMISSION_READ,
+    DjangoPermissionFilterConnectionField,
+)
+from core.extended_connection import ExtendedConnection
 from core.schema import ChoiceObject
-=======
->>>>>>> f9d85f42
-from core.extended_connection import ExtendedConnection
-from core.schema import ChoiceObject, LogEntryObjectConnection
 from core.utils import to_choice_object
 from payment.models import CashPlanPaymentVerification
 from program.models import Program, CashPlan
