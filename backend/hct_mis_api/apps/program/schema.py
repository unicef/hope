<<<<<<< HEAD
from django.db.models import (
    Case,
    Count,
    DecimalField,
    FloatField,
    IntegerField,
    Q,
    Sum,
    Value,
    When,
)
=======
from django.db.models import Case, Count, IntegerField, Q, Sum, Value, When
>>>>>>> 4492a0ad
from django.db.models.functions import Coalesce, Lower

import graphene
from django_filters import (
    CharFilter,
    DateFilter,
    FilterSet,
    MultipleChoiceFilter,
    OrderingFilter,
)
from graphene import relay
from graphene_django import DjangoObjectType

from hct_mis_api.apps.account.permissions import (
    ALL_GRIEVANCES_CREATE_MODIFY,
    BaseNodePermissionMixin,
    DjangoPermissionFilterConnectionField,
    Permissions,
    hopeOneOfPermissionClass,
    hopePermissionClass,
)
from hct_mis_api.apps.core.extended_connection import ExtendedConnection
from hct_mis_api.apps.core.filters import DecimalRangeFilter, IntegerRangeFilter
from hct_mis_api.apps.core.schema import ChoiceObject
from hct_mis_api.apps.core.utils import (
    CustomOrderingFilter,
    chart_filters_decoder,
    chart_map_choices,
    chart_permission_decorator,
    to_choice_object,
)
from hct_mis_api.apps.payment.models import CashPlanPaymentVerification, PaymentRecord
from hct_mis_api.apps.payment.utils import get_payment_records_for_dashboard
from hct_mis_api.apps.program.models import CashPlan, Program
from hct_mis_api.apps.utils.schema import ChartDetailedDatasetsNode


class ProgramFilter(FilterSet):
    business_area = CharFilter(field_name="business_area__slug", required=True)
    search = CharFilter(method="search_filter")
    status = MultipleChoiceFilter(field_name="status", choices=Program.STATUS_CHOICE)
    sector = MultipleChoiceFilter(field_name="sector", choices=Program.SECTOR_CHOICE)
    number_of_households = IntegerRangeFilter(field_name="households_count")
    budget = DecimalRangeFilter(field_name="budget")
    start_date = DateFilter(field_name="start_date", lookup_expr="gte")
    end_date = DateFilter(field_name="end_date", lookup_expr="lte")

    class Meta:
        fields = (
            "business_area",
            "search",
            "status",
            "sector",
            "number_of_households",
            "budget",
            "start_date",
            "end_date",
        )
        model = Program

    order_by = CustomOrderingFilter(
        fields=(Lower("name"), "status", "start_date", "end_date", "sector", "total_hh_count", "budget")
    )

    @property
    def qs(self):
        return super().qs.annotate(
            total_hh_count=Count(
                "cash_plans__payment_records__household",
                filter=Q(cash_plans__payment_records__delivered_quantity__gte=0),
                distinct=True,
            )
        )

    def search_filter(self, qs, name, value):
        values = value.split(" ")
        q_obj = Q()
        for value in values:
            q_obj |= Q(name__startswith=value)
        return qs.filter(q_obj)


class ProgramNode(BaseNodePermissionMixin, DjangoObjectType):
    permission_classes = (
        hopePermissionClass(
            Permissions.PRORGRAMME_VIEW_LIST_AND_DETAILS,
        ),
    )

    budget = graphene.Decimal()
    total_entitled_quantity = graphene.Decimal()
    total_delivered_quantity = graphene.Decimal()
    total_undelivered_quantity = graphene.Decimal()
    total_number_of_households = graphene.Int()
    individual_data_needed = graphene.Boolean()

    class Meta:
        model = Program
        filter_fields = [
            "name",
        ]
        interfaces = (relay.Node,)
        connection_class = ExtendedConnection

    def resolve_history(self, info):
        return self.history.all()

    def resolve_total_number_of_households(self, info, **kwargs):
        return self.total_number_of_households


class CashPlanFilter(FilterSet):
    search = CharFilter(method="search_filter")
    delivery_type = MultipleChoiceFilter(field_name="delivery_type", choices=PaymentRecord.DELIVERY_TYPE_CHOICE)
    verification_status = MultipleChoiceFilter(
        field_name="cash_plan_payment_verification_summary__status", choices=CashPlanPaymentVerification.STATUS_CHOICES
    )
    business_area = CharFilter(
        field_name="business_area__slug",
    )

    class Meta:
        fields = {
            "program": ["exact"],
            "assistance_through": ["exact", "startswith"],
            "service_provider__full_name": ["exact", "startswith"],
            "start_date": ["exact", "lte", "gte"],
            "end_date": ["exact", "lte", "gte"],
            "business_area": ["exact"],
        }
        model = CashPlan

    order_by = OrderingFilter(
        fields=(
            "ca_id",
            "status",
            "total_number_of_hh",
            "total_entitled_quantity",
            "cash_plan_payment_verification_summary__status",
            "total_persons_covered",
            "total_delivered_quantity",
            "total_undelivered_quantity",
            "dispersion_date",
            "assistance_measurement",
            "assistance_through",
            "delivery_type",
            "start_date",
            "end_date",
            "program__name",
            "id",
            "updated_at",
            "service_provider__full_name",
        )
    )

    @property
    def qs(self):
        return super().qs.annotate(total_number_of_hh=Count("payment_records"))

    def search_filter(self, qs, name, value):
        values = value.split(" ")
        q_obj = Q()
        for value in values:
            q_obj |= Q(id__startswith=value)
            q_obj |= Q(ca_id__startswith=value)
        return qs.filter(q_obj)


class CashPlanNode(BaseNodePermissionMixin, DjangoObjectType):
    permission_classes = (
        hopePermissionClass(Permissions.PAYMENT_VERIFICATION_VIEW_DETAILS),
        hopePermissionClass(Permissions.PRORGRAMME_VIEW_LIST_AND_DETAILS),
    )

    bank_reconciliation_success = graphene.Int()
    bank_reconciliation_error = graphene.Int()
    delivery_type = graphene.String()
    total_number_of_households = graphene.Int()
    currency = graphene.String(source="currency")
<<<<<<< HEAD
    total_delivered_quantity = graphene.Float()
    total_entitled_quantity = graphene.Float()
    total_undelivered_quantity = graphene.Float()
=======
    can_create_payment_verification_plan = graphene.Boolean()
    available_payment_records_count = graphene.Int()
>>>>>>> 4492a0ad

    class Meta:
        model = CashPlan
        interfaces = (relay.Node,)
        connection_class = ExtendedConnection

    def resolve_total_number_of_households(self, info, **kwargs):
        return self.total_number_of_households

    def resolve_can_create_payment_verification_plan(self, info, **kwargs):
        return self.can_create_payment_verification_plan

    def resolve_available_payment_records_count(self, info, **kwargs):
        return self.payment_records.filter(
            status__in=PaymentRecord.ALLOW_CREATE_VERIFICATION, delivered_quantity__gt=0
        ).count()


class ChartProgramFilter(FilterSet):
    business_area = CharFilter(field_name="business_area__slug", required=True)

    class Meta:
        fields = ("business_area",)
        model = Program

    def search_filter(self, qs, name, value):
        values = value.split(" ")
        q_obj = Q()
        for value in values:
            q_obj |= Q(first_name__startswith=value)
            q_obj |= Q(last_name__startswith=value)
            q_obj |= Q(email__startswith=value)
        return qs.filter(q_obj)


class Query(graphene.ObjectType):
    program = relay.Node.Field(ProgramNode)
    all_programs = DjangoPermissionFilterConnectionField(
        ProgramNode,
        filterset_class=ProgramFilter,
        permission_classes=(
            hopeOneOfPermissionClass(Permissions.PRORGRAMME_VIEW_LIST_AND_DETAILS, *ALL_GRIEVANCES_CREATE_MODIFY),
        ),
    )
    chart_programmes_by_sector = graphene.Field(
        ChartDetailedDatasetsNode,
        business_area_slug=graphene.String(required=True),
        year=graphene.Int(required=True),
        program=graphene.String(required=False),
        administrative_area=graphene.String(required=False),
    )
    chart_total_transferred_by_month = graphene.Field(
        ChartDetailedDatasetsNode,
        business_area_slug=graphene.String(required=True),
        year=graphene.Int(required=True),
        program=graphene.String(required=False),
        administrative_area=graphene.String(required=False),
    )

    cash_plan = relay.Node.Field(CashPlanNode)
    all_cash_plans = DjangoPermissionFilterConnectionField(
        CashPlanNode,
        filterset_class=CashPlanFilter,
        permission_classes=(
            hopePermissionClass(Permissions.PAYMENT_VERIFICATION_VIEW_LIST),
            hopePermissionClass(
                Permissions.PRORGRAMME_VIEW_LIST_AND_DETAILS,
            ),
        ),
    )
    program_status_choices = graphene.List(ChoiceObject)
    program_frequency_of_payments_choices = graphene.List(ChoiceObject)
    program_sector_choices = graphene.List(ChoiceObject)
    program_scope_choices = graphene.List(ChoiceObject)
    cash_plan_status_choices = graphene.List(ChoiceObject)

    def resolve_all_programs(self, info, **kwargs):
        return (
            Program.objects.annotate(
                custom_order=Case(
                    When(status=Program.DRAFT, then=Value(1)),
                    When(status=Program.ACTIVE, then=Value(2)),
                    When(status=Program.FINISHED, then=Value(3)),
                    output_field=IntegerField(),
                )
            )
            .annotate(
                households_count=Coalesce(Sum("cash_plans__total_persons_covered"), 0, output_field=IntegerField())
            )
            .order_by("custom_order", "start_date")
        )

    def resolve_program_status_choices(self, info, **kwargs):
        return to_choice_object(Program.STATUS_CHOICE)

    def resolve_program_frequency_of_payments_choices(self, info, **kwargs):
        return to_choice_object(Program.FREQUENCY_OF_PAYMENTS_CHOICE)

    def resolve_program_sector_choices(self, info, **kwargs):
        return to_choice_object(Program.SECTOR_CHOICE)

    def resolve_program_scope_choices(self, info, **kwargs):
        return to_choice_object(Program.SCOPE_CHOICE)

    def resolve_cash_plan_status_choices(self, info, **kwargs):
        return to_choice_object(Program.STATUS_CHOICE)

    def resolve_all_cash_plans(self, info, **kwargs):
        return CashPlan.objects.annotate(
            custom_order=Case(
                When(
                    cash_plan_payment_verification_summary__status=CashPlanPaymentVerification.STATUS_ACTIVE,
                    then=Value(1),
                ),
                When(
                    cash_plan_payment_verification_summary__status=CashPlanPaymentVerification.STATUS_PENDING,
                    then=Value(2),
                ),
                When(
                    cash_plan_payment_verification_summary__status=CashPlanPaymentVerification.STATUS_FINISHED,
                    then=Value(3),
                ),
                output_field=IntegerField(),
            )
        ).order_by("-updated_at", "custom_order")

    @chart_permission_decorator(permissions=[Permissions.DASHBOARD_VIEW_COUNTRY])
    def resolve_chart_programmes_by_sector(self, info, business_area_slug, year, **kwargs):
        filters = chart_filters_decoder(kwargs)
        sector_choice_mapping = chart_map_choices(Program.SECTOR_CHOICE)
        valid_payment_records = get_payment_records_for_dashboard(year, business_area_slug, filters, True)
        programs = Program.objects.filter(cash_plans__payment_records__in=valid_payment_records).distinct()

        programmes_by_sector = (
            programs.values("sector")
            .order_by("sector")
            .annotate(total_count_without_cash_plus=Count("id", distinct=True, filter=Q(cash_plus=False)))
            .annotate(total_count_with_cash_plus=Count("id", distinct=True, filter=Q(cash_plus=True)))
        )
        labels = []
        programmes_wo_cash_plus = []
        programmes_with_cash_plus = []
        programmes_total = []
        for programme in programmes_by_sector:
            labels.append(sector_choice_mapping.get(programme.get("sector")))
            programmes_wo_cash_plus.append(programme.get("total_count_without_cash_plus") or 0)
            programmes_with_cash_plus.append(programme.get("total_count_with_cash_plus") or 0)
            programmes_total.append(programmes_wo_cash_plus[-1] + programmes_with_cash_plus[-1])

        datasets = [
            {"label": "Programmes", "data": programmes_wo_cash_plus},
            {"label": "Programmes with Cash+", "data": programmes_with_cash_plus},
            {"label": "Total Programmes", "data": programmes_total},
        ]

        return {"labels": labels, "datasets": datasets}

    @chart_permission_decorator(permissions=[Permissions.DASHBOARD_VIEW_COUNTRY])
    def resolve_chart_total_transferred_by_month(self, info, business_area_slug, year, **kwargs):
        payment_records = get_payment_records_for_dashboard(
            year, business_area_slug, chart_filters_decoder(kwargs), True
        )

        months_and_amounts = (
            payment_records.values("delivery_date__month")
            .order_by("delivery_date__month")
            .annotate(
                total_delivered_cash=Sum(
                    "delivered_quantity_usd",
                    filter=Q(delivery_type__in=PaymentRecord.DELIVERY_TYPES_IN_CASH),
                    output_field=DecimalField(),
                )
            )
            .annotate(
                total_delivered_voucher=Sum(
                    "delivered_quantity_usd",
                    filter=Q(delivery_type__in=PaymentRecord.DELIVERY_TYPES_IN_VOUCHER),
                    output_field=DecimalField(),
                )
            )
        )
        months_labels = ["Jan", "Feb", "Mar", "Apr", "May", "Jun", "Jul", "Aug", "Sep", "Oct", "Nov", "Dec"]
        previous_transfers = [0] * 12
        cash_transfers = [0] * 12
        voucher_transfers = [0] * 12

        for data_dict in months_and_amounts:
            month_index = data_dict.get("delivery_date__month") - 1
            cash_transfers[month_index] = data_dict.get("total_delivered_cash") or 0
            voucher_transfers[month_index] = data_dict.get("total_delivered_voucher") or 0

        for index in range(1, len(months_labels)):
            previous_transfers[index] = (
                previous_transfers[index - 1] + cash_transfers[index - 1] + voucher_transfers[index - 1]
            )
        datasets = [
            {"label": "Previous Transfers", "data": previous_transfers},
            {"label": "Voucher Transferred", "data": voucher_transfers},
            {"label": "Cash Transferred", "data": cash_transfers},
        ]
        return {"labels": months_labels, "datasets": datasets}<|MERGE_RESOLUTION|>--- conflicted
+++ resolved
@@ -1,4 +1,4 @@
-<<<<<<< HEAD
+from django.db.models import Case, Count, IntegerField, Q, Sum, Value, When
 from django.db.models import (
     Case,
     Count,
@@ -10,9 +10,6 @@
     Value,
     When,
 )
-=======
-from django.db.models import Case, Count, IntegerField, Q, Sum, Value, When
->>>>>>> 4492a0ad
 from django.db.models.functions import Coalesce, Lower
 
 import graphene
@@ -192,14 +189,11 @@
     delivery_type = graphene.String()
     total_number_of_households = graphene.Int()
     currency = graphene.String(source="currency")
-<<<<<<< HEAD
     total_delivered_quantity = graphene.Float()
     total_entitled_quantity = graphene.Float()
     total_undelivered_quantity = graphene.Float()
-=======
     can_create_payment_verification_plan = graphene.Boolean()
     available_payment_records_count = graphene.Int()
->>>>>>> 4492a0ad
 
     class Meta:
         model = CashPlan
