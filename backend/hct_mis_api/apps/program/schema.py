from typing import Any, Dict, List, Tuple, Type

from django.db.models import (
    Case,
    Count,
    DecimalField,
    Exists,
    F,
    IntegerField,
    OuterRef,
    Q,
    QuerySet,
    Sum,
    Value,
    When,
)

import graphene
from graphene import Int, relay
from graphene_django import DjangoObjectType

from hct_mis_api.apps.account.models import Partner
from hct_mis_api.apps.account.permissions import (
    ALL_GRIEVANCES_CREATE_MODIFY,
    AdminUrlNodeMixin,
    BaseNodePermissionMixin,
    BasePermission,
    DjangoPermissionFilterConnectionField,
    Permissions,
    hopeOneOfPermissionClass,
    hopePermissionClass,
)
from hct_mis_api.apps.account.schema import PartnerNode
from hct_mis_api.apps.core.decorators import cached_in_django_cache
from hct_mis_api.apps.core.extended_connection import ExtendedConnection
from hct_mis_api.apps.core.models import DataCollectingType
from hct_mis_api.apps.core.schema import ChoiceObject, DataCollectingTypeNode
from hct_mis_api.apps.core.utils import (
    chart_filters_decoder,
    chart_map_choices,
    chart_permission_decorator,
    to_choice_object,
)
from hct_mis_api.apps.geo.models import Area
from hct_mis_api.apps.payment.filters import (
    CashPlanFilter,
    PaymentVerificationPlanFilter,
)
from hct_mis_api.apps.payment.models import (
    CashPlan,
    GenericPayment,
    PaymentVerificationPlan,
    PaymentVerificationSummary,
)
from hct_mis_api.apps.payment.schema import (
    PaymentVerificationPlanNode,
    PaymentVerificationSummaryNode,
)
from hct_mis_api.apps.payment.utils import get_payment_items_for_dashboard
from hct_mis_api.apps.program.filters import ProgramFilter
from hct_mis_api.apps.program.models import Program, ProgramPartnerThrough
from hct_mis_api.apps.utils.schema import ChartDetailedDatasetsNode


class ProgramNode(BaseNodePermissionMixin, AdminUrlNodeMixin, DjangoObjectType):
    permission_classes = (
        hopePermissionClass(
            Permissions.PROGRAMME_VIEW_LIST_AND_DETAILS,
        ),
    )

    budget = graphene.Decimal()
    total_entitled_quantity = graphene.Decimal()
    total_delivered_quantity = graphene.Decimal()
    total_undelivered_quantity = graphene.Decimal()
    total_number_of_households = graphene.Int()
    total_number_of_households_with_tp_in_program = graphene.Int()
    data_collecting_type = graphene.Field(DataCollectingTypeNode, source="data_collecting_type")
<<<<<<< HEAD
    partners = graphene.List(PartnerNode)
=======
    partners = graphene.List(PartnerNodeForProgram)
    is_social_worker_program = graphene.Boolean()
>>>>>>> 3d10f55f

    class Meta:
        model = Program
        filter_fields = [
            "name",
        ]
        interfaces = (relay.Node,)
        connection_class = ExtendedConnection

    @staticmethod
    def resolve_total_number_of_households(program: Program, info: Any, **kwargs: Any) -> int:
        return program.household_count

    @staticmethod
    def resolve_total_number_of_households_with_tp_in_program(program: Program, info: Any, **kwargs: Any) -> int:
        return program.households_with_tp_in_program.count()

    @staticmethod
    def resolve_partners(program: Program, info: Any, **kwargs: Any) -> List[ProgramPartnerThrough]:
        return Partner.objects.filter(
            program_partner_through__program=program,
        ).annotate(partner_program=Value(program.id)).distinct()

    @staticmethod
    def resolve_is_social_worker_program(program: Program, info: Any, **kwargs: Any) -> bool:
        return program.is_social_worker_program


class CashPlanNode(BaseNodePermissionMixin, DjangoObjectType):
    permission_classes: Tuple[Type[BasePermission], ...] = (
        hopePermissionClass(Permissions.PAYMENT_VERIFICATION_VIEW_DETAILS),
        hopePermissionClass(Permissions.PROGRAMME_VIEW_LIST_AND_DETAILS),
    )

    bank_reconciliation_success = graphene.Int()
    bank_reconciliation_error = graphene.Int()
    delivery_type = graphene.String()
    total_number_of_households = graphene.Int()
    currency = graphene.String(source="currency")
    total_delivered_quantity = graphene.Float()
    total_entitled_quantity = graphene.Float()
    total_undelivered_quantity = graphene.Float()
    can_create_payment_verification_plan = graphene.Boolean()
    available_payment_records_count = graphene.Int()
    verification_plans = DjangoPermissionFilterConnectionField(
        PaymentVerificationPlanNode,
        filterset_class=PaymentVerificationPlanFilter,
    )
    payment_verification_summary = graphene.Field(
        PaymentVerificationSummaryNode,
        source="get_payment_verification_summary",
    )
    unicef_id = graphene.String(source="ca_id")

    class Meta:
        model = CashPlan
        interfaces = (relay.Node,)
        connection_class = ExtendedConnection

    def resolve_available_payment_records_count(self, info: Any, **kwargs: Any) -> Int:
        return self.payment_items.filter(
            status__in=GenericPayment.ALLOW_CREATE_VERIFICATION, delivered_quantity__gt=0
        ).count()

    def resolve_verification_plans(self, info: Any, **kwargs: Any) -> QuerySet:
        return self.get_payment_verification_plans


class Query(graphene.ObjectType):
    program = relay.Node.Field(ProgramNode)
    all_programs = DjangoPermissionFilterConnectionField(
        ProgramNode,
        filterset_class=ProgramFilter,
        permission_classes=(
            hopeOneOfPermissionClass(Permissions.PROGRAMME_VIEW_LIST_AND_DETAILS, *ALL_GRIEVANCES_CREATE_MODIFY),
        ),
    )
    chart_programmes_by_sector = graphene.Field(
        ChartDetailedDatasetsNode,
        business_area_slug=graphene.String(required=True),
        year=graphene.Int(required=True),
        program=graphene.String(required=False),
        administrative_area=graphene.String(required=False),
    )
    chart_total_transferred_by_month = graphene.Field(
        ChartDetailedDatasetsNode,
        business_area_slug=graphene.String(required=True),
        year=graphene.Int(required=True),
        program=graphene.String(required=False),
        administrative_area=graphene.String(required=False),
    )

    cash_plan = relay.Node.Field(CashPlanNode)
    all_cash_plans = DjangoPermissionFilterConnectionField(
        CashPlanNode,
        filterset_class=CashPlanFilter,
        permission_classes=(
            hopePermissionClass(Permissions.PAYMENT_VERIFICATION_VIEW_LIST),
            hopePermissionClass(
                Permissions.PROGRAMME_VIEW_LIST_AND_DETAILS,
            ),
        ),
    )
    program_status_choices = graphene.List(ChoiceObject)
    program_frequency_of_payments_choices = graphene.List(ChoiceObject)
    program_sector_choices = graphene.List(ChoiceObject)
    program_scope_choices = graphene.List(ChoiceObject)
    cash_plan_status_choices = graphene.List(ChoiceObject)
    data_collecting_type_choices = graphene.List(ChoiceObject)

    all_active_programs = DjangoPermissionFilterConnectionField(
        ProgramNode,
        filterset_class=ProgramFilter,
        permission_classes=(
            hopeOneOfPermissionClass(Permissions.ACCOUNTABILITY_SURVEY_VIEW_LIST, Permissions.RDI_IMPORT_DATA),
        ),
    )

    def resolve_all_programs(self, info: Any, **kwargs: Any) -> QuerySet[Program]:
        if not info.context.user.is_authenticated:
            return Program.objects.none()
        filters = {
            "business_area__slug": info.context.headers.get("Business-Area").lower(),
            "data_collecting_type__deprecated": False,
            "data_collecting_type__isnull": False,
        }
        if not info.context.user.partner.is_unicef:
            filters.update({"id__in": info.context.user.partner.programs.values_list("id", flat=True)})
        return (
            Program.objects.filter(**filters)
            .exclude(data_collecting_type__code="unknown")
            .annotate(
                custom_order=Case(
                    When(status=Program.DRAFT, then=Value(1)),
                    When(status=Program.ACTIVE, then=Value(2)),
                    When(status=Program.FINISHED, then=Value(3)),
                    output_field=IntegerField(),
                )
            )
            .order_by("custom_order", "start_date")
        )

    def resolve_program_status_choices(self, info: Any, **kwargs: Any) -> List[Dict[str, Any]]:
        return to_choice_object(Program.STATUS_CHOICE)

    def resolve_program_frequency_of_payments_choices(self, info: Any, **kwargs: Any) -> List[Dict[str, Any]]:
        return to_choice_object(Program.FREQUENCY_OF_PAYMENTS_CHOICE)

    def resolve_program_sector_choices(self, info: Any, **kwargs: Any) -> List[Dict[str, Any]]:
        return to_choice_object(Program.SECTOR_CHOICE)

    def resolve_program_scope_choices(self, info: Any, **kwargs: Any) -> List[Dict[str, Any]]:
        return to_choice_object(Program.SCOPE_CHOICE)

    def resolve_cash_plan_status_choices(self, info: Any, **kwargs: Any) -> List[Dict[str, Any]]:
        return to_choice_object(Program.STATUS_CHOICE)

    def resolve_data_collecting_type_choices(self, info: Any, **kwargs: Any) -> List[Dict[str, Any]]:
        return list(
            DataCollectingType.objects.filter(
                Q(
                    Q(
                        limit_to__slug=info.context.headers.get("Business-Area").lower(),
                    )
                    | Q(limit_to__isnull=True)
                ),
                active=True,
                deprecated=False,
            )
            .exclude(code__iexact="unknown")
            .annotate(name=F("label"))
            .annotate(value=F("code"))
            .values("name", "value")
            .order_by("name")
        )

    def resolve_all_cash_plans(self, info: Any, **kwargs: Any) -> QuerySet[CashPlan]:
        payment_verification_summary_qs = PaymentVerificationSummary.objects.filter(
            payment_plan_object_id=OuterRef("id")
        )

        return CashPlan.objects.annotate(
            custom_order=Case(
                When(
                    Exists(payment_verification_summary_qs.filter(status=PaymentVerificationPlan.STATUS_ACTIVE)),
                    then=Value(1),
                ),
                When(
                    Exists(payment_verification_summary_qs.filter(status=PaymentVerificationPlan.STATUS_PENDING)),
                    then=Value(2),
                ),
                When(
                    Exists(payment_verification_summary_qs.filter(status=PaymentVerificationPlan.STATUS_FINISHED)),
                    then=Value(3),
                ),
                output_field=IntegerField(),
                default=Value(0),
            ),
        ).order_by("-updated_at", "custom_order")

    @chart_permission_decorator(permissions=[Permissions.DASHBOARD_VIEW_COUNTRY])
    @cached_in_django_cache(24)
    def resolve_chart_programmes_by_sector(self, info: Any, business_area_slug: str, year: int, **kwargs: Any) -> Dict:
        filters = chart_filters_decoder(kwargs)
        sector_choice_mapping = chart_map_choices(Program.SECTOR_CHOICE)
        payment_items_qs: QuerySet = get_payment_items_for_dashboard(year, business_area_slug, filters, True)

        programs_ids = payment_items_qs.values_list("parent__program__id", flat=True)
        programs = Program.objects.filter(id__in=programs_ids).distinct()

        programmes_by_sector = (
            programs.values("sector")
            .order_by("sector")
            .annotate(total_count_without_cash_plus=Count("id", distinct=True, filter=Q(cash_plus=False)))
            .annotate(total_count_with_cash_plus=Count("id", distinct=True, filter=Q(cash_plus=True)))
        )
        labels = []
        programmes_wo_cash_plus = []
        programmes_with_cash_plus = []
        programmes_total = []
        for programme in programmes_by_sector:
            labels.append(sector_choice_mapping.get(programme.get("sector")))
            programmes_wo_cash_plus.append(programme.get("total_count_without_cash_plus") or 0)
            programmes_with_cash_plus.append(programme.get("total_count_with_cash_plus") or 0)
            programmes_total.append(programmes_wo_cash_plus[-1] + programmes_with_cash_plus[-1])

        datasets = [
            {"label": "Programmes", "data": programmes_wo_cash_plus},
            {"label": "Programmes with Cash+", "data": programmes_with_cash_plus},
            {"label": "Total Programmes", "data": programmes_total},
        ]

        return {"labels": labels, "datasets": datasets}

    @chart_permission_decorator(permissions=[Permissions.DASHBOARD_VIEW_COUNTRY])
    @cached_in_django_cache(24)
    def resolve_chart_total_transferred_by_month(
        self, info: Any, business_area_slug: str, year: int, **kwargs: Any
    ) -> Dict:
        payment_items_qs: QuerySet = get_payment_items_for_dashboard(
            year, business_area_slug, chart_filters_decoder(kwargs), True
        )

        months_and_amounts = (
            payment_items_qs.annotate(
                delivery_month=F("delivery_date__month"),
                total_delivered_cash=Sum(
                    "delivered_quantity_usd",
                    filter=Q(delivery_type__in=GenericPayment.DELIVERY_TYPES_IN_CASH),
                    output_field=DecimalField(),
                ),
                total_delivered_voucher=Sum(
                    "delivered_quantity_usd",
                    filter=Q(delivery_type__in=GenericPayment.DELIVERY_TYPES_IN_VOUCHER),
                    output_field=DecimalField(),
                ),
            )
            .values("delivery_month", "total_delivered_cash", "total_delivered_voucher")
            .order_by("delivery_month")
        )

        months_labels = ["Jan", "Feb", "Mar", "Apr", "May", "Jun", "Jul", "Aug", "Sep", "Oct", "Nov", "Dec"]
        previous_transfers = [0] * 12
        cash_transfers = [0] * 12
        voucher_transfers = [0] * 12

        for data_dict in months_and_amounts:
            month_index = data_dict["delivery_month"] - 1
            cash_transfers[month_index] += data_dict.get("total_delivered_cash") or 0
            voucher_transfers[month_index] += data_dict.get("total_delivered_voucher") or 0

        for index in range(1, len(months_labels)):
            previous_transfers[index] = (
                previous_transfers[index - 1] + cash_transfers[index - 1] + voucher_transfers[index - 1]
            )
        datasets = [
            {"label": "Previous Transfers", "data": previous_transfers},
            {"label": "Voucher Transferred", "data": voucher_transfers},
            {"label": "Cash Transferred", "data": cash_transfers},
        ]

        return {"labels": months_labels, "datasets": datasets}

    def resolve_all_active_programs(self, info: Any, **kwargs: Any) -> QuerySet[Program]:
        return Program.objects.filter(
            status=Program.ACTIVE,
            business_area__slug=info.context.headers.get("Business-Area").lower(),
            data_collecting_type__isnull=False,
            data_collecting_type__deprecated=False,
        ).exclude(data_collecting_type__code="unknown")<|MERGE_RESOLUTION|>--- conflicted
+++ resolved
@@ -76,12 +76,8 @@
     total_number_of_households = graphene.Int()
     total_number_of_households_with_tp_in_program = graphene.Int()
     data_collecting_type = graphene.Field(DataCollectingTypeNode, source="data_collecting_type")
-<<<<<<< HEAD
     partners = graphene.List(PartnerNode)
-=======
-    partners = graphene.List(PartnerNodeForProgram)
     is_social_worker_program = graphene.Boolean()
->>>>>>> 3d10f55f
 
     class Meta:
         model = Program
