from typing import Any, Dict, List, Tuple, Type

from django.db.models import (
    Case,
    Count,
    DecimalField,
    Exists,
    F,
    IntegerField,
    OuterRef,
    Q,
    QuerySet,
    Sum,
    Value,
    When,
)

import graphene
from graphene import Int, relay
from graphene_django import DjangoObjectType

from hct_mis_api.apps.account.permissions import (
    ALL_GRIEVANCES_CREATE_MODIFY,
    BaseNodePermissionMixin,
    BasePermission,
    DjangoPermissionFilterConnectionField,
    Permissions,
    hopeOneOfPermissionClass,
    hopePermissionClass,
)
from hct_mis_api.apps.core.cache_keys import (
    PROGRAM_TOTAL_NUMBER_OF_HOUSEHOLDS_CACHE_KEY,
)
from hct_mis_api.apps.core.decorators import cached_in_django_cache
from hct_mis_api.apps.core.extended_connection import ExtendedConnection
from hct_mis_api.apps.core.schema import ChoiceObject
from hct_mis_api.apps.core.utils import (
    chart_filters_decoder,
    chart_map_choices,
    chart_permission_decorator,
    save_data_in_cache,
    to_choice_object,
)
from hct_mis_api.apps.payment.filters import (
    CashPlanFilter,
    PaymentVerificationPlanFilter,
)
from hct_mis_api.apps.payment.models import (
    CashPlan,
    GenericPayment,
    PaymentVerificationPlan,
    PaymentVerificationSummary,
)
from hct_mis_api.apps.payment.schema import (
    PaymentVerificationPlanNode,
    PaymentVerificationSummaryNode,
)
from hct_mis_api.apps.payment.utils import get_payment_items_for_dashboard
from hct_mis_api.apps.program.filters import ProgramCycleFilter, ProgramFilter
from hct_mis_api.apps.program.models import Program, ProgramCycle
from hct_mis_api.apps.utils.schema import ChartDetailedDatasetsNode


class ProgramCycleNode(BaseNodePermissionMixin, DjangoObjectType):
    permission_classes = (
        hopePermissionClass(
<<<<<<< HEAD
            Permissions.PROGRAMME_CYCLE_VIEW_DETAILS,
=======
            Permissions.PM_PROGRAMME_CYCLE_VIEW_DETAILS,
>>>>>>> 91eda9df
        ),
    )
    total_delivered_quantity = graphene.Float()
    total_entitled_quantity = graphene.Float()
    total_undelivered_quantity = graphene.Float()

    def resolve_total_delivered_quantity(self, info: Any, **kwargs: Any) -> graphene.Float:
        return self.total_delivered_quantity

    def resolve_total_entitled_quantity(self, info: Any, **kwargs: Any) -> graphene.Float:
        return self.total_entitled_quantity

    def resolve_total_undelivered_quantity(self, info: Any, **kwargs: Any) -> graphene.Float:
        return self.total_undelivered_quantity

    class Meta:
        model = ProgramCycle
        filter_fields = [
            "name",
            "status",
        ]
        interfaces = (relay.Node,)
        connection_class = ExtendedConnection


class ProgramNode(BaseNodePermissionMixin, DjangoObjectType):
    permission_classes = (
        hopePermissionClass(
            Permissions.PROGRAMME_VIEW_LIST_AND_DETAILS,
        ),
    )

    budget = graphene.Decimal()
    total_entitled_quantity = graphene.Decimal()
    total_delivered_quantity = graphene.Decimal()
    total_undelivered_quantity = graphene.Decimal()
    total_number_of_households = graphene.Int()
    total_number_of_households_with_tp_in_program = graphene.Int()
    individual_data_needed = graphene.Boolean()
    # cycles = DjangoPermissionFilterConnectionField(
    #     ProgramCycleNode,
    #     filterset_class=ProgramCycleFilter,
    #     # TODO: check and update perms
    #     # permission_classes=(hopePermissionClass(Permissions.PM_PROGRAMME_CYCLE_VIEW_LIST),),
    # )

    class Meta:
        model = Program
        filter_fields = [
            "name",
        ]
        interfaces = (relay.Node,)
        connection_class = ExtendedConnection

    def resolve_history(self, info: Any) -> QuerySet:
        return self.history.all()

    def resolve_total_number_of_households(self, info: Any, **kwargs: Any) -> Int:
        cache_key = PROGRAM_TOTAL_NUMBER_OF_HOUSEHOLDS_CACHE_KEY.format(self.business_area_id, self.id)
        return save_data_in_cache(cache_key, lambda: self.total_number_of_households)

    def resolve_total_number_of_households_with_tp_in_program(self, info: Any, **kwargs: Any) -> Int:
        return self.households_with_tp_in_program.count()


class CashPlanNode(BaseNodePermissionMixin, DjangoObjectType):
    permission_classes: Tuple[Type[BasePermission], ...] = (
        hopePermissionClass(Permissions.PAYMENT_VERIFICATION_VIEW_DETAILS),
        hopePermissionClass(Permissions.PROGRAMME_VIEW_LIST_AND_DETAILS),
    )

    bank_reconciliation_success = graphene.Int()
    bank_reconciliation_error = graphene.Int()
    delivery_type = graphene.String()
    total_number_of_households = graphene.Int()
    currency = graphene.String(source="currency")
    total_delivered_quantity = graphene.Float()
    total_entitled_quantity = graphene.Float()
    total_undelivered_quantity = graphene.Float()
    can_create_payment_verification_plan = graphene.Boolean()
    available_payment_records_count = graphene.Int()
    verification_plans = DjangoPermissionFilterConnectionField(
        PaymentVerificationPlanNode,
        filterset_class=PaymentVerificationPlanFilter,
    )
    payment_verification_summary = graphene.Field(
        PaymentVerificationSummaryNode,
        source="get_payment_verification_summary",
    )
    unicef_id = graphene.String(source="ca_id")

    class Meta:
        model = CashPlan
        interfaces = (relay.Node,)
        connection_class = ExtendedConnection

    def resolve_available_payment_records_count(self, info: Any, **kwargs: Any) -> Int:
        return self.payment_items.filter(
            status__in=GenericPayment.ALLOW_CREATE_VERIFICATION, delivered_quantity__gt=0
        ).count()

    def resolve_verification_plans(self, info: Any, **kwargs: Any) -> QuerySet:
        return self.get_payment_verification_plans


class Query(graphene.ObjectType):
    # Program
    program = relay.Node.Field(ProgramNode)
    all_programs = DjangoPermissionFilterConnectionField(
        ProgramNode,
        filterset_class=ProgramFilter,
        permission_classes=(
            hopeOneOfPermissionClass(Permissions.PROGRAMME_VIEW_LIST_AND_DETAILS, *ALL_GRIEVANCES_CREATE_MODIFY),
        ),
    )
<<<<<<< HEAD
    # TODO: add filter by program_id
    # all_program_cycles = () Permissions.PROGRAMME_CYCLE_VIEW_LIST
=======
    all_active_programs = DjangoPermissionFilterConnectionField(
        ProgramNode,
        filterset_class=ProgramFilter,
        permission_classes=(hopeOneOfPermissionClass(Permissions.ACCOUNTABILITY_SURVEY_VIEW_LIST),),
    )
    # ProgramCycle
    program_cycle = relay.Node.Field(ProgramCycleNode)
    all_program_cycles = DjangoPermissionFilterConnectionField(
        ProgramCycleNode,
        filterset_class=ProgramCycleFilter,
        # permission_classes=(hopePermissionClass(Permissions.PM_PROGRAMME_CYCLE_VIEW_LIST),),
    )
    # Chart
>>>>>>> 91eda9df
    chart_programmes_by_sector = graphene.Field(
        ChartDetailedDatasetsNode,
        business_area_slug=graphene.String(required=True),
        year=graphene.Int(required=True),
        program=graphene.String(required=False),
        administrative_area=graphene.String(required=False),
    )
    chart_total_transferred_by_month = graphene.Field(
        ChartDetailedDatasetsNode,
        business_area_slug=graphene.String(required=True),
        year=graphene.Int(required=True),
        program=graphene.String(required=False),
        administrative_area=graphene.String(required=False),
    )
    # CashPlan
    cash_plan = relay.Node.Field(CashPlanNode)
    all_cash_plans = DjangoPermissionFilterConnectionField(
        CashPlanNode,
        filterset_class=CashPlanFilter,
        permission_classes=(
            hopePermissionClass(Permissions.PAYMENT_VERIFICATION_VIEW_LIST),
            hopePermissionClass(
                Permissions.PROGRAMME_VIEW_LIST_AND_DETAILS,
            ),
        ),
    )
    # Choice
    program_status_choices = graphene.List(ChoiceObject)
    program_cycle_status_choices = graphene.List(ChoiceObject)
    program_frequency_of_payments_choices = graphene.List(ChoiceObject)
    program_sector_choices = graphene.List(ChoiceObject)
    program_scope_choices = graphene.List(ChoiceObject)
    cash_plan_status_choices = graphene.List(ChoiceObject)

    def resolve_all_programs(self, info: Any, **kwargs: Any) -> QuerySet[Program]:
        return Program.objects.annotate(
            custom_order=Case(
                When(status=Program.DRAFT, then=Value(1)),
                When(status=Program.ACTIVE, then=Value(2)),
                When(status=Program.FINISHED, then=Value(3)),
                output_field=IntegerField(),
            )
        ).order_by("custom_order", "start_date")

    def resolve_program_status_choices(self, info: Any, **kwargs: Any) -> List[Dict[str, Any]]:
        return to_choice_object(Program.STATUS_CHOICE)

    def resolve_program_cycle_status_choices(self, info: Any, **kwargs: Any) -> List[Dict[str, Any]]:
        return to_choice_object(ProgramCycle.STATUS_CHOICE)

    def resolve_program_frequency_of_payments_choices(self, info: Any, **kwargs: Any) -> List[Dict[str, Any]]:
        return to_choice_object(Program.FREQUENCY_OF_PAYMENTS_CHOICE)

    def resolve_program_sector_choices(self, info: Any, **kwargs: Any) -> List[Dict[str, Any]]:
        return to_choice_object(Program.SECTOR_CHOICE)

    def resolve_program_scope_choices(self, info: Any, **kwargs: Any) -> List[Dict[str, Any]]:
        return to_choice_object(Program.SCOPE_CHOICE)

    def resolve_cash_plan_status_choices(self, info: Any, **kwargs: Any) -> List[Dict[str, Any]]:
        return to_choice_object(Program.STATUS_CHOICE)

    def resolve_all_cash_plans(self, info: Any, **kwargs: Any) -> QuerySet[CashPlan]:
        payment_verification_summary_qs = PaymentVerificationSummary.objects.filter(
            payment_plan_object_id=OuterRef("id")
        )

        return CashPlan.objects.annotate(
            custom_order=Case(
                When(
                    Exists(payment_verification_summary_qs.filter(status=PaymentVerificationPlan.STATUS_ACTIVE)),
                    then=Value(1),
                ),
                When(
                    Exists(payment_verification_summary_qs.filter(status=PaymentVerificationPlan.STATUS_PENDING)),
                    then=Value(2),
                ),
                When(
                    Exists(payment_verification_summary_qs.filter(status=PaymentVerificationPlan.STATUS_FINISHED)),
                    then=Value(3),
                ),
                output_field=IntegerField(),
                default=Value(0),
            ),
        ).order_by("-updated_at", "custom_order")

    @chart_permission_decorator(permissions=[Permissions.DASHBOARD_VIEW_COUNTRY])
    @cached_in_django_cache(24)
    def resolve_chart_programmes_by_sector(self, info: Any, business_area_slug: str, year: int, **kwargs: Any) -> Dict:
        filters = chart_filters_decoder(kwargs)
        sector_choice_mapping = chart_map_choices(Program.SECTOR_CHOICE)
        payment_items_qs: QuerySet = get_payment_items_for_dashboard(year, business_area_slug, filters, True)

        programs_ids = payment_items_qs.values_list("parent__program__id", flat=True)
        programs = Program.objects.filter(id__in=programs_ids).distinct()

        programmes_by_sector = (
            programs.values("sector")
            .order_by("sector")
            .annotate(total_count_without_cash_plus=Count("id", distinct=True, filter=Q(cash_plus=False)))
            .annotate(total_count_with_cash_plus=Count("id", distinct=True, filter=Q(cash_plus=True)))
        )
        labels = []
        programmes_wo_cash_plus = []
        programmes_with_cash_plus = []
        programmes_total = []
        for programme in programmes_by_sector:
            labels.append(sector_choice_mapping.get(programme.get("sector")))
            programmes_wo_cash_plus.append(programme.get("total_count_without_cash_plus") or 0)
            programmes_with_cash_plus.append(programme.get("total_count_with_cash_plus") or 0)
            programmes_total.append(programmes_wo_cash_plus[-1] + programmes_with_cash_plus[-1])

        datasets = [
            {"label": "Programmes", "data": programmes_wo_cash_plus},
            {"label": "Programmes with Cash+", "data": programmes_with_cash_plus},
            {"label": "Total Programmes", "data": programmes_total},
        ]

        return {"labels": labels, "datasets": datasets}

    @chart_permission_decorator(permissions=[Permissions.DASHBOARD_VIEW_COUNTRY])
    @cached_in_django_cache(24)
    def resolve_chart_total_transferred_by_month(
        self, info: Any, business_area_slug: str, year: int, **kwargs: Any
    ) -> Dict:
        payment_items_qs: QuerySet = get_payment_items_for_dashboard(
            year, business_area_slug, chart_filters_decoder(kwargs), True
        )

        months_and_amounts = (
            payment_items_qs.annotate(
                delivery_month=F("delivery_date__month"),
                total_delivered_cash=Sum(
                    "delivered_quantity_usd",
                    filter=Q(delivery_type__in=GenericPayment.DELIVERY_TYPES_IN_CASH),
                    output_field=DecimalField(),
                ),
                total_delivered_voucher=Sum(
                    "delivered_quantity_usd",
                    filter=Q(delivery_type__in=GenericPayment.DELIVERY_TYPES_IN_VOUCHER),
                    output_field=DecimalField(),
                ),
            )
            .values("delivery_month", "total_delivered_cash", "total_delivered_voucher")
            .order_by("delivery_month")
        )

        months_labels = ["Jan", "Feb", "Mar", "Apr", "May", "Jun", "Jul", "Aug", "Sep", "Oct", "Nov", "Dec"]
        previous_transfers = [0] * 12
        cash_transfers = [0] * 12
        voucher_transfers = [0] * 12

        for data_dict in months_and_amounts:
            month_index = data_dict["delivery_month"] - 1
            cash_transfers[month_index] += data_dict.get("total_delivered_cash") or 0
            voucher_transfers[month_index] += data_dict.get("total_delivered_voucher") or 0

        for index in range(1, len(months_labels)):
            previous_transfers[index] = (
                previous_transfers[index - 1] + cash_transfers[index - 1] + voucher_transfers[index - 1]
            )
        datasets = [
            {"label": "Previous Transfers", "data": previous_transfers},
            {"label": "Voucher Transferred", "data": voucher_transfers},
            {"label": "Cash Transferred", "data": cash_transfers},
        ]

        return {"labels": months_labels, "datasets": datasets}

    def resolve_all_active_programs(self, info: Any, **kwargs: Any) -> QuerySet[Program]:
        return Program.objects.exclude(status=Program.DRAFT).filter(
            business_area__slug=info.context.headers.get("Business-Area").lower()
        )

<<<<<<< HEAD
    # def resolve_all_program_cycles(self, info: Any, **kwargs: Any) -> QuerySet[ProgramCycle]:
    #     return ProgramCycle.objects.filter(program=info.context.headers.get("Program"))  # need to decode ID
=======
    def resolve_all_program_cycles(self, info: Any, **kwargs: Any) -> QuerySet[Program]:
        # filter by Program added in ProgramCycleFilter > GlobalProgramFilter
        # TODO: need to add filter by Total Entitled Quantity
        # ?? .annotate(
        #     total_entitled_quantity=Coalesce(
        #         Sum(F('paymentplan__total_entitled_quantity_usd')), Value(Decimal('0.0'))
        #     )
        # )
        return ProgramCycle.objects.all()
>>>>>>> 91eda9df
<|MERGE_RESOLUTION|>--- conflicted
+++ resolved
@@ -64,16 +64,18 @@
 class ProgramCycleNode(BaseNodePermissionMixin, DjangoObjectType):
     permission_classes = (
         hopePermissionClass(
-<<<<<<< HEAD
-            Permissions.PROGRAMME_CYCLE_VIEW_DETAILS,
-=======
             Permissions.PM_PROGRAMME_CYCLE_VIEW_DETAILS,
->>>>>>> 91eda9df
         ),
     )
     total_delivered_quantity = graphene.Float()
     total_entitled_quantity = graphene.Float()
     total_undelivered_quantity = graphene.Float()
+    unicef_id = graphene.String()
+
+    def resolve_unicef_id(self, info: Any, **kwargs: Any) -> str:
+        # TODO: will update this one
+        # self.pk or self.unicef_id
+        return "P-11223399"
 
     def resolve_total_delivered_quantity(self, info: Any, **kwargs: Any) -> graphene.Float:
         return self.total_delivered_quantity
@@ -184,10 +186,6 @@
             hopeOneOfPermissionClass(Permissions.PROGRAMME_VIEW_LIST_AND_DETAILS, *ALL_GRIEVANCES_CREATE_MODIFY),
         ),
     )
-<<<<<<< HEAD
-    # TODO: add filter by program_id
-    # all_program_cycles = () Permissions.PROGRAMME_CYCLE_VIEW_LIST
-=======
     all_active_programs = DjangoPermissionFilterConnectionField(
         ProgramNode,
         filterset_class=ProgramFilter,
@@ -201,7 +199,6 @@
         # permission_classes=(hopePermissionClass(Permissions.PM_PROGRAMME_CYCLE_VIEW_LIST),),
     )
     # Chart
->>>>>>> 91eda9df
     chart_programmes_by_sector = graphene.Field(
         ChartDetailedDatasetsNode,
         business_area_slug=graphene.String(required=True),
@@ -376,10 +373,6 @@
             business_area__slug=info.context.headers.get("Business-Area").lower()
         )
 
-<<<<<<< HEAD
-    # def resolve_all_program_cycles(self, info: Any, **kwargs: Any) -> QuerySet[ProgramCycle]:
-    #     return ProgramCycle.objects.filter(program=info.context.headers.get("Program"))  # need to decode ID
-=======
     def resolve_all_program_cycles(self, info: Any, **kwargs: Any) -> QuerySet[Program]:
         # filter by Program added in ProgramCycleFilter > GlobalProgramFilter
         # TODO: need to add filter by Total Entitled Quantity
@@ -388,5 +381,4 @@
         #         Sum(F('paymentplan__total_entitled_quantity_usd')), Value(Decimal('0.0'))
         #     )
         # )
-        return ProgramCycle.objects.all()
->>>>>>> 91eda9df
+        return ProgramCycle.objects.all()