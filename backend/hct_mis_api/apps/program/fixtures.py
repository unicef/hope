import random
import string
from datetime import datetime, timedelta
from random import randint
from typing import Any

from django.utils.timezone import utc

import factory
from dateutil.relativedelta import relativedelta
from factory import fuzzy
from factory.django import DjangoModelFactory

from hct_mis_api.apps.core.fixtures import DataCollectingTypeFactory
from hct_mis_api.apps.core.models import BusinessArea, DataCollectingType
from hct_mis_api.apps.program.models import Program, ProgramCycle


class ProgramCycleFactory(DjangoModelFactory):
    class Meta:
        model = ProgramCycle
        django_get_or_create = ("program", "title")

    status = ProgramCycle.ACTIVE
    start_date = factory.Faker(
        "date_time_this_decade",
        before_now=True,
        after_now=False,
        tzinfo=utc,
    )
    end_date = factory.LazyAttribute(lambda o: o.start_date + timedelta(days=randint(60, 1000)))
    title = factory.Faker(
        "sentence",
        nb_words=3,
        variable_nb_words=True,
        ext_word_list=None,
    )
    program = factory.SubFactory("program.fixtures.ProgramFactory")


class ProgramFactory(DjangoModelFactory):
    class Meta:
        model = Program
        django_get_or_create = ("programme_code", "business_area")

    business_area = factory.LazyAttribute(lambda o: BusinessArea.objects.first())
    name = factory.Faker(
        "sentence",
        nb_words=6,
        variable_nb_words=True,
        ext_word_list=None,
    )
    status = fuzzy.FuzzyChoice(
        Program.STATUS_CHOICE,
        getter=lambda c: c[0],
    )
    start_date = factory.Faker(
        "date_this_decade",
        before_today=False,
        after_today=True,
    )
    end_date = factory.LazyAttribute(lambda o: o.start_date + timedelta(days=randint(60, 1000)))
    description = factory.Faker(
        "sentence",
        nb_words=10,
        variable_nb_words=True,
        ext_word_list=None,
    )
    budget = factory.fuzzy.FuzzyDecimal(1000000.0, 900000000.0)
    frequency_of_payments = fuzzy.FuzzyChoice(
        Program.FREQUENCY_OF_PAYMENTS_CHOICE,
        getter=lambda c: c[0],
    )
    sector = fuzzy.FuzzyChoice(
        Program.SECTOR_CHOICE,
        getter=lambda c: c[0],
    )
    scope = fuzzy.FuzzyChoice(
        Program.SCOPE_CHOICE,
        getter=lambda c: c[0],
    )
    cash_plus = fuzzy.FuzzyChoice((True, False))
    population_goal = factory.fuzzy.FuzzyDecimal(50000.0, 600000.0)
    administrative_areas_of_implementation = factory.Faker(
        "sentence",
        nb_words=3,
        variable_nb_words=True,
        ext_word_list=None,
    )
    data_collecting_type = factory.SubFactory(DataCollectingTypeFactory)
    programme_code = factory.LazyAttribute(
        lambda o: "".join(random.choice(string.ascii_uppercase + string.digits) for _ in range(4))
    )

    @factory.post_generation
    def cycle(self, create: bool, extracted: bool, **kwargs: Any) -> None:
        if not create:
            return
<<<<<<< HEAD
        ProgramCycleFactory(program=self, **kwargs)
=======

        ProgramCycleFactory(program=self)


def get_program_with_dct_type_and_name(
    dct_type: str = DataCollectingType.Type.STANDARD, status: str = Program.ACTIVE, **kwargs: dict
) -> Program:
    BusinessArea.objects.filter(slug="afghanistan").update(is_payment_plan_applicable=True)
    dct = DataCollectingTypeFactory(type=dct_type)
    program = ProgramFactory(
        start_date=datetime.now() - relativedelta(months=1),
        end_date=datetime.now() + relativedelta(months=1),
        data_collecting_type=dct,
        status=status,
        **kwargs,
    )
    return program
>>>>>>> 2607e254
<|MERGE_RESOLUTION|>--- conflicted
+++ resolved
@@ -96,11 +96,7 @@
     def cycle(self, create: bool, extracted: bool, **kwargs: Any) -> None:
         if not create:
             return
-<<<<<<< HEAD
         ProgramCycleFactory(program=self, **kwargs)
-=======
-
-        ProgramCycleFactory(program=self)
 
 
 def get_program_with_dct_type_and_name(
@@ -115,5 +111,4 @@
         status=status,
         **kwargs,
     )
-    return program
->>>>>>> 2607e254
+    return program