--- conflicted
+++ resolved
@@ -69,82 +69,4 @@
 
         if extracted:
             for location in extracted:
-<<<<<<< HEAD
-                self.locations.add(location)
-=======
-                self.locations.add(location)
-
-
-class CashPlanPaymentVerificationSummaryFactory(factory.DjangoModelFactory):
-    class Meta:
-        model = CashPlanPaymentVerificationSummary
-
-
-class CashPlanFactory(factory.DjangoModelFactory):
-    class Meta:
-        model = CashPlan
-
-    business_area = factory.LazyAttribute(lambda o: BusinessArea.objects.first())
-    program = factory.SubFactory(ProgramFactory)
-    status_date = factory.Faker(
-        "date_time_this_decade",
-        before_now=False,
-        after_now=True,
-        tzinfo=utc,
-    )
-    status = fuzzy.FuzzyChoice(
-        CashPlan.STATUS_CHOICE,
-        getter=lambda c: c[0],
-    )
-    name = factory.Faker(
-        "sentence",
-        nb_words=6,
-        variable_nb_words=True,
-        ext_word_list=None,
-    )
-    distribution_level = "Registration Group"
-    start_date = factory.Faker(
-        "date_time_this_decade",
-        before_now=False,
-        after_now=True,
-        tzinfo=utc,
-    )
-    end_date = factory.LazyAttribute(lambda o: o.start_date + timedelta(days=randint(60, 1000)))
-    dispersion_date = factory.LazyAttribute(lambda o: o.start_date + timedelta(days=randint(60, 1000)))
-    coverage_duration = factory.fuzzy.FuzzyInteger(1, 4)
-    coverage_unit = factory.Faker(
-        "random_element",
-        elements=["Day(s)", "Week(s)", "Month(s)", "Year(s)"],
-    )
-    comments = factory.Faker(
-        "sentence",
-        nb_words=6,
-        variable_nb_words=True,
-        ext_word_list=None,
-    )
-    delivery_type = fuzzy.FuzzyChoice(
-        PaymentRecord.DELIVERY_TYPE_CHOICE,
-        getter=lambda c: c[0],
-    )
-    assistance_measurement = factory.Faker("currency_name")
-    assistance_through = factory.Faker("random_element", elements=["ING", "Bank of America", "mBank"])
-    vision_id = factory.Faker("uuid4")
-    funds_commitment = factory.fuzzy.FuzzyInteger(1000, 99999999)
-    exchange_rate = factory.fuzzy.FuzzyDecimal(0.1, 9.9)
-    down_payment = factory.fuzzy.FuzzyInteger(1000, 99999999)
-    validation_alerts_count = factory.fuzzy.FuzzyInteger(1, 3)
-    total_persons_covered = factory.fuzzy.FuzzyInteger(1, 4)
-    total_persons_covered_revised = factory.fuzzy.FuzzyInteger(1, 4)
-
-    total_entitled_quantity = factory.fuzzy.FuzzyDecimal(20000.0, 90000000.0)
-    total_entitled_quantity_revised = factory.fuzzy.FuzzyDecimal(20000.0, 90000000.0)
-    total_delivered_quantity = factory.fuzzy.FuzzyDecimal(20000.0, 90000000.0)
-    total_undelivered_quantity = factory.fuzzy.FuzzyDecimal(20000.0, 90000000.0)
-
-    @factory.post_generation
-    def cash_plan_payment_verification_summary(self, create: bool, extracted: bool, **kwargs: Any) -> None:
-        if not create:
-            return
-
-        CashPlanPaymentVerificationSummaryFactory(cash_plan=self)
->>>>>>> 71e53c28
+                self.locations.add(location)