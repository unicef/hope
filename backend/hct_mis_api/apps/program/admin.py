--- conflicted
+++ resolved
@@ -4,14 +4,10 @@
 from admin_extra_buttons.decorators import button
 from admin_extra_buttons.mixins import ExtraButtonsMixin
 from adminfilters.autocomplete import AutoCompleteFilter
-<<<<<<< HEAD
-from adminfilters.filters import ChoicesFieldComboFilter, ValueFilter
-=======
 from adminfilters.depot.widget import DepotManager
 from adminfilters.filters import ChoicesFieldComboFilter, ValueFilter
 from adminfilters.querystring import QueryStringFilter
 from smart_admin.mixins import LinkedObjectsMixin
->>>>>>> e2675e1d
 
 from ..utils.admin import (
     HOPEModelAdminBase,
@@ -35,11 +31,7 @@
 
 
 @admin.register(CashPlan)
-<<<<<<< HEAD
-class CashPlanAdmin(ExtraButtonsMixin, HOPEModelAdminBase):
-=======
 class CashPlanAdmin(ExtraButtonsMixin, LinkedObjectsMixin, HOPEModelAdminBase):
->>>>>>> e2675e1d
     list_display = ("name", "program", "delivery_type", "status", "verification_status", "ca_id")
     list_filter = (
         DepotManager,
