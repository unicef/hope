from django.contrib import admin
<<<<<<< HEAD
=======
from django.template.response import TemplateResponse
>>>>>>> 9bb0d5ac

from adminfilters.autocomplete import AutoCompleteFilter
from adminfilters.filters import (
    ChoicesFieldComboFilter,
<<<<<<< HEAD
=======
    ValueFilter,
>>>>>>> 9bb0d5ac
)

from ..utils.admin import (
    HOPEModelAdminBase,
    LastSyncDateResetMixin,
    SoftDeletableAdminMixin,
)
from .models import Program


@admin.register(Program)
class ProgramAdmin(SoftDeletableAdminMixin, LastSyncDateResetMixin, HOPEModelAdminBase):
    list_display = ("name", "status", "start_date", "end_date", "business_area")
    date_hierarchy = "start_date"
    list_filter = (
        ("status", ChoicesFieldComboFilter),
        ("business_area", AutoCompleteFilter),
        ("scope", ChoicesFieldComboFilter),
    )
    raw_id_fields = ("business_area",)
<<<<<<< HEAD
    filter_horizontal = ("admin_areas",)
=======
    filter_horizontal = ("admin_areas",)


@admin.register(CashPlan)
class CashPlanAdmin(ExtraButtonsMixin, HOPEModelAdminBase):
    list_display = ("name", "program", "delivery_type", "status", "verification_status", "ca_id")
    list_filter = (
        ("status", ChoicesFieldComboFilter),
        ("business_area", AutoCompleteFilter),
        ("delivery_type", ChoicesFieldComboFilter),
        ("cash_plan_payment_verification_summary__status", ChoicesFieldComboFilter),
        ("program__id", ValueFilter),
        ("vision_id", ValueFilter),
    )
    raw_id_fields = ("business_area", "program", "service_provider")
    search_fields = ("name",)

    def verification_status(self, obj):
        return obj.cash_plan_payment_verification_summary.status

    @button()
    def payments(self, request, pk):
        context = self.get_common_context(request, pk, aeu_groups=[None], action="payments")

        return TemplateResponse(request, "admin/cashplan/payments.html", context)
>>>>>>> 9bb0d5ac
<|MERGE_RESOLUTION|>--- conflicted
+++ resolved
@@ -1,16 +1,10 @@
 from django.contrib import admin
-<<<<<<< HEAD
-=======
 from django.template.response import TemplateResponse
->>>>>>> 9bb0d5ac
 
 from adminfilters.autocomplete import AutoCompleteFilter
 from adminfilters.filters import (
     ChoicesFieldComboFilter,
-<<<<<<< HEAD
-=======
     ValueFilter,
->>>>>>> 9bb0d5ac
 )
 
 from ..utils.admin import (
@@ -31,9 +25,6 @@
         ("scope", ChoicesFieldComboFilter),
     )
     raw_id_fields = ("business_area",)
-<<<<<<< HEAD
-    filter_horizontal = ("admin_areas",)
-=======
     filter_horizontal = ("admin_areas",)
 
 
@@ -58,5 +49,4 @@
     def payments(self, request, pk):
         context = self.get_common_context(request, pk, aeu_groups=[None], action="payments")
 
-        return TemplateResponse(request, "admin/cashplan/payments.html", context)
->>>>>>> 9bb0d5ac
+        return TemplateResponse(request, "admin/cashplan/payments.html", context)