--- conflicted
+++ resolved
@@ -75,7 +75,7 @@
     partners = graphene.List(ProgramPartnerThroughInput)
     partner_access = graphene.String()
     programme_code = graphene.String()
-<<<<<<< HEAD
+    pdu_fields = graphene.List(PDUFieldInput)
 
 
 class CreateProgramCycleInput(graphene.InputObjectType):
@@ -88,7 +88,4 @@
     program_cycle_id = graphene.ID(required=True)
     title = graphene.String()
     start_date = graphene.Date()
-    end_date = graphene.Date()
-=======
-    pdu_fields = graphene.List(PDUFieldInput)
->>>>>>> 2607e254
+    end_date = graphene.Date()