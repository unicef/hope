from datetime import datetime
from typing import Any, Dict

from django.core.exceptions import ValidationError
from django.db import transaction

import graphene

from hct_mis_api.apps.account.permissions import PermissionMutation, Permissions
from hct_mis_api.apps.activity_log.models import log_create
from hct_mis_api.apps.core.models import BusinessArea, DataCollectingType
from hct_mis_api.apps.core.permissions import is_authenticated
from hct_mis_api.apps.core.scalars import BigInt
from hct_mis_api.apps.core.utils import (
    check_concurrency_version_in_mutation,
    decode_id_string,
    decode_id_string_required,
)
<<<<<<< HEAD
from hct_mis_api.apps.core.validators import CommonValidator
from hct_mis_api.apps.program.celery_tasks import copy_program_task
from hct_mis_api.apps.program.inputs import (
    CopyProgramInput,
    CreateProgramInput,
    UpdateProgramInput,
)
=======
from hct_mis_api.apps.core.validators import (
    CommonValidator,
    DataCollectingTypeValidator,
)
from hct_mis_api.apps.program.inputs import CreateProgramInput, UpdateProgramInput
>>>>>>> f88e18f5
from hct_mis_api.apps.program.models import Program, ProgramCycle
from hct_mis_api.apps.program.schema import ProgramNode
from hct_mis_api.apps.program.utils import copy_program_object
from hct_mis_api.apps.program.validators import (
    ProgramDeletionValidator,
    ProgramValidator,
)
from hct_mis_api.apps.utils.mutations import ValidationErrorMutationMixin


class CreateProgram(CommonValidator, DataCollectingTypeValidator, PermissionMutation, ValidationErrorMutationMixin):
    program = graphene.Field(ProgramNode)

    class Arguments:
        program_data = CreateProgramInput(required=True)

    @classmethod
    @is_authenticated
    def processed_mutate(cls, root: Any, info: Any, program_data: Dict) -> "CreateProgram":
        business_area_slug = program_data.pop("business_area_slug", None)
        business_area = BusinessArea.objects.get(slug=business_area_slug)

        cls.has_permission(info, Permissions.PROGRAMME_CREATE, business_area)

        if not (data_collecting_type_code := program_data.pop("data_collecting_type_code", None)):
            raise ValidationError("DataCollectingType is required for creating new Program")
        data_collecting_type = DataCollectingType.objects.get(code=data_collecting_type_code)

        cls.validate(
            start_date=datetime.combine(program_data["start_date"], datetime.min.time()),
            end_date=datetime.combine(program_data["end_date"], datetime.min.time()),
            data_collecting_type=data_collecting_type,
        )

        program = Program(
            **program_data, status=Program.DRAFT, business_area=business_area, data_collecting_type=data_collecting_type
        )
        program.full_clean()
        program.save()
        ProgramCycle.objects.create(
            program=program,
            start_date=program.start_date,
            end_date=program.end_date,
            status=ProgramCycle.ACTIVE,
        )
        log_create(Program.ACTIVITY_LOG_MAPPING, "business_area", info.context.user, program.pk, None, program)
        return CreateProgram(program=program)


class UpdateProgram(ProgramValidator, DataCollectingTypeValidator, PermissionMutation, ValidationErrorMutationMixin):
    program = graphene.Field(ProgramNode)

    class Arguments:
        program_data = UpdateProgramInput()
        version = BigInt(required=False)

    @classmethod
    @transaction.atomic
    @is_authenticated
    def processed_mutate(cls, root: Any, info: Any, program_data: Dict, **kwargs: Any) -> "UpdateProgram":
        program_id = decode_id_string(program_data.pop("id", None))

        program = Program.objects.select_for_update().get(id=program_id)
        check_concurrency_version_in_mutation(kwargs.get("version"), program)
        old_program = Program.objects.get(id=program_id)
        business_area = program.business_area

        # status update permissions if status is passed
        status_to_set = program_data.get("status")
        if status_to_set and program.status != status_to_set:
            if status_to_set == Program.ACTIVE:
                cls.has_permission(info, Permissions.PROGRAMME_ACTIVATE, business_area)
            elif status_to_set == Program.FINISHED:
                cls.has_permission(info, Permissions.PROGRAMME_FINISH, business_area)

        data_collecting_type_code = program_data.pop("data_collecting_type_code", None)
        data_collecting_type = old_program.data_collecting_type
        if data_collecting_type_code and data_collecting_type_code != data_collecting_type.code:
            data_collecting_type = DataCollectingType.objects.get(code=data_collecting_type_code)

        # permission if updating any other fields
        if [k for k, v in program_data.items() if k != "status"]:
            cls.has_permission(info, Permissions.PROGRAMME_UPDATE, business_area)
        cls.validate(
            program_data=program_data,
            program=program,
            start_date=program_data.get("start_date"),
            end_date=program_data.get("end_date"),
            data_collecting_type=data_collecting_type,
        )
        if data_collecting_type_code:
            program.data_collecting_type = data_collecting_type

        for attrib, value in program_data.items():
            if hasattr(program, attrib):
                setattr(program, attrib, value)

        program.full_clean()
        program.save()
        log_create(Program.ACTIVITY_LOG_MAPPING, "business_area", info.context.user, program.pk, old_program, program)
        return UpdateProgram(program=program)


class DeleteProgram(ProgramDeletionValidator, PermissionMutation):
    ok = graphene.Boolean()

    class Arguments:
        program_id = graphene.String(required=True)

    @classmethod
    @is_authenticated
    def mutate(cls, root: Any, info: Any, **kwargs: Any) -> "DeleteProgram":
        decoded_id = decode_id_string(kwargs.get("program_id"))
        program = Program.objects.get(id=decoded_id)
        old_program = Program.objects.get(id=decoded_id)

        cls.has_permission(info, Permissions.PROGRAMME_REMOVE, program.business_area)

        cls.validate(program=program)

        program.delete()
        log_create(Program.ACTIVITY_LOG_MAPPING, "business_area", info.context.user, program.pk, old_program, program)
        return cls(ok=True)


class CopyProgram(CommonValidator, PermissionMutation, ValidationErrorMutationMixin):
    program = graphene.Field(ProgramNode)

    class Arguments:
        program_data = CopyProgramInput(required=True)

    @classmethod
    @is_authenticated
    def processed_mutate(cls, root: Any, info: Any, program_data: Dict) -> "CopyProgram":
        program_id = decode_id_string_required(program_data.pop("id"))
        business_area = Program.objects.get(id=program_id).business_area
        cls.has_permission(info, Permissions.PROGRAMME_DUPLICATE, business_area)

        cls.validate(
            start_date=datetime.combine(program_data["start_date"], datetime.min.time()),
            end_date=datetime.combine(program_data["end_date"], datetime.min.time()),
        )
        program = copy_program_object(program_id, program_data)

        copy_program_task.delay(copy_from_program_id=program_id, new_program_id=program.id)
        log_create(Program.ACTIVITY_LOG_MAPPING, "business_area", info.context.user, program.pk, None, program)

        return CopyProgram(program=program)


class Mutations(graphene.ObjectType):
    create_program = CreateProgram.Field()
    update_program = UpdateProgram.Field()
    delete_program = DeleteProgram.Field()
    copy_program = CopyProgram.Field()<|MERGE_RESOLUTION|>--- conflicted
+++ resolved
@@ -16,21 +16,16 @@
     decode_id_string,
     decode_id_string_required,
 )
-<<<<<<< HEAD
-from hct_mis_api.apps.core.validators import CommonValidator
+from hct_mis_api.apps.core.validators import (
+    CommonValidator,
+    DataCollectingTypeValidator,
+)
 from hct_mis_api.apps.program.celery_tasks import copy_program_task
 from hct_mis_api.apps.program.inputs import (
     CopyProgramInput,
     CreateProgramInput,
     UpdateProgramInput,
 )
-=======
-from hct_mis_api.apps.core.validators import (
-    CommonValidator,
-    DataCollectingTypeValidator,
-)
-from hct_mis_api.apps.program.inputs import CreateProgramInput, UpdateProgramInput
->>>>>>> f88e18f5
 from hct_mis_api.apps.program.models import Program, ProgramCycle
 from hct_mis_api.apps.program.schema import ProgramNode
 from hct_mis_api.apps.program.utils import copy_program_object
