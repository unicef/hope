from typing import Any, List

from parameterized import parameterized

from hct_mis_api.apps.account.fixtures import (
    BusinessAreaFactory,
    PartnerFactory,
    UserFactory,
)
from hct_mis_api.apps.account.permissions import Permissions
from hct_mis_api.apps.core.base_test_case import APITestCase
from hct_mis_api.apps.core.fixtures import (
    FlexibleAttributeForPDUFactory,
    PeriodicFieldDataFactory,
    create_afghanistan,
    generate_data_collecting_types,
)
from hct_mis_api.apps.core.models import (
    BusinessArea,
    DataCollectingType,
    FlexibleAttribute,
    PeriodicFieldData,
)
from hct_mis_api.apps.geo.fixtures import AreaFactory, AreaTypeFactory, CountryFactory
from hct_mis_api.apps.household.fixtures import (
    create_household,
    create_household_and_individuals,
)
from hct_mis_api.apps.periodic_data_update.utils import populate_pdu_with_null_values
from hct_mis_api.apps.program.fixtures import ProgramFactory
from hct_mis_api.apps.program.models import Program, ProgramCycle, ProgramPartnerThrough
from hct_mis_api.apps.registration_data.fixtures import RegistrationDataImportFactory


class TestUpdateProgram(APITestCase):
    UPDATE_PROGRAM_MUTATION = """
    mutation UpdateProgram($programData: UpdateProgramInput, $version: BigInt) {
      updateProgram(programData: $programData, version: $version) {
        program {
          name
          status
          dataCollectingType {
            label
            code
          }
          partners {
            name
            areas {
              name
            }
            areaAccess
          }
          partnerAccess
          pduFields {
            name
            label
            pduData {
              subtype
              numberOfRounds
              roundsNames
            }
          }
        }
      }
    }
    """

    PROGRAM_QUERY = """
        query Program($id: ID!) {
          program(id: $id) {
            name
            pduFields {
              name
              label
              pduData {
                subtype
                numberOfRounds
                roundsNames
              }
            }
          }
        }
        """

    @classmethod
    def setUpTestData(cls) -> None:
        create_afghanistan()
        generate_data_collecting_types()
        data_collecting_type = DataCollectingType.objects.get(code="full_collection")

        cls.business_area = BusinessArea.objects.get(slug="afghanistan")
        cls.business_area.data_collecting_types.set(DataCollectingType.objects.all().values_list("id", flat=True))
        cls.unicef_partner = PartnerFactory(name="UNICEF")

        cls.program = ProgramFactory.create(
            name="initial name",
            status=Program.DRAFT,
            business_area=cls.business_area,
            data_collecting_type=data_collecting_type,
            partner_access=Program.NONE_PARTNERS_ACCESS,
        )
        unicef_program, _ = ProgramPartnerThrough.objects.get_or_create(
            program=cls.program,
            partner=cls.unicef_partner,
        )
        cls.program_finished = ProgramFactory.create(
            status=Program.FINISHED,
            business_area=cls.business_area,
            partner_access=Program.NONE_PARTNERS_ACCESS,
        )

        cls.partner = PartnerFactory(name="WFP")
        cls.user = UserFactory.create(partner=cls.partner)

        # partner allowed within BA - will be granted access for ALL_PARTNERS_ACCESS type
        cls.other_partner = PartnerFactory(name="Other Partner")
        cls.other_partner.allowed_business_areas.set([cls.business_area])

        cls.partner_not_allowed_in_BA = PartnerFactory(name="Partner not allowed in BA")

        country_afg = CountryFactory(name="Afghanistan")
        country_afg.business_areas.set([cls.business_area])
        area_type_afg = AreaTypeFactory(name="Area Type in Afg", country=country_afg)
        country_other = CountryFactory(
            name="Other Country",
            short_name="Oth",
            iso_code2="O",
            iso_code3="OTH",
            iso_num="111",
        )
        cls.area_type_other = AreaTypeFactory(name="Area Type Other", country=country_other)

        cls.area_in_afg_1 = AreaFactory(name="Area in AFG 1", area_type=area_type_afg)
        cls.area_in_afg_2 = AreaFactory(name="Area in AFG 2", area_type=area_type_afg)
        cls.area_not_in_afg = AreaFactory(name="Area not in AFG", area_type=cls.area_type_other)

        unicef_program.areas.set([cls.area_in_afg_1, cls.area_in_afg_2])

        # pdu fields
        cls.pdu_data_to_be_removed = PeriodicFieldDataFactory(
            subtype=PeriodicFieldData.DECIMAL,
            number_of_rounds=3,
            rounds_names=["Round 1 To Be Removed", "Round 2 To Be Removed", "Round 3 To Be Removed"],
        )
        cls.pdu_field_to_be_removed = FlexibleAttributeForPDUFactory(
            program=cls.program,
            label="PDU Field To Be Removed",
            pdu_data=cls.pdu_data_to_be_removed,
        )
        cls.pdu_data_to_be_updated = PeriodicFieldDataFactory(
            subtype=PeriodicFieldData.STRING,
            number_of_rounds=2,
            rounds_names=["Round 1 To Be Updated", "Round 2 To Be Updated"],
        )
        cls.pdu_field_to_be_updated = FlexibleAttributeForPDUFactory(
            program=cls.program,
            label="PDU Field To Be Updated",
            pdu_data=cls.pdu_data_to_be_updated,
        )
        cls.pdu_data_to_be_preserved = PeriodicFieldDataFactory(
            subtype=PeriodicFieldData.DATE,
            number_of_rounds=1,
            rounds_names=["Round To Be Preserved"],
        )
        cls.pdu_field_to_be_preserved = FlexibleAttributeForPDUFactory(
            program=cls.program,
            label="PDU Field To Be Preserved",
            pdu_data=cls.pdu_data_to_be_preserved,
        )

    def test_update_program_not_authenticated(self) -> None:
        self.snapshot_graphql_request(
            request_string=self.UPDATE_PROGRAM_MUTATION,
            variables={
                "programData": {
                    "id": self.id_to_base64(self.program.id, "ProgramNode"),
                    "name": "updated name",
                    "status": Program.ACTIVE,
                    "partnerAccess": Program.NONE_PARTNERS_ACCESS,
                },
                "version": self.program.version,
            },
        )

    @parameterized.expand(
        [
            ("with_permissions", [Permissions.PROGRAMME_UPDATE, Permissions.PROGRAMME_ACTIVATE], True),
            (
                "with_partial_permissions",
                [
                    Permissions.PROGRAMME_UPDATE,
                ],
                False,
            ),
            ("without_permissions", [], False),
        ]
    )
    def test_update_program_authenticated(
        self, _: Any, permissions: List[Permissions], should_be_updated: bool
    ) -> None:
        self.create_user_role_with_permissions(self.user, permissions, self.business_area)

        self.snapshot_graphql_request(
            request_string=self.UPDATE_PROGRAM_MUTATION,
            context={"user": self.user},
            variables={
                "programData": {
                    "id": self.id_to_base64(self.program.id, "ProgramNode"),
                    "name": "updated name",
                    "status": Program.ACTIVE,
                    "dataCollectingTypeCode": "partial_individuals",
                },
                "version": self.program.version,
            },
        )
        updated_program = Program.objects.get(id=self.program.id)
        if should_be_updated:
            assert updated_program.status == Program.ACTIVE
            assert updated_program.name == "updated name"
        else:
            assert updated_program.status == Program.DRAFT
            assert updated_program.name == "initial name"

    @parameterized.expand(
        [
            ("valid", Program.SELECTED_PARTNERS_ACCESS),
            ("invalid_all_partner_access", Program.ALL_PARTNERS_ACCESS),
            ("invalid_none_partner_access", Program.NONE_PARTNERS_ACCESS),
        ]
    )
    def test_update_program_partners(self, _: Any, partner_access: str) -> None:
        area1 = AreaFactory(name="Area1", area_type=self.area_type_other)
        area2 = AreaFactory(name="Area2", area_type=self.area_type_other)
        area_to_be_unselected = AreaFactory(name="AreaToBeUnselected", area_type=self.area_type_other)
        program_partner = ProgramPartnerThrough.objects.create(
            program=self.program,
            partner=self.partner,
        )
        program_partner.areas.set([area1, area_to_be_unselected])
        ProgramPartnerThrough.objects.create(
            program=self.program,
            partner=self.other_partner,
        )
        partner_to_be_added = PartnerFactory(name="Partner to be added")
        self.create_user_role_with_permissions(
            self.user,
            [Permissions.PROGRAMME_UPDATE],
            self.business_area,
        )

        self.snapshot_graphql_request(
            request_string=self.UPDATE_PROGRAM_MUTATION,
            context={"user": self.user},
            variables={
                "programData": {
                    "id": self.id_to_base64(self.program.id, "ProgramNode"),
                    "name": "updated name",
                    "status": Program.DRAFT,
                    "dataCollectingTypeCode": "partial_individuals",
                    "partners": [
                        {
                            "partner": str(self.partner.id),
                            "areas": [str(area1.id), str(area2.id)],
                        },
                        {
                            "partner": str(partner_to_be_added.id),
                            "areas": [str(area1.id), str(area2.id)],
                        },
                    ],
                    "partnerAccess": partner_access,
                },
                "version": self.program.version,
            },
        )

    def test_update_program_partners_invalid_access_type_from_object(self) -> None:
        area1 = AreaFactory(name="Area1", area_type=self.area_type_other)
        area2 = AreaFactory(name="Area2", area_type=self.area_type_other)
        area_to_be_unselected = AreaFactory(name="AreaToBeUnselected", area_type=self.area_type_other)
        program_partner = ProgramPartnerThrough.objects.create(
            program=self.program,
            partner=self.partner,
        )
        program_partner.areas.set([area1, area_to_be_unselected])
        ProgramPartnerThrough.objects.create(
            program=self.program,
            partner=self.other_partner,
        )
        partner_to_be_added = PartnerFactory(name="Partner to be added")
        self.create_user_role_with_permissions(
            self.user,
            [Permissions.PROGRAMME_UPDATE],
            self.business_area,
        )

        self.snapshot_graphql_request(
            request_string=self.UPDATE_PROGRAM_MUTATION,
            context={"user": self.user},
            variables={
                "programData": {
                    "id": self.id_to_base64(self.program.id, "ProgramNode"),
                    "name": "updated name",
                    "status": Program.DRAFT,
                    "dataCollectingTypeCode": "partial_individuals",
                    "partners": [
                        {
                            "partner": str(self.partner.id),
                            "areas": [str(area1.id), str(area2.id)],
                        },
                        {
                            "partner": str(partner_to_be_added.id),
                            "areas": [str(area1.id), str(area2.id)],
                        },
                    ],
                },
                "version": self.program.version,
            },
        )

    def test_update_program_partners_all_partners_access(self) -> None:
        self.create_user_role_with_permissions(
            self.user,
            [Permissions.PROGRAMME_UPDATE],
            self.business_area,
        )

        self.snapshot_graphql_request(
            request_string=self.UPDATE_PROGRAM_MUTATION,
            context={"user": self.user},
            variables={
                "programData": {
                    "id": self.id_to_base64(self.program.id, "ProgramNode"),
                    "name": "updated name",
                    "status": Program.DRAFT,
                    "dataCollectingTypeCode": "partial_individuals",
                    "partnerAccess": Program.ALL_PARTNERS_ACCESS,
                },
                "version": self.program.version,
            },
        )

    def test_update_full_area_access_flag(self) -> None:
        self.create_user_role_with_permissions(
            self.user,
            [Permissions.PROGRAMME_UPDATE],
            self.business_area,
        )
        self.snapshot_graphql_request(
            request_string=self.UPDATE_PROGRAM_MUTATION,
            context={"user": self.user},
            variables={
                "programData": {
                    "id": self.id_to_base64(self.program.id, "ProgramNode"),
                    "name": "updated name",
                    "status": Program.DRAFT,
                    "dataCollectingTypeCode": "partial_individuals",
                    "partnerAccess": Program.ALL_PARTNERS_ACCESS,
                },
                "version": self.program.version,
            },
        )

        for program_partner_through in Program.objects.get(name="updated name").program_partner_through.all():
            self.assertEqual(program_partner_through.full_area_access, True)

        self.program.refresh_from_db()

        self.snapshot_graphql_request(
            request_string=self.UPDATE_PROGRAM_MUTATION,
            context={"user": self.user},
            variables={
                "programData": {
                    "id": self.id_to_base64(self.program.id, "ProgramNode"),
                    "name": "updated name",
                    "status": Program.DRAFT,
                    "dataCollectingTypeCode": "partial_individuals",
                    "partnerAccess": Program.SELECTED_PARTNERS_ACCESS,
                    "partners": [
                        {
                            "partner": str(self.partner.id),
                            "areas": [],
                        },
                        {
                            "partner": str(self.other_partner.id),
                            "areas": [self.area_in_afg_1.id],
                        },
                    ],
                },
                "version": self.program.version,
            },
        )

        self.assertEqual(
            ProgramPartnerThrough.objects.get(partner=self.partner, program__name="updated name").full_area_access, True
        )
        self.assertEqual(
            ProgramPartnerThrough.objects.get(
                partner=self.other_partner, program__name="updated name"
            ).full_area_access,
            False,
        )
        self.assertEqual(
            ProgramPartnerThrough.objects.get(
                partner=self.unicef_partner, program__name="updated name"
            ).full_area_access,
            True,
        )

    def test_update_active_program_with_dct(self) -> None:
        self.create_user_role_with_permissions(self.user, [Permissions.PROGRAMME_UPDATE], self.business_area)
        data_collecting_type = DataCollectingType.objects.get(code="full_collection")
        data_collecting_type.limit_to.add(self.business_area)
        Program.objects.filter(id=self.program.id).update(
            status=Program.ACTIVE, data_collecting_type=data_collecting_type
        )

        self.program.refresh_from_db()
        self.assertEqual(self.program.status, Program.ACTIVE)
        self.assertEqual(self.program.data_collecting_type.code, "full_collection")

        self.snapshot_graphql_request(
            request_string=self.UPDATE_PROGRAM_MUTATION,
            context={"user": self.user},
            variables={
                "programData": {
                    "id": self.id_to_base64(self.program.id, "ProgramNode"),
                    "dataCollectingTypeCode": "partial_individuals",
                },
                "version": self.program.version,
            },
        )
        self.assertEqual(self.program.data_collecting_type.code, "full_collection")

    def test_update_draft_not_empty_program_with_dct(self) -> None:
        self.create_user_role_with_permissions(self.user, [Permissions.PROGRAMME_UPDATE], self.business_area)
        data_collecting_type = DataCollectingType.objects.get(code="full_collection")
        data_collecting_type.limit_to.add(self.business_area)
        create_household(household_args={"program": self.program})

        self.snapshot_graphql_request(
            request_string=self.UPDATE_PROGRAM_MUTATION,
            context={"user": self.user},
            variables={
                "programData": {
                    "id": self.id_to_base64(self.program.id, "ProgramNode"),
                    "dataCollectingTypeCode": "partial_individuals",
                },
                "version": self.program.version,
            },
        )
        self.assertEqual(self.program.data_collecting_type.code, "full_collection")

    def test_update_program_with_deprecated_dct(self) -> None:
        dct, _ = DataCollectingType.objects.update_or_create(
            **{"label": "Deprecated", "code": "deprecated", "description": "Deprecated", "deprecated": True}
        )
        dct.limit_to.add(self.business_area)

        self.create_user_role_with_permissions(self.user, [Permissions.PROGRAMME_UPDATE], self.business_area)

        self.snapshot_graphql_request(
            request_string=self.UPDATE_PROGRAM_MUTATION,
            context={"user": self.user},
            variables={
                "programData": {
                    "id": self.id_to_base64(self.program.id, "ProgramNode"),
                    "dataCollectingTypeCode": "deprecated",
                },
                "version": self.program.version,
            },
        )

    def test_update_program_with_inactive_dct(self) -> None:
        dct, _ = DataCollectingType.objects.update_or_create(
            **{"label": "Inactive", "code": "inactive", "description": "Inactive", "active": False}
        )
        dct.limit_to.add(self.business_area)

        self.create_user_role_with_permissions(self.user, [Permissions.PROGRAMME_UPDATE], self.business_area)

        self.snapshot_graphql_request(
            request_string=self.UPDATE_PROGRAM_MUTATION,
            context={"user": self.user},
            variables={
                "programData": {
                    "id": self.id_to_base64(self.program.id, "ProgramNode"),
                    "dataCollectingTypeCode": "inactive",
                },
                "version": self.program.version,
            },
        )

    def test_update_program_with_dct_from_other_ba(self) -> None:
        other_ba = BusinessAreaFactory()
        dct, _ = DataCollectingType.objects.update_or_create(
            **{"label": "Test Wrong BA", "code": "test_wrong_ba", "description": "Test Wrong BA"}
        )
        dct.limit_to.add(other_ba)
        self.create_user_role_with_permissions(self.user, [Permissions.PROGRAMME_CREATE], self.business_area)

        self.snapshot_graphql_request(
            request_string=self.UPDATE_PROGRAM_MUTATION,
            context={"user": self.user},
            variables={
                "programData": {
                    "id": self.id_to_base64(self.program.id, "ProgramNode"),
                    "dataCollectingTypeCode": "test_wrong_ba",
                },
                "version": self.program.version,
            },
        )

    def test_update_program_when_finished(self) -> None:
        self.create_user_role_with_permissions(self.user, [Permissions.PROGRAMME_UPDATE], self.business_area)

        self.snapshot_graphql_request(
            request_string=self.UPDATE_PROGRAM_MUTATION,
            context={"user": self.user},
            variables={
                "programData": {
                    "id": self.id_to_base64(self.program_finished.id, "ProgramNode"),
                    "name": "xyz",
                },
                "version": self.program_finished.version,
            },
        )

    def test_update_program_of_other_partner_raise_error(self) -> None:
        partner = PartnerFactory(name="UHCR")
        another_partner = PartnerFactory(name="WFP")
        user = UserFactory.create(partner=partner)
        self.create_user_role_with_permissions(user, [Permissions.PROGRAMME_UPDATE], self.business_area)

        self.snapshot_graphql_request(
            request_string=self.UPDATE_PROGRAM_MUTATION,
            context={"user": user},
            variables={
                "programData": {
                    "id": self.id_to_base64(self.program.id, "ProgramNode"),
                    "name": "xyz",
                    "partnerAccess": Program.SELECTED_PARTNERS_ACCESS,
                    "partners": [
                        {
                            "partner": str(another_partner.id),
                            "areas": [],
                        },
                    ],
                },
                "version": self.program.version,
            },
        )

    def test_update_program_with_programme_code(self) -> None:
        self.create_user_role_with_permissions(self.user, [Permissions.PROGRAMME_UPDATE], self.business_area)

        self.graphql_request(
            request_string=self.UPDATE_PROGRAM_MUTATION,
            context={"user": self.user},
            variables={
                "programData": {
                    "id": self.id_to_base64(self.program.id, "ProgramNode"),
                    "name": "xyz",
                    "programmeCode": "ab/2",
                },
                "version": self.program.version,
            },
        )
        program = Program.objects.get(id=self.program.id)
        self.assertIsNotNone(program.programme_code)
        self.assertEqual(program.programme_code, "AB/2")

    def test_update_program_without_programme_code(self) -> None:
        self.create_user_role_with_permissions(self.user, [Permissions.PROGRAMME_UPDATE], self.business_area)

        self.program.programme_code = ""
        self.program.save()

        self.graphql_request(
            request_string=self.UPDATE_PROGRAM_MUTATION,
            context={"user": self.user},
            variables={
                "programData": {
                    "id": self.id_to_base64(self.program.id, "ProgramNode"),
                    "name": "xyz",
                    "programmeCode": "",
                },
                "version": self.program.version,
            },
        )
        program = Program.objects.get(id=self.program.id)
        self.assertIsNotNone(program.programme_code)
        self.assertEqual(len(program.programme_code), 4)

    def test_update_program_with_duplicated_programme_code_among_the_same_business_area(self) -> None:
        self.create_user_role_with_permissions(self.user, [Permissions.PROGRAMME_UPDATE], self.business_area)

        ProgramFactory(programme_code="ABC2", business_area=self.business_area)
        self.program.programme_code = "ABC3"
        self.program.save()

        self.snapshot_graphql_request(
            request_string=self.UPDATE_PROGRAM_MUTATION,
            context={"user": self.user},
            variables={
                "programData": {
                    "id": self.id_to_base64(self.program.id, "ProgramNode"),
                    "name": "xyz",
                    "programmeCode": "abc2",
                },
                "version": self.program.version,
            },
        )
        program = Program.objects.get(id=self.program.id)
        self.assertIsNotNone(program.programme_code)
        self.assertEqual(len(program.programme_code), 4)
        self.assertEqual(program.programme_code, "ABC3")

    def test_update_program_with_pdu_fields(self) -> None:
        self.create_user_role_with_permissions(
            self.user, [Permissions.PROGRAMME_UPDATE, Permissions.PROGRAMME_VIEW_LIST_AND_DETAILS], self.business_area
        )

        # get details to check the pdu fields
        self.snapshot_graphql_request(
            request_string=self.PROGRAM_QUERY,
            context={
                "user": self.user,
                "headers": {
                    "Business-Area": self.business_area.slug,
                },
            },
            variables={"id": self.id_to_base64(self.program.id, "ProgramNode")},
        )

        # update pdu fields
        update_data = {
            "programData": {
                "id": self.id_to_base64(self.program.id, "ProgramNode"),
                "name": "Program with Updated PDU Fields",
                "pduFields": [
                    {
                        "id": self.id_to_base64(self.pdu_field_to_be_preserved.id, "PeriodicFieldNode"),
                        "label": "PDU Field To Be Preserved",
                        "pduData": {
                            "subtype": "DATE",
                            "numberOfRounds": 1,
                            "roundsNames": ["Round To Be Preserved"],
                        },
                    },
                    {
                        "id": self.id_to_base64(self.pdu_field_to_be_updated.id, "PeriodicFieldNode"),
                        "label": "PDU Field - Updated",
                        "pduData": {
                            "subtype": "BOOLEAN",
                            "numberOfRounds": 3,
                            "roundsNames": ["Round 1 Updated", "Round 2 Updated", "Round 3 Updated"],
                        },
                    },
                    {
                        "label": "PDU Field - New",
                        "pduData": {
                            "subtype": "BOOLEAN",
                            "numberOfRounds": 4,
                            "roundsNames": ["Round 1A", "Round 2B", "Round 3C", "Round 4D"],
                        },
                    },
                ],
            }
        }
        self.snapshot_graphql_request(
            request_string=self.UPDATE_PROGRAM_MUTATION,
            context={"user": self.user},
            variables={
                **update_data,
                "version": self.program.version,
            },
        )

        # get details again to check if the pdu fields are updated
        self.snapshot_graphql_request(
            request_string=self.PROGRAM_QUERY,
            context={
                "user": self.user,
                "headers": {
                    "Business-Area": self.business_area.slug,
                },
            },
            variables={"id": self.id_to_base64(self.program.id, "ProgramNode")},
        )
        self.assertEqual(
            self.program.pdu_fields.count(),
            3,
        )
        self.assertIsNone(FlexibleAttribute.objects.filter(name="pdu_field_to_be_removed").first())
        self.assertIsNone(FlexibleAttribute.objects.filter(name="pdu_field_to_be_updated").first())
        self.assertEqual(
            FlexibleAttribute.objects.filter(name="pdu_field_-_updated").first().pdu_data.subtype, "BOOLEAN"
        )
        self.assertIsNotNone(FlexibleAttribute.objects.filter(name="pdu_field_-_new").first())
        self.assertIsNotNone(FlexibleAttribute.objects.filter(name="pdu_field_to_be_preserved").first())

    def test_update_program_with_pdu_fields_invalid_data(self) -> None:
        self.create_user_role_with_permissions(self.user, [Permissions.PROGRAMME_UPDATE], self.business_area)
        update_data = {
            "programData": {
                "id": self.id_to_base64(self.program.id, "ProgramNode"),
                "name": "Program with Updated PDU Fields",
                "pduFields": [
                    {
                        "id": self.id_to_base64(self.pdu_field_to_be_preserved.id, "PeriodicFieldNode"),
                        "label": "PDU Field To Be Preserved",
                        "pduData": {
                            "subtype": "DATE",
                            "numberOfRounds": 1,
                            "roundsNames": ["Round To Be Preserved"],
                        },
                    },
                    {
                        "id": self.id_to_base64(self.pdu_field_to_be_updated.id, "PeriodicFieldNode"),
                        "label": "PDU Field - Updated",
                        "pduData": {
                            "subtype": "BOOLEAN",
                            "numberOfRounds": 1,
                            "roundsNames": ["Round 1 Updated", "Round 2 Updated", "Round 3 Updated"],
                        },
                    },
                    {
                        "label": "PDU Field - New",
                        "pduData": {
                            "subtype": "BOOLEAN",
                            "numberOfRounds": 3,
                            "roundsNames": ["Round 1A", "Round 2B", "Round 3C", "Round 4D"],
                        },
                    },
                ],
            }
        }
        self.snapshot_graphql_request(
            request_string=self.UPDATE_PROGRAM_MUTATION,
            context={"user": self.user},
            variables={
                **update_data,
                "version": self.program.version,
            },
        )

    def test_update_program_with_pdu_fields_duplicated_field_names_in_input(self) -> None:
        self.create_user_role_with_permissions(self.user, [Permissions.PROGRAMME_UPDATE], self.business_area)
        # pdu data with duplicated field names in the input
        update_data = {
            "programData": {
                "id": self.id_to_base64(self.program.id, "ProgramNode"),
                "name": "Program with Updated PDU Fields",
                "pduFields": [
                    {
                        "id": self.id_to_base64(self.pdu_field_to_be_preserved.id, "PeriodicFieldNode"),
                        "label": "PDU Field To Be Preserved",
                        "pduData": {
                            "subtype": "DATE",
                            "numberOfRounds": 1,
                            "roundsNames": ["Round To Be Preserved"],
                        },
                    },
                    {
                        "id": self.id_to_base64(self.pdu_field_to_be_updated.id, "PeriodicFieldNode"),
                        "label": "PDU Field 1",
                        "pduData": {
                            "subtype": "BOOLEAN",
                            "numberOfRounds": 3,
                            "roundsNames": ["Round 1 Updated", "Round 2 Updated", "Round 3 Updated"],
                        },
                    },
                    {
                        "label": "PDU Field 1",
                        "pduData": {
                            "subtype": "BOOLEAN",
                            "numberOfRounds": 4,
                            "roundsNames": ["Round 1A", "Round 2B", "Round 3C", "Round 4D"],
                        },
                    },
                ],
            }
        }
        self.snapshot_graphql_request(
            request_string=self.UPDATE_PROGRAM_MUTATION,
            context={"user": self.user},
            variables={
                **update_data,
                "version": self.program.version,
            },
        )

    def test_update_program_with_pdu_fields_existing_field_name_for_new_field(self) -> None:
        self.create_user_role_with_permissions(self.user, [Permissions.PROGRAMME_UPDATE], self.business_area)
        # pdu data with NEW field with name that already exists in the database but in different program -> no fail
        pdu_data = PeriodicFieldDataFactory(
            subtype=PeriodicFieldData.DATE,
            number_of_rounds=1,
            rounds_names=["Round 1"],
        )
        program = ProgramFactory(business_area=self.business_area, name="Test Program 1")
        FlexibleAttributeForPDUFactory(
            program=program,
            label="PDU Field 1",
            pdu_data=pdu_data,
        )
        update_data = {
            "programData": {
                "id": self.id_to_base64(self.program.id, "ProgramNode"),
                "name": "Program with Updated PDU Fields",
                "pduFields": [
                    {
                        "id": self.id_to_base64(self.pdu_field_to_be_preserved.id, "PeriodicFieldNode"),
                        "label": "PDU Field To Be Preserved",
                        "pduData": {
                            "subtype": "DATE",
                            "numberOfRounds": 1,
                            "roundsNames": ["Round To Be Preserved"],
                        },
                    },
                    {
                        "id": self.id_to_base64(self.pdu_field_to_be_updated.id, "PeriodicFieldNode"),
                        "label": "PDU Field - Updated",
                        "pduData": {
                            "subtype": "BOOLEAN",
                            "numberOfRounds": 3,
                            "roundsNames": ["Round 1 Updated", "Round 2 Updated", "Round 3 Updated"],
                        },
                    },
                    {
                        "label": "PDU Field 1",
                        "pduData": {
                            "subtype": "BOOLEAN",
                            "numberOfRounds": 4,
                            "roundsNames": ["Round 1A", "Round 2B", "Round 3C", "Round 4D"],
                        },
                    },
                ],
            }
        }
        self.snapshot_graphql_request(
            request_string=self.UPDATE_PROGRAM_MUTATION,
            context={"user": self.user},
            variables={
                **update_data,
                "version": self.program.version,
            },
        )

    def test_update_program_with_pdu_fields_existing_field_name_for_updated_field(self) -> None:
        self.create_user_role_with_permissions(self.user, [Permissions.PROGRAMME_UPDATE], self.business_area)
        # pdu data with UPDATED field with name that already exists in the database but in different program -> no fail
        pdu_data = PeriodicFieldDataFactory(
            subtype=PeriodicFieldData.DATE,
            number_of_rounds=1,
            rounds_names=["Round 1"],
        )
        program = ProgramFactory(business_area=self.business_area, name="Test Program 1")
        FlexibleAttributeForPDUFactory(
            program=program,
            label="PDU Field 1",
            pdu_data=pdu_data,
        )
        update_data = {
            "programData": {
                "id": self.id_to_base64(self.program.id, "ProgramNode"),
                "name": "Program with Updated PDU Fields",
                "pduFields": [
                    {
                        "id": self.id_to_base64(self.pdu_field_to_be_preserved.id, "PeriodicFieldNode"),
                        "label": "PDU Field To Be Preserved",
                        "pduData": {
                            "subtype": "DATE",
                            "numberOfRounds": 1,
                            "roundsNames": ["Round To Be Preserved"],
                        },
                    },
                    {
                        "id": self.id_to_base64(self.pdu_field_to_be_updated.id, "PeriodicFieldNode"),
                        "label": "PDU Field 1",
                        "pduData": {
                            "subtype": "BOOLEAN",
                            "numberOfRounds": 3,
                            "roundsNames": ["Round 1 Updated", "Round 2 Updated", "Round 3 Updated"],
                        },
                    },
                    {
                        "label": "PDU Field - New",
                        "pduData": {
                            "subtype": "BOOLEAN",
                            "numberOfRounds": 4,
                            "roundsNames": ["Round 1A", "Round 2B", "Round 3C", "Round 4D"],
                        },
                    },
                ],
            }
        }
        self.snapshot_graphql_request(
            request_string=self.UPDATE_PROGRAM_MUTATION,
            context={"user": self.user},
            variables={
                **update_data,
                "version": self.program.version,
            },
        )

<<<<<<< HEAD
    def test_finish_active_program_with_not_finished_program_cycle(self) -> None:
        self.create_user_role_with_permissions(self.user, [Permissions.PROGRAMME_FINISH], self.business_area)
        Program.objects.filter(id=self.program.id).update(status=Program.ACTIVE)
        self.program.refresh_from_db()
        self.assertEqual(self.program.status, Program.ACTIVE)
        program_cycle = self.program.cycles.first()

=======
    def test_update_program_with_pdu_fields_program_has_RDI(self) -> None:
        self.create_user_role_with_permissions(self.user, [Permissions.PROGRAMME_UPDATE], self.business_area)
        RegistrationDataImportFactory(program=self.program)
        update_data = {
            "programData": {
                "id": self.id_to_base64(self.program.id, "ProgramNode"),
                "name": "Program with Updated PDU Fields",
                "pduFields": [
                    {
                        "id": self.id_to_base64(self.pdu_field_to_be_updated.id, "PeriodicFieldNode"),
                        "label": "PDU Field - NAME WILL NOT BE UPDATED",
                        "pduData": {
                            "subtype": "BOOLEAN",  # subtype will NOT be updated
                            "numberOfRounds": 4,
                            "roundsNames": [
                                "Round 1 To Be Updated",
                                "Round 2 To Be Updated",
                                "Round 3 New",
                                "Round 4 New",
                            ],
                        },
                    },
                ],
            }
        }
        self.snapshot_graphql_request(
            request_string=self.UPDATE_PROGRAM_MUTATION,
            context={"user": self.user},
            variables={
                **update_data,
                "version": self.program.version,
            },
        )

    def test_update_program_with_pdu_fields_program_has_RDI_new_field(self) -> None:
        # new field will NOT be added
        self.create_user_role_with_permissions(self.user, [Permissions.PROGRAMME_UPDATE], self.business_area)
        RegistrationDataImportFactory(program=self.program)
        update_data = {
            "programData": {
                "id": self.id_to_base64(self.program.id, "ProgramNode"),
                "name": "Program with Updated PDU Fields",
                "pduFields": [
                    {
                        "label": "PDU Field - New",
                        "pduData": {
                            "subtype": "BOOLEAN",
                            "numberOfRounds": 4,
                            "roundsNames": ["Round 1A", "Round 2B", "Round 3C", "Round 4D"],
                        },
                    },
                ],
            }
        }
>>>>>>> c3d9e38c
        self.snapshot_graphql_request(
            request_string=self.UPDATE_PROGRAM_MUTATION,
            context={"user": self.user},
            variables={
<<<<<<< HEAD
                "programData": {
                    "id": self.id_to_base64(self.program.id, "ProgramNode"),
                    "status": Program.FINISHED,
                },
                "version": self.program.version,
            },
        )
        program_cycle.status = ProgramCycle.FINISHED
        program_cycle.save()
=======
                **update_data,
                "version": self.program.version,
            },
        )

    def test_update_program_with_pdu_fields_program_has_RDI_update_pdu_field(self) -> None:
        # field will NOT be updated, no field will be removed
        self.create_user_role_with_permissions(self.user, [Permissions.PROGRAMME_UPDATE], self.business_area)
        RegistrationDataImportFactory(program=self.program)
        update_data = {
            "programData": {
                "id": self.id_to_base64(self.program.id, "ProgramNode"),
                "name": "Program with Updated PDU Fields",
                "pduFields": [
                    {
                        "id": self.id_to_base64(self.pdu_field_to_be_updated.id, "PeriodicFieldNode"),
                        "label": "PDU Field - Updated",
                        "pduData": {
                            "subtype": "BOOLEAN",
                            "numberOfRounds": 2,
                            "roundsNames": ["Round 1 To Be Updated", "Round 2 To Be Updated"],
                        },
                    },
                ],
            }
        }
        self.snapshot_graphql_request(
            request_string=self.UPDATE_PROGRAM_MUTATION,
            context={"user": self.user},
            variables={
                **update_data,
                "version": self.program.version,
            },
        )

    def test_update_program_with_pdu_fields_program_has_RDI_invalid_data_decrease_rounds(self) -> None:
        # round number CANNOT be decreased for Program with RDI
        self.create_user_role_with_permissions(self.user, [Permissions.PROGRAMME_UPDATE], self.business_area)
        RegistrationDataImportFactory(program=self.program)
        update_data = {
            "programData": {
                "id": self.id_to_base64(self.program.id, "ProgramNode"),
                "name": "Program with Updated PDU Fields",
                "pduFields": [
                    {
                        "id": self.id_to_base64(self.pdu_field_to_be_updated.id, "PeriodicFieldNode"),
                        "label": self.pdu_field_to_be_updated.label,
                        "pduData": {
                            "subtype": self.pdu_field_to_be_updated.pdu_data.subtype,
                            "numberOfRounds": 1,
                            "roundsNames": ["Round 1 To Be Updated"],
                        },
                    },
                ],
            }
        }
>>>>>>> c3d9e38c
        self.snapshot_graphql_request(
            request_string=self.UPDATE_PROGRAM_MUTATION,
            context={"user": self.user},
            variables={
<<<<<<< HEAD
                "programData": {
                    "id": self.id_to_base64(self.program.id, "ProgramNode"),
                    "status": Program.FINISHED,
                },
                "version": self.program.version,
            },
=======
                **update_data,
                "version": self.program.version,
            },
        )

    def test_update_program_with_pdu_fields_program_has_RDI_invalid_data_changed_existing_rounds_names(self) -> None:
        # names of existing rounds cannot be updated
        self.create_user_role_with_permissions(self.user, [Permissions.PROGRAMME_UPDATE], self.business_area)
        RegistrationDataImportFactory(program=self.program)
        update_data = {
            "programData": {
                "id": self.id_to_base64(self.program.id, "ProgramNode"),
                "name": "Program with Updated PDU Fields",
                "pduFields": [
                    {
                        "id": self.id_to_base64(self.pdu_field_to_be_updated.id, "PeriodicFieldNode"),
                        "label": self.pdu_field_to_be_updated.label,
                        "pduData": {
                            "subtype": self.pdu_field_to_be_updated.pdu_data.subtype,
                            "numberOfRounds": 3,
                            "roundsNames": ["Round 1 Updated", "Round 2 Updated", "Round 3 New"],
                        },
                    },
                ],
            }
        }
        self.snapshot_graphql_request(
            request_string=self.UPDATE_PROGRAM_MUTATION,
            context={"user": self.user},
            variables={
                **update_data,
                "version": self.program.version,
            },
        )

    def test_update_program_increase_rounds_program_has_RDI(self) -> None:
        self.create_user_role_with_permissions(self.user, [Permissions.PROGRAMME_UPDATE], self.business_area)
        RegistrationDataImportFactory(program=self.program)
        _, individuals = create_household_and_individuals(
            household_data={"business_area": self.business_area, "program": self.program},
            individuals_data=[
                {
                    "business_area": self.business_area,
                },
            ],
        )
        individual = individuals[0]
        individual.flex_fields = populate_pdu_with_null_values(self.program, {})
        individual.save()

        self.assertEqual(
            individual.flex_fields,
            {
                "pdu_field_to_be_preserved": {"1": {"value": None}},
                "pdu_field_to_be_removed": {"1": {"value": None}, "2": {"value": None}, "3": {"value": None}},
                "pdu_field_to_be_updated": {"1": {"value": None}, "2": {"value": None}},
            },
        )
        update_data = {
            "programData": {
                "id": self.id_to_base64(self.program.id, "ProgramNode"),
                "name": "Program with Increased Rounds for PDU Field",
                "pduFields": [
                    {
                        "id": self.id_to_base64(self.pdu_field_to_be_updated.id, "PeriodicFieldNode"),
                        "label": "PDU Field To Be Updated",
                        "pduData": {
                            "subtype": "STRING",
                            "numberOfRounds": 4,
                            "roundsNames": [
                                "Round 1 To Be Updated",
                                "Round 2 To Be Updated",
                                "Round 3 New",
                                "Round 4 New",
                            ],
                        },
                    },
                ],
            }
        }
        self.graphql_request(
            request_string=self.UPDATE_PROGRAM_MUTATION,
            context={"user": self.user},
            variables={
                **update_data,
                "version": self.program.version,
            },
        )
        individual.refresh_from_db()
        self.assertEqual(
            individual.flex_fields,
            {
                "pdu_field_to_be_preserved": {"1": {"value": None}},
                "pdu_field_to_be_removed": {"1": {"value": None}, "2": {"value": None}, "3": {"value": None}},
                "pdu_field_to_be_updated": {
                    "1": {"value": None},
                    "2": {"value": None},
                    "3": {"value": None},
                    "4": {"value": None},
                },
            },
>>>>>>> c3d9e38c
        )<|MERGE_RESOLUTION|>--- conflicted
+++ resolved
@@ -904,15 +904,6 @@
             },
         )
 
-<<<<<<< HEAD
-    def test_finish_active_program_with_not_finished_program_cycle(self) -> None:
-        self.create_user_role_with_permissions(self.user, [Permissions.PROGRAMME_FINISH], self.business_area)
-        Program.objects.filter(id=self.program.id).update(status=Program.ACTIVE)
-        self.program.refresh_from_db()
-        self.assertEqual(self.program.status, Program.ACTIVE)
-        program_cycle = self.program.cycles.first()
-
-=======
     def test_update_program_with_pdu_fields_program_has_RDI(self) -> None:
         self.create_user_role_with_permissions(self.user, [Permissions.PROGRAMME_UPDATE], self.business_area)
         RegistrationDataImportFactory(program=self.program)
@@ -967,22 +958,10 @@
                 ],
             }
         }
->>>>>>> c3d9e38c
-        self.snapshot_graphql_request(
-            request_string=self.UPDATE_PROGRAM_MUTATION,
-            context={"user": self.user},
-            variables={
-<<<<<<< HEAD
-                "programData": {
-                    "id": self.id_to_base64(self.program.id, "ProgramNode"),
-                    "status": Program.FINISHED,
-                },
-                "version": self.program.version,
-            },
-        )
-        program_cycle.status = ProgramCycle.FINISHED
-        program_cycle.save()
-=======
+        self.snapshot_graphql_request(
+            request_string=self.UPDATE_PROGRAM_MUTATION,
+            context={"user": self.user},
+            variables={
                 **update_data,
                 "version": self.program.version,
             },
@@ -1039,19 +1018,10 @@
                 ],
             }
         }
->>>>>>> c3d9e38c
-        self.snapshot_graphql_request(
-            request_string=self.UPDATE_PROGRAM_MUTATION,
-            context={"user": self.user},
-            variables={
-<<<<<<< HEAD
-                "programData": {
-                    "id": self.id_to_base64(self.program.id, "ProgramNode"),
-                    "status": Program.FINISHED,
-                },
-                "version": self.program.version,
-            },
-=======
+        self.snapshot_graphql_request(
+            request_string=self.UPDATE_PROGRAM_MUTATION,
+            context={"user": self.user},
+            variables={
                 **update_data,
                 "version": self.program.version,
             },
@@ -1153,5 +1123,36 @@
                     "4": {"value": None},
                 },
             },
->>>>>>> c3d9e38c
+        )
+
+    def test_finish_active_program_with_not_finished_program_cycle(self) -> None:
+        self.create_user_role_with_permissions(self.user, [Permissions.PROGRAMME_FINISH], self.business_area)
+        Program.objects.filter(id=self.program.id).update(status=Program.ACTIVE)
+        self.program.refresh_from_db()
+        self.assertEqual(self.program.status, Program.ACTIVE)
+        program_cycle = self.program.cycles.first()
+
+        self.snapshot_graphql_request(
+            request_string=self.UPDATE_PROGRAM_MUTATION,
+            context={"user": self.user},
+            variables={
+                "programData": {
+                    "id": self.id_to_base64(self.program.id, "ProgramNode"),
+                    "status": Program.FINISHED,
+                },
+                "version": self.program.version,
+            },
+        )
+        program_cycle.status = ProgramCycle.FINISHED
+        program_cycle.save()
+        self.snapshot_graphql_request(
+            request_string=self.UPDATE_PROGRAM_MUTATION,
+            context={"user": self.user},
+            variables={
+                "programData": {
+                    "id": self.id_to_base64(self.program.id, "ProgramNode"),
+                    "status": Program.FINISHED,
+                },
+                "version": self.program.version,
+            },
         )