from typing import Any, List

from parameterized import parameterized

from hct_mis_api.apps.account.fixtures import UserFactory
from hct_mis_api.apps.account.permissions import Permissions
from hct_mis_api.apps.core.base_test_case import APITestCase
<<<<<<< HEAD
from hct_mis_api.apps.core.fixtures import create_afghanistan
=======
from hct_mis_api.apps.core.fixtures import (
    create_afghanistan,
    generate_data_collecting_types,
)
>>>>>>> 3d422c02
from hct_mis_api.apps.core.models import BusinessArea, DataCollectingType
from hct_mis_api.apps.program.fixtures import ProgramFactory
from hct_mis_api.apps.program.models import Program


class TestUpdateProgram(APITestCase):
    UPDATE_PROGRAM_MUTATION = """
    mutation UpdateProgram($programData: UpdateProgramInput, $version: BigInt) {
      updateProgram(programData: $programData, version: $version) {
        program {
          name
          status
          dataCollectingType {
            label
            code
          }
        }
      }
    }
    """

    @classmethod
    def setUpTestData(cls) -> None:
        create_afghanistan()
<<<<<<< HEAD

        data_collecting_types = [
            {"label": "Partial", "code": "partial", "description": "Partial individuals collected"},
            {"label": "Full", "code": "full", "description": "Full individual collected"},
            {"label": "Size only", "code": "size_only", "description": "Size only collected"},
            {"label": "No individual data", "code": "no_ind", "description": "No individual data"},
            {"label": "Unknown", "code": "unknown", "description": "Unknown"},
        ]

        for data_dict in data_collecting_types:
            DataCollectingType.objects.update_or_create(**data_dict)
=======
        generate_data_collecting_types()
        data_collecting_type = DataCollectingType.objects.get(code="full")
>>>>>>> 3d422c02

        cls.business_area = BusinessArea.objects.get(slug="afghanistan")
        cls.program = ProgramFactory.create(
            name="initial name",
            status=Program.DRAFT,
            business_area=cls.business_area,
            data_collecting_type=data_collecting_type,
        )

    def test_update_program_not_authenticated(self) -> None:
        self.snapshot_graphql_request(
            request_string=self.UPDATE_PROGRAM_MUTATION,
            variables={
                "programData": {
                    "id": self.id_to_base64(self.program.id, "ProgramNode"),
                    "name": "updated name",
                    "status": Program.ACTIVE,
                },
                "version": self.program.version,
            },
        )

    @parameterized.expand(
        [
            ("with_permissions", [Permissions.PROGRAMME_UPDATE, Permissions.PROGRAMME_ACTIVATE], True),
            (
                "with_partial_permissions",
                [
                    Permissions.PROGRAMME_UPDATE,
                ],
                False,
            ),
            ("without_permissions", [], False),
        ]
    )
    def test_update_program_authenticated(
        self, _: Any, permissions: List[Permissions], should_be_updated: bool
    ) -> None:
        user = UserFactory.create()
        self.create_user_role_with_permissions(user, permissions, self.business_area)

        self.snapshot_graphql_request(
            request_string=self.UPDATE_PROGRAM_MUTATION,
            context={"user": user},
            variables={
                "programData": {
                    "id": self.id_to_base64(self.program.id, "ProgramNode"),
                    "name": "updated name",
                    "status": Program.ACTIVE,
                    "dataCollectingTypeCode": "partial",
                },
                "version": self.program.version,
            },
        )

        updated_program = Program.objects.get(id=self.program.id)
        if should_be_updated:
            assert updated_program.status == Program.ACTIVE
            assert updated_program.name == "updated name"
        else:
            assert updated_program.status == Program.DRAFT
            assert updated_program.name == "initial name"

    def test_update_active_program_with_dct(self) -> None:
        user = UserFactory.create()
        self.create_user_role_with_permissions(user, [Permissions.PROGRAMME_UPDATE], self.business_area)
        data_collecting_type = DataCollectingType.objects.get(code="full")
        Program.objects.filter(id=self.program.id).update(
            status=Program.ACTIVE, data_collecting_type=data_collecting_type
        )

        self.program.refresh_from_db()
        self.assertEqual(self.program.status, Program.ACTIVE)
        self.assertEqual(self.program.data_collecting_type.code, "full")

        self.snapshot_graphql_request(
            request_string=self.UPDATE_PROGRAM_MUTATION,
            context={"user": user},
            variables={
                "programData": {
                    "id": self.id_to_base64(self.program.id, "ProgramNode"),
                    "dataCollectingTypeCode": "partial",
                },
                "version": self.program.version,
            },
        )
        self.assertEqual(self.program.data_collecting_type.code, "full")

    def test_update_program_with_deprecated_dct(self) -> None:
        DataCollectingType.objects.update_or_create(
            **{"label": "Deprecated", "code": "deprecated", "description": "Deprecated", "deprecated": True}
        )

        user = UserFactory.create()
        self.create_user_role_with_permissions(user, [Permissions.PROGRAMME_UPDATE], self.business_area)

        self.snapshot_graphql_request(
            request_string=self.UPDATE_PROGRAM_MUTATION,
            context={"user": user},
            variables={
                "programData": {
                    "id": self.id_to_base64(self.program.id, "ProgramNode"),
                    "dataCollectingTypeCode": "deprecated",
                },
                "version": self.program.version,
            },
        )

    def test_update_program_with_inactive_dct(self) -> None:
        DataCollectingType.objects.update_or_create(
            **{"label": "Inactive", "code": "inactive", "description": "Inactive", "active": False}
        )

        user = UserFactory.create()
        self.create_user_role_with_permissions(user, [Permissions.PROGRAMME_UPDATE], self.business_area)

        self.snapshot_graphql_request(
            request_string=self.UPDATE_PROGRAM_MUTATION,
            context={"user": user},
            variables={
                "programData": {
                    "id": self.id_to_base64(self.program.id, "ProgramNode"),
                    "dataCollectingTypeCode": "inactive",
                },
                "version": self.program.version,
            },
        )<|MERGE_RESOLUTION|>--- conflicted
+++ resolved
@@ -5,14 +5,10 @@
 from hct_mis_api.apps.account.fixtures import UserFactory
 from hct_mis_api.apps.account.permissions import Permissions
 from hct_mis_api.apps.core.base_test_case import APITestCase
-<<<<<<< HEAD
-from hct_mis_api.apps.core.fixtures import create_afghanistan
-=======
 from hct_mis_api.apps.core.fixtures import (
     create_afghanistan,
     generate_data_collecting_types,
 )
->>>>>>> 3d422c02
 from hct_mis_api.apps.core.models import BusinessArea, DataCollectingType
 from hct_mis_api.apps.program.fixtures import ProgramFactory
 from hct_mis_api.apps.program.models import Program
@@ -37,22 +33,8 @@
     @classmethod
     def setUpTestData(cls) -> None:
         create_afghanistan()
-<<<<<<< HEAD
-
-        data_collecting_types = [
-            {"label": "Partial", "code": "partial", "description": "Partial individuals collected"},
-            {"label": "Full", "code": "full", "description": "Full individual collected"},
-            {"label": "Size only", "code": "size_only", "description": "Size only collected"},
-            {"label": "No individual data", "code": "no_ind", "description": "No individual data"},
-            {"label": "Unknown", "code": "unknown", "description": "Unknown"},
-        ]
-
-        for data_dict in data_collecting_types:
-            DataCollectingType.objects.update_or_create(**data_dict)
-=======
         generate_data_collecting_types()
         data_collecting_type = DataCollectingType.objects.get(code="full")
->>>>>>> 3d422c02
 
         cls.business_area = BusinessArea.objects.get(slug="afghanistan")
         cls.program = ProgramFactory.create(
