from datetime import timedelta
from typing import Any, List
from unittest.mock import Mock, patch

from parameterized import parameterized

from hct_mis_api.apps.account.fixtures import (
    BusinessAreaFactory,
    PartnerFactory,
    UserFactory,
)
from hct_mis_api.apps.account.permissions import Permissions
from hct_mis_api.apps.core.base_test_case import APITestCase
from hct_mis_api.apps.core.fixtures import (
    FlexibleAttributeForPDUFactory,
    PeriodicFieldDataFactory,
    create_afghanistan,
    generate_data_collecting_types,
)
from hct_mis_api.apps.core.models import (
    BusinessArea,
    DataCollectingType,
    FlexibleAttribute,
    PeriodicFieldData,
)
from hct_mis_api.apps.geo.fixtures import AreaFactory, AreaTypeFactory, CountryFactory
from hct_mis_api.apps.household.fixtures import (
    create_household,
    create_household_and_individuals,
)
from hct_mis_api.apps.periodic_data_update.utils import populate_pdu_with_null_values
from hct_mis_api.apps.program.fixtures import ProgramFactory
from hct_mis_api.apps.program.models import Program, ProgramCycle, ProgramPartnerThrough
from hct_mis_api.apps.registration_data.fixtures import RegistrationDataImportFactory


class TestUpdateProgram(APITestCase):
    UPDATE_PROGRAM_MUTATION = """
    mutation UpdateProgram($programData: UpdateProgramInput, $version: BigInt) {
      updateProgram(programData: $programData, version: $version) {
        program {
          name
          status
          dataCollectingType {
            label
            code
          }
          partners {
            name
            areas {
              name
            }
            areaAccess
          }
          partnerAccess
          pduFields {
            name
            label
            pduData {
              subtype
              numberOfRounds
              roundsNames
            }
          }
        }
      }
    }
    """

    PROGRAM_QUERY = """
        query Program($id: ID!) {
          program(id: $id) {
            name
            pduFields {
              name
              label
              pduData {
                subtype
                numberOfRounds
                roundsNames
              }
            }
          }
        }
        """

    @classmethod
    def setUpTestData(cls) -> None:
        create_afghanistan()
        generate_data_collecting_types()
        data_collecting_type = DataCollectingType.objects.get(code="full_collection")

        cls.business_area = BusinessArea.objects.get(slug="afghanistan")
        cls.business_area.data_collecting_types.set(DataCollectingType.objects.all().values_list("id", flat=True))
        cls.unicef_partner = PartnerFactory(name="UNICEF")

        cls.program = ProgramFactory.create(
            name="initial name",
            status=Program.DRAFT,
            business_area=cls.business_area,
            data_collecting_type=data_collecting_type,
            partner_access=Program.NONE_PARTNERS_ACCESS,
<<<<<<< HEAD
            biometric_deduplication_enabled=True,
=======
            version=123,
>>>>>>> 567e7f69
        )
        unicef_program, _ = ProgramPartnerThrough.objects.get_or_create(
            program=cls.program,
            partner=cls.unicef_partner,
        )
        cls.program_finished = ProgramFactory.create(
            status=Program.FINISHED,
            business_area=cls.business_area,
            partner_access=Program.NONE_PARTNERS_ACCESS,
        )

        cls.partner = PartnerFactory(name="WFP")
        cls.user = UserFactory.create(partner=cls.partner)

        # partner allowed within BA - will be granted access for ALL_PARTNERS_ACCESS type
        cls.other_partner = PartnerFactory(name="Other Partner")
        cls.other_partner.allowed_business_areas.set([cls.business_area])

        cls.partner_not_allowed_in_BA = PartnerFactory(name="Partner not allowed in BA")

        country_afg = CountryFactory(name="Afghanistan")
        country_afg.business_areas.set([cls.business_area])
        area_type_afg = AreaTypeFactory(name="Area Type in Afg", country=country_afg)
        country_other = CountryFactory(
            name="Other Country",
            short_name="Oth",
            iso_code2="O",
            iso_code3="OTH",
            iso_num="111",
        )
        cls.area_type_other = AreaTypeFactory(name="Area Type Other", country=country_other)

        cls.area_in_afg_1 = AreaFactory(name="Area in AFG 1", area_type=area_type_afg, p_code="AREA-IN-AFG1")
        cls.area_in_afg_2 = AreaFactory(name="Area in AFG 2", area_type=area_type_afg, p_code="AREA-IN-AFG2")
        cls.area_not_in_afg = AreaFactory(
            name="Area not in AFG", area_type=cls.area_type_other, p_code="AREA-NOT-IN-AFG2"
        )

        unicef_program.areas.set([cls.area_in_afg_1, cls.area_in_afg_2])

        # pdu fields
        cls.pdu_data_to_be_removed = PeriodicFieldDataFactory(
            subtype=PeriodicFieldData.DECIMAL,
            number_of_rounds=3,
            rounds_names=["Round 1 To Be Removed", "Round 2 To Be Removed", "Round 3 To Be Removed"],
        )
        cls.pdu_field_to_be_removed = FlexibleAttributeForPDUFactory(
            program=cls.program,
            label="PDU Field To Be Removed",
            pdu_data=cls.pdu_data_to_be_removed,
        )
        cls.pdu_data_to_be_updated = PeriodicFieldDataFactory(
            subtype=PeriodicFieldData.STRING,
            number_of_rounds=2,
            rounds_names=["Round 1 To Be Updated", "Round 2 To Be Updated"],
        )
        cls.pdu_field_to_be_updated = FlexibleAttributeForPDUFactory(
            program=cls.program,
            label="PDU Field To Be Updated",
            pdu_data=cls.pdu_data_to_be_updated,
        )
        cls.pdu_data_to_be_preserved = PeriodicFieldDataFactory(
            subtype=PeriodicFieldData.DATE,
            number_of_rounds=1,
            rounds_names=["Round To Be Preserved"],
        )
        cls.pdu_field_to_be_preserved = FlexibleAttributeForPDUFactory(
            program=cls.program,
            label="PDU Field To Be Preserved",
            pdu_data=cls.pdu_data_to_be_preserved,
        )

    def test_update_program_not_authenticated(self) -> None:
        self.snapshot_graphql_request(
            request_string=self.UPDATE_PROGRAM_MUTATION,
            variables={
                "programData": {
                    "id": self.id_to_base64(self.program.id, "ProgramNode"),
                    "name": "updated name",
                    "status": Program.ACTIVE,
                    "partnerAccess": Program.NONE_PARTNERS_ACCESS,
                },
                "version": self.program.version,
            },
        )

    @parameterized.expand(
        [
            ("with_permissions", [Permissions.PROGRAMME_UPDATE, Permissions.PROGRAMME_ACTIVATE], True),
            (
                "with_partial_permissions",
                [
                    Permissions.PROGRAMME_UPDATE,
                ],
                False,
            ),
            ("without_permissions", [], False),
        ]
    )
    def test_update_program_authenticated(
        self, _: Any, permissions: List[Permissions], should_be_updated: bool
    ) -> None:
        self.create_user_role_with_permissions(self.user, permissions, self.business_area)

        self.snapshot_graphql_request(
            request_string=self.UPDATE_PROGRAM_MUTATION,
            context={"user": self.user},
            variables={
                "programData": {
                    "id": self.id_to_base64(self.program.id, "ProgramNode"),
                    "name": "updated name",
                    "status": Program.ACTIVE,
                    "dataCollectingTypeCode": "partial_individuals",
                },
                "version": self.program.version,
            },
        )
        updated_program = Program.objects.get(id=self.program.id)
        if should_be_updated:
            assert updated_program.status == Program.ACTIVE
            assert updated_program.name == "updated name"
        else:
            assert updated_program.status == Program.DRAFT
            assert updated_program.name == "initial name"

    @parameterized.expand(
        [
            ("valid", Program.SELECTED_PARTNERS_ACCESS),
            ("invalid_all_partner_access", Program.ALL_PARTNERS_ACCESS),
            ("invalid_none_partner_access", Program.NONE_PARTNERS_ACCESS),
        ]
    )
    def test_update_program_partners(self, _: Any, partner_access: str) -> None:
        area1 = AreaFactory(name="Area1", area_type=self.area_type_other, p_code="AREA1")
        area2 = AreaFactory(name="Area2", area_type=self.area_type_other, p_code="AREA2")
        area_to_be_unselected = AreaFactory(
            name="AreaToBeUnselected", area_type=self.area_type_other, p_code="AREA-TO-BE-UNSELECTED"
        )
        program_partner = ProgramPartnerThrough.objects.create(
            program=self.program,
            partner=self.partner,
        )
        program_partner.areas.set([area1, area_to_be_unselected])
        ProgramPartnerThrough.objects.create(
            program=self.program,
            partner=self.other_partner,
        )
        partner_to_be_added = PartnerFactory(name="Partner to be added")
        self.create_user_role_with_permissions(
            self.user,
            [Permissions.PROGRAMME_UPDATE],
            self.business_area,
        )

        self.snapshot_graphql_request(
            request_string=self.UPDATE_PROGRAM_MUTATION,
            context={"user": self.user},
            variables={
                "programData": {
                    "id": self.id_to_base64(self.program.id, "ProgramNode"),
                    "name": "updated name",
                    "status": Program.DRAFT,
                    "dataCollectingTypeCode": "partial_individuals",
                    "partners": [
                        {
                            "partner": str(self.partner.id),
                            "areas": [str(area1.id), str(area2.id)],
                        },
                        {
                            "partner": str(partner_to_be_added.id),
                            "areas": [str(area1.id), str(area2.id)],
                        },
                    ],
                    "partnerAccess": partner_access,
                },
                "version": self.program.version,
            },
        )

    def test_update_program_partners_invalid_access_type_from_object(self) -> None:
        area1 = AreaFactory(name="Area1", area_type=self.area_type_other, p_code="AREA1")
        area2 = AreaFactory(name="Area2", area_type=self.area_type_other, p_code="AREA2")
        area_to_be_unselected = AreaFactory(
            name="AreaToBeUnselected", area_type=self.area_type_other, p_code="AREA-TO-BE-UNSELECTED"
        )
        program_partner = ProgramPartnerThrough.objects.create(
            program=self.program,
            partner=self.partner,
        )
        program_partner.areas.set([area1, area_to_be_unselected])
        ProgramPartnerThrough.objects.create(
            program=self.program,
            partner=self.other_partner,
        )
        partner_to_be_added = PartnerFactory(name="Partner to be added")
        self.create_user_role_with_permissions(
            self.user,
            [Permissions.PROGRAMME_UPDATE],
            self.business_area,
        )

        self.snapshot_graphql_request(
            request_string=self.UPDATE_PROGRAM_MUTATION,
            context={"user": self.user},
            variables={
                "programData": {
                    "id": self.id_to_base64(self.program.id, "ProgramNode"),
                    "name": "updated name",
                    "status": Program.DRAFT,
                    "dataCollectingTypeCode": "partial_individuals",
                    "partners": [
                        {
                            "partner": str(self.partner.id),
                            "areas": [str(area1.id), str(area2.id)],
                        },
                        {
                            "partner": str(partner_to_be_added.id),
                            "areas": [str(area1.id), str(area2.id)],
                        },
                    ],
                },
                "version": self.program.version,
            },
        )

    def test_update_program_partners_all_partners_access(self) -> None:
        self.create_user_role_with_permissions(
            self.user,
            [Permissions.PROGRAMME_UPDATE],
            self.business_area,
        )

        self.snapshot_graphql_request(
            request_string=self.UPDATE_PROGRAM_MUTATION,
            context={"user": self.user},
            variables={
                "programData": {
                    "id": self.id_to_base64(self.program.id, "ProgramNode"),
                    "name": "updated name",
                    "status": Program.DRAFT,
                    "dataCollectingTypeCode": "partial_individuals",
                    "partnerAccess": Program.ALL_PARTNERS_ACCESS,
                },
                "version": self.program.version,
            },
        )

    def test_update_full_area_access_flag(self) -> None:
        self.create_user_role_with_permissions(
            self.user,
            [Permissions.PROGRAMME_UPDATE],
            self.business_area,
        )
        self.snapshot_graphql_request(
            request_string=self.UPDATE_PROGRAM_MUTATION,
            context={"user": self.user},
            variables={
                "programData": {
                    "id": self.id_to_base64(self.program.id, "ProgramNode"),
                    "name": "updated name",
                    "status": Program.DRAFT,
                    "dataCollectingTypeCode": "partial_individuals",
                    "partnerAccess": Program.ALL_PARTNERS_ACCESS,
                },
                "version": self.program.version,
            },
        )

        for program_partner_through in Program.objects.get(name="updated name").program_partner_through.all():
            self.assertEqual(program_partner_through.full_area_access, True)

        self.program.refresh_from_db()

        self.snapshot_graphql_request(
            request_string=self.UPDATE_PROGRAM_MUTATION,
            context={"user": self.user},
            variables={
                "programData": {
                    "id": self.id_to_base64(self.program.id, "ProgramNode"),
                    "name": "updated name",
                    "status": Program.DRAFT,
                    "dataCollectingTypeCode": "partial_individuals",
                    "partnerAccess": Program.SELECTED_PARTNERS_ACCESS,
                    "partners": [
                        {
                            "partner": str(self.partner.id),
                            "areas": [],
                        },
                        {
                            "partner": str(self.other_partner.id),
                            "areas": [self.area_in_afg_1.id],
                        },
                    ],
                },
                "version": self.program.version,
            },
        )

        self.assertEqual(
            ProgramPartnerThrough.objects.get(partner=self.partner, program__name="updated name").full_area_access, True
        )
        self.assertEqual(
            ProgramPartnerThrough.objects.get(
                partner=self.other_partner, program__name="updated name"
            ).full_area_access,
            False,
        )
        self.assertEqual(
            ProgramPartnerThrough.objects.get(
                partner=self.unicef_partner, program__name="updated name"
            ).full_area_access,
            True,
        )

    def test_update_active_program_with_dct(self) -> None:
        self.create_user_role_with_permissions(self.user, [Permissions.PROGRAMME_UPDATE], self.business_area)
        data_collecting_type = DataCollectingType.objects.get(code="full_collection")
        data_collecting_type.limit_to.add(self.business_area)
        Program.objects.filter(id=self.program.id).update(
            status=Program.ACTIVE, data_collecting_type=data_collecting_type
        )

        self.program.refresh_from_db()
        self.assertEqual(self.program.status, Program.ACTIVE)
        self.assertEqual(self.program.data_collecting_type.code, "full_collection")

        self.snapshot_graphql_request(
            request_string=self.UPDATE_PROGRAM_MUTATION,
            context={"user": self.user},
            variables={
                "programData": {
                    "id": self.id_to_base64(self.program.id, "ProgramNode"),
                    "dataCollectingTypeCode": "partial_individuals",
                },
                "version": self.program.version,
            },
        )
        self.assertEqual(self.program.data_collecting_type.code, "full_collection")

    def test_update_draft_not_empty_program_with_dct(self) -> None:
        self.create_user_role_with_permissions(self.user, [Permissions.PROGRAMME_UPDATE], self.business_area)
        data_collecting_type = DataCollectingType.objects.get(code="full_collection")
        data_collecting_type.limit_to.add(self.business_area)
        create_household(household_args={"program": self.program})

        self.snapshot_graphql_request(
            request_string=self.UPDATE_PROGRAM_MUTATION,
            context={"user": self.user},
            variables={
                "programData": {
                    "id": self.id_to_base64(self.program.id, "ProgramNode"),
                    "dataCollectingTypeCode": "partial_individuals",
                },
                "version": self.program.version,
            },
        )
        self.assertEqual(self.program.data_collecting_type.code, "full_collection")

    def test_update_program_with_deprecated_dct(self) -> None:
        dct, _ = DataCollectingType.objects.update_or_create(
            **{"label": "Deprecated", "code": "deprecated", "description": "Deprecated", "deprecated": True}
        )
        dct.limit_to.add(self.business_area)

        self.create_user_role_with_permissions(self.user, [Permissions.PROGRAMME_UPDATE], self.business_area)

        self.snapshot_graphql_request(
            request_string=self.UPDATE_PROGRAM_MUTATION,
            context={"user": self.user},
            variables={
                "programData": {
                    "id": self.id_to_base64(self.program.id, "ProgramNode"),
                    "dataCollectingTypeCode": "deprecated",
                },
                "version": self.program.version,
            },
        )

    def test_update_program_with_inactive_dct(self) -> None:
        dct, _ = DataCollectingType.objects.update_or_create(
            **{"label": "Inactive", "code": "inactive", "description": "Inactive", "active": False}
        )
        dct.limit_to.add(self.business_area)

        self.create_user_role_with_permissions(self.user, [Permissions.PROGRAMME_UPDATE], self.business_area)

        self.snapshot_graphql_request(
            request_string=self.UPDATE_PROGRAM_MUTATION,
            context={"user": self.user},
            variables={
                "programData": {
                    "id": self.id_to_base64(self.program.id, "ProgramNode"),
                    "dataCollectingTypeCode": "inactive",
                },
                "version": self.program.version,
            },
        )

    def test_update_program_with_dct_from_other_ba(self) -> None:
        other_ba = BusinessAreaFactory()
        dct, _ = DataCollectingType.objects.update_or_create(
            **{"label": "Test Wrong BA", "code": "test_wrong_ba", "description": "Test Wrong BA"}
        )
        dct.limit_to.add(other_ba)
        self.create_user_role_with_permissions(self.user, [Permissions.PROGRAMME_CREATE], self.business_area)

        self.snapshot_graphql_request(
            request_string=self.UPDATE_PROGRAM_MUTATION,
            context={"user": self.user},
            variables={
                "programData": {
                    "id": self.id_to_base64(self.program.id, "ProgramNode"),
                    "dataCollectingTypeCode": "test_wrong_ba",
                },
                "version": self.program.version,
            },
        )

    def test_update_program_when_finished(self) -> None:
        self.create_user_role_with_permissions(self.user, [Permissions.PROGRAMME_UPDATE], self.business_area)

        self.snapshot_graphql_request(
            request_string=self.UPDATE_PROGRAM_MUTATION,
            context={"user": self.user},
            variables={
                "programData": {
                    "id": self.id_to_base64(self.program_finished.id, "ProgramNode"),
                    "name": "xyz",
                },
                "version": self.program_finished.version,
            },
        )

    def test_update_program_of_other_partner_raise_error(self) -> None:
        partner = PartnerFactory(name="UHCR")
        another_partner = PartnerFactory(name="WFP")
        user = UserFactory.create(partner=partner)
        self.create_user_role_with_permissions(user, [Permissions.PROGRAMME_UPDATE], self.business_area)

        self.snapshot_graphql_request(
            request_string=self.UPDATE_PROGRAM_MUTATION,
            context={"user": user},
            variables={
                "programData": {
                    "id": self.id_to_base64(self.program.id, "ProgramNode"),
                    "name": "xyz",
                    "partnerAccess": Program.SELECTED_PARTNERS_ACCESS,
                    "partners": [
                        {
                            "partner": str(another_partner.id),
                            "areas": [],
                        },
                    ],
                },
                "version": self.program.version,
            },
        )

    def test_update_program_with_programme_code(self) -> None:
        self.create_user_role_with_permissions(self.user, [Permissions.PROGRAMME_UPDATE], self.business_area)

        self.graphql_request(
            request_string=self.UPDATE_PROGRAM_MUTATION,
            context={"user": self.user},
            variables={
                "programData": {
                    "id": self.id_to_base64(self.program.id, "ProgramNode"),
                    "name": "xyz",
                    "programmeCode": "ab/2",
                },
                "version": self.program.version,
            },
        )
        program = Program.objects.get(id=self.program.id)
        self.assertIsNotNone(program.programme_code)
        self.assertEqual(program.programme_code, "AB/2")

    def test_update_program_without_programme_code(self) -> None:
        self.create_user_role_with_permissions(self.user, [Permissions.PROGRAMME_UPDATE], self.business_area)

        self.program.programme_code = ""
        self.program.save()

        self.graphql_request(
            request_string=self.UPDATE_PROGRAM_MUTATION,
            context={"user": self.user},
            variables={
                "programData": {
                    "id": self.id_to_base64(self.program.id, "ProgramNode"),
                    "name": "xyz",
                    "programmeCode": "",
                },
                "version": self.program.version,
            },
        )
        program = Program.objects.get(id=self.program.id)
        self.assertIsNotNone(program.programme_code)
        self.assertEqual(len(program.programme_code), 4)

    def test_update_program_with_duplicated_programme_code_among_the_same_business_area(self) -> None:
        self.create_user_role_with_permissions(self.user, [Permissions.PROGRAMME_UPDATE], self.business_area)

        ProgramFactory(programme_code="ABC2", business_area=self.business_area)
        self.program.programme_code = "ABC3"
        self.program.save()

        self.snapshot_graphql_request(
            request_string=self.UPDATE_PROGRAM_MUTATION,
            context={"user": self.user},
            variables={
                "programData": {
                    "id": self.id_to_base64(self.program.id, "ProgramNode"),
                    "name": "xyz",
                    "programmeCode": "abc2",
                },
                "version": self.program.version,
            },
        )
        program = Program.objects.get(id=self.program.id)
        self.assertIsNotNone(program.programme_code)
        self.assertEqual(len(program.programme_code), 4)
        self.assertEqual(program.programme_code, "ABC3")

    def test_update_program_with_pdu_fields(self) -> None:
        self.create_user_role_with_permissions(
            self.user, [Permissions.PROGRAMME_UPDATE, Permissions.PROGRAMME_VIEW_LIST_AND_DETAILS], self.business_area
        )

        # get details to check the pdu fields
        self.snapshot_graphql_request(
            request_string=self.PROGRAM_QUERY,
            context={
                "user": self.user,
                "headers": {
                    "Business-Area": self.business_area.slug,
                },
            },
            variables={"id": self.id_to_base64(self.program.id, "ProgramNode")},
        )

        # update pdu fields
        update_data = {
            "programData": {
                "id": self.id_to_base64(self.program.id, "ProgramNode"),
                "name": "Program with Updated PDU Fields",
                "pduFields": [
                    {
                        "id": self.id_to_base64(self.pdu_field_to_be_preserved.id, "PeriodicFieldNode"),
                        "label": "PDU Field To Be Preserved",
                        "pduData": {
                            "subtype": "DATE",
                            "numberOfRounds": 1,
                            "roundsNames": ["Round To Be Preserved"],
                        },
                    },
                    {
                        "id": self.id_to_base64(self.pdu_field_to_be_updated.id, "PeriodicFieldNode"),
                        "label": "PDU Field - Updated",
                        "pduData": {
                            "subtype": "BOOL",
                            "numberOfRounds": 3,
                            "roundsNames": ["Round 1 Updated", "Round 2 Updated", "Round 3 Updated"],
                        },
                    },
                    {
                        "label": "PDU Field - New",
                        "pduData": {
                            "subtype": "BOOL",
                            "numberOfRounds": 4,
                            "roundsNames": ["Round 1A", "Round 2B", "Round 3C", "Round 4D"],
                        },
                    },
                ],
            }
        }
        self.snapshot_graphql_request(
            request_string=self.UPDATE_PROGRAM_MUTATION,
            context={"user": self.user},
            variables={
                **update_data,
                "version": self.program.version,
            },
        )

        # get details again to check if the pdu fields are updated
        self.snapshot_graphql_request(
            request_string=self.PROGRAM_QUERY,
            context={
                "user": self.user,
                "headers": {
                    "Business-Area": self.business_area.slug,
                },
            },
            variables={"id": self.id_to_base64(self.program.id, "ProgramNode")},
        )
        self.assertEqual(
            self.program.pdu_fields.count(),
            3,
        )
        self.assertIsNone(FlexibleAttribute.objects.filter(name="pdu_field_to_be_removed").first())
        self.assertIsNone(FlexibleAttribute.objects.filter(name="pdu_field_to_be_updated").first())
        self.assertEqual(FlexibleAttribute.objects.filter(name="pdu_field_updated").first().pdu_data.subtype, "BOOL")
        self.assertIsNotNone(FlexibleAttribute.objects.filter(name="pdu_field_new").first())
        self.assertIsNotNone(FlexibleAttribute.objects.filter(name="pdu_field_to_be_preserved").first())

    def test_update_program_with_pdu_fields_invalid_data(self) -> None:
        self.create_user_role_with_permissions(self.user, [Permissions.PROGRAMME_UPDATE], self.business_area)
        update_data = {
            "programData": {
                "id": self.id_to_base64(self.program.id, "ProgramNode"),
                "name": "Program with Updated PDU Fields",
                "pduFields": [
                    {
                        "id": self.id_to_base64(self.pdu_field_to_be_preserved.id, "PeriodicFieldNode"),
                        "label": "PDU Field To Be Preserved",
                        "pduData": {
                            "subtype": "DATE",
                            "numberOfRounds": 1,
                            "roundsNames": ["Round To Be Preserved"],
                        },
                    },
                    {
                        "id": self.id_to_base64(self.pdu_field_to_be_updated.id, "PeriodicFieldNode"),
                        "label": "PDU Field - Updated",
                        "pduData": {
                            "subtype": "BOOL",
                            "numberOfRounds": 1,
                            "roundsNames": ["Round 1 Updated", "Round 2 Updated", "Round 3 Updated"],
                        },
                    },
                    {
                        "label": "PDU Field - New",
                        "pduData": {
                            "subtype": "BOOL",
                            "numberOfRounds": 3,
                            "roundsNames": ["Round 1A", "Round 2B", "Round 3C", "Round 4D"],
                        },
                    },
                ],
            }
        }
        self.snapshot_graphql_request(
            request_string=self.UPDATE_PROGRAM_MUTATION,
            context={"user": self.user},
            variables={
                **update_data,
                "version": self.program.version,
            },
        )

    def test_update_program_with_pdu_fields_duplicated_field_names_in_input(self) -> None:
        self.create_user_role_with_permissions(self.user, [Permissions.PROGRAMME_UPDATE], self.business_area)
        # pdu data with duplicated field names in the input
        update_data = {
            "programData": {
                "id": self.id_to_base64(self.program.id, "ProgramNode"),
                "name": "Program with Updated PDU Fields",
                "pduFields": [
                    {
                        "id": self.id_to_base64(self.pdu_field_to_be_preserved.id, "PeriodicFieldNode"),
                        "label": "PDU Field To Be Preserved",
                        "pduData": {
                            "subtype": "DATE",
                            "numberOfRounds": 1,
                            "roundsNames": ["Round To Be Preserved"],
                        },
                    },
                    {
                        "id": self.id_to_base64(self.pdu_field_to_be_updated.id, "PeriodicFieldNode"),
                        "label": "PDU Field 1",
                        "pduData": {
                            "subtype": "BOOL",
                            "numberOfRounds": 3,
                            "roundsNames": ["Round 1 Updated", "Round 2 Updated", "Round 3 Updated"],
                        },
                    },
                    {
                        "label": "PDU Field 1",
                        "pduData": {
                            "subtype": "BOOL",
                            "numberOfRounds": 4,
                            "roundsNames": ["Round 1A", "Round 2B", "Round 3C", "Round 4D"],
                        },
                    },
                ],
            }
        }
        self.snapshot_graphql_request(
            request_string=self.UPDATE_PROGRAM_MUTATION,
            context={"user": self.user},
            variables={
                **update_data,
                "version": self.program.version,
            },
        )

    def test_update_program_with_pdu_fields_existing_field_name_for_new_field(self) -> None:
        self.create_user_role_with_permissions(self.user, [Permissions.PROGRAMME_UPDATE], self.business_area)
        # pdu data with NEW field with name that already exists in the database but in different program -> no fail
        pdu_data = PeriodicFieldDataFactory(
            subtype=PeriodicFieldData.DATE,
            number_of_rounds=1,
            rounds_names=["Round 1"],
        )
        program = ProgramFactory(business_area=self.business_area, name="Test Program 1")
        FlexibleAttributeForPDUFactory(
            program=program,
            label="PDU Field 1",
            pdu_data=pdu_data,
        )
        update_data = {
            "programData": {
                "id": self.id_to_base64(self.program.id, "ProgramNode"),
                "name": "Program with Updated PDU Fields",
                "pduFields": [
                    {
                        "id": self.id_to_base64(self.pdu_field_to_be_preserved.id, "PeriodicFieldNode"),
                        "label": "PDU Field To Be Preserved",
                        "pduData": {
                            "subtype": "DATE",
                            "numberOfRounds": 1,
                            "roundsNames": ["Round To Be Preserved"],
                        },
                    },
                    {
                        "id": self.id_to_base64(self.pdu_field_to_be_updated.id, "PeriodicFieldNode"),
                        "label": "PDU Field - Updated",
                        "pduData": {
                            "subtype": "BOOL",
                            "numberOfRounds": 3,
                            "roundsNames": ["Round 1 Updated", "Round 2 Updated", "Round 3 Updated"],
                        },
                    },
                    {
                        "label": "PDU Field 1",
                        "pduData": {
                            "subtype": "BOOL",
                            "numberOfRounds": 4,
                            "roundsNames": ["Round 1A", "Round 2B", "Round 3C", "Round 4D"],
                        },
                    },
                ],
            }
        }
        self.snapshot_graphql_request(
            request_string=self.UPDATE_PROGRAM_MUTATION,
            context={"user": self.user},
            variables={
                **update_data,
                "version": self.program.version,
            },
        )

    def test_update_program_with_pdu_fields_existing_field_name_for_updated_field(self) -> None:
        self.create_user_role_with_permissions(self.user, [Permissions.PROGRAMME_UPDATE], self.business_area)
        # pdu data with UPDATED field with name that already exists in the database but in different program -> no fail
        pdu_data = PeriodicFieldDataFactory(
            subtype=PeriodicFieldData.DATE,
            number_of_rounds=1,
            rounds_names=["Round 1"],
        )
        program = ProgramFactory(business_area=self.business_area, name="Test Program 1")
        FlexibleAttributeForPDUFactory(
            program=program,
            label="PDU Field 1",
            pdu_data=pdu_data,
        )
        update_data = {
            "programData": {
                "id": self.id_to_base64(self.program.id, "ProgramNode"),
                "name": "Program with Updated PDU Fields",
                "pduFields": [
                    {
                        "id": self.id_to_base64(self.pdu_field_to_be_preserved.id, "PeriodicFieldNode"),
                        "label": "PDU Field To Be Preserved",
                        "pduData": {
                            "subtype": "DATE",
                            "numberOfRounds": 1,
                            "roundsNames": ["Round To Be Preserved"],
                        },
                    },
                    {
                        "id": self.id_to_base64(self.pdu_field_to_be_updated.id, "PeriodicFieldNode"),
                        "label": "PDU Field 1",
                        "pduData": {
                            "subtype": "BOOL",
                            "numberOfRounds": 3,
                            "roundsNames": ["Round 1 Updated", "Round 2 Updated", "Round 3 Updated"],
                        },
                    },
                    {
                        "label": "PDU Field - New",
                        "pduData": {
                            "subtype": "BOOL",
                            "numberOfRounds": 4,
                            "roundsNames": ["Round 1A", "Round 2B", "Round 3C", "Round 4D"],
                        },
                    },
                ],
            }
        }
        self.snapshot_graphql_request(
            request_string=self.UPDATE_PROGRAM_MUTATION,
            context={"user": self.user},
            variables={
                **update_data,
                "version": self.program.version,
            },
        )

    def test_update_program_with_pdu_fields_program_has_RDI(self) -> None:
        self.create_user_role_with_permissions(self.user, [Permissions.PROGRAMME_UPDATE], self.business_area)
        RegistrationDataImportFactory(program=self.program)
        update_data = {
            "programData": {
                "id": self.id_to_base64(self.program.id, "ProgramNode"),
                "name": "Program with Updated PDU Fields",
                "pduFields": [
                    {
                        "id": self.id_to_base64(self.pdu_field_to_be_updated.id, "PeriodicFieldNode"),
                        "label": "PDU Field - NAME WILL NOT BE UPDATED",
                        "pduData": {
                            "subtype": "BOOL",  # subtype will NOT be updated
                            "numberOfRounds": 4,
                            "roundsNames": [
                                "Round 1 To Be Updated",
                                "Round 2 To Be Updated",
                                "Round 3 New",
                                "Round 4 New",
                            ],
                        },
                    },
                ],
            }
        }
        self.snapshot_graphql_request(
            request_string=self.UPDATE_PROGRAM_MUTATION,
            context={"user": self.user},
            variables={
                **update_data,
                "version": self.program.version,
            },
        )

    def test_update_program_with_pdu_fields_program_has_RDI_new_field(self) -> None:
        # new field will NOT be added
        self.create_user_role_with_permissions(self.user, [Permissions.PROGRAMME_UPDATE], self.business_area)
        RegistrationDataImportFactory(program=self.program)
        update_data = {
            "programData": {
                "id": self.id_to_base64(self.program.id, "ProgramNode"),
                "name": "Program with Updated PDU Fields",
                "pduFields": [
                    {
                        "label": "PDU Field - New",
                        "pduData": {
                            "subtype": "BOOL",
                            "numberOfRounds": 4,
                            "roundsNames": ["Round 1A", "Round 2B", "Round 3C", "Round 4D"],
                        },
                    },
                ],
            }
        }
        self.snapshot_graphql_request(
            request_string=self.UPDATE_PROGRAM_MUTATION,
            context={"user": self.user},
            variables={
                **update_data,
                "version": self.program.version,
            },
        )

    def test_update_program_with_pdu_fields_program_has_RDI_update_pdu_field(self) -> None:
        # field will NOT be updated, no field will be removed
        self.create_user_role_with_permissions(self.user, [Permissions.PROGRAMME_UPDATE], self.business_area)
        RegistrationDataImportFactory(program=self.program)
        update_data = {
            "programData": {
                "id": self.id_to_base64(self.program.id, "ProgramNode"),
                "name": "Program with Updated PDU Fields",
                "pduFields": [
                    {
                        "id": self.id_to_base64(self.pdu_field_to_be_updated.id, "PeriodicFieldNode"),
                        "label": "PDU Field - Updated",
                        "pduData": {
                            "subtype": "BOOL",
                            "numberOfRounds": 2,
                            "roundsNames": ["Round 1 To Be Updated", "Round 2 To Be Updated"],
                        },
                    },
                ],
            }
        }
        self.snapshot_graphql_request(
            request_string=self.UPDATE_PROGRAM_MUTATION,
            context={"user": self.user},
            variables={
                **update_data,
                "version": self.program.version,
            },
        )

    def test_update_program_with_pdu_fields_program_has_RDI_invalid_data_decrease_rounds(self) -> None:
        # round number CANNOT be decreased for Program with RDI
        self.create_user_role_with_permissions(self.user, [Permissions.PROGRAMME_UPDATE], self.business_area)
        RegistrationDataImportFactory(program=self.program)
        update_data = {
            "programData": {
                "id": self.id_to_base64(self.program.id, "ProgramNode"),
                "name": "Program with Updated PDU Fields",
                "pduFields": [
                    {
                        "id": self.id_to_base64(self.pdu_field_to_be_updated.id, "PeriodicFieldNode"),
                        "label": self.pdu_field_to_be_updated.label,
                        "pduData": {
                            "subtype": self.pdu_field_to_be_updated.pdu_data.subtype,
                            "numberOfRounds": 1,
                            "roundsNames": ["Round 1 To Be Updated"],
                        },
                    },
                ],
            }
        }
        self.snapshot_graphql_request(
            request_string=self.UPDATE_PROGRAM_MUTATION,
            context={"user": self.user},
            variables={
                **update_data,
                "version": self.program.version,
            },
        )

    def test_update_program_with_pdu_fields_program_has_RDI_invalid_data_changed_existing_rounds_names(self) -> None:
        # names of existing rounds cannot be updated
        self.create_user_role_with_permissions(self.user, [Permissions.PROGRAMME_UPDATE], self.business_area)
        RegistrationDataImportFactory(program=self.program)
        update_data = {
            "programData": {
                "id": self.id_to_base64(self.program.id, "ProgramNode"),
                "name": "Program with Updated PDU Fields",
                "pduFields": [
                    {
                        "id": self.id_to_base64(self.pdu_field_to_be_updated.id, "PeriodicFieldNode"),
                        "label": self.pdu_field_to_be_updated.label,
                        "pduData": {
                            "subtype": self.pdu_field_to_be_updated.pdu_data.subtype,
                            "numberOfRounds": 3,
                            "roundsNames": ["Round 1 Updated", "Round 2 Updated", "Round 3 New"],
                        },
                    },
                ],
            }
        }
        self.snapshot_graphql_request(
            request_string=self.UPDATE_PROGRAM_MUTATION,
            context={"user": self.user},
            variables={
                **update_data,
                "version": self.program.version,
            },
        )

    def test_update_program_increase_rounds_program_has_RDI(self) -> None:
        self.create_user_role_with_permissions(self.user, [Permissions.PROGRAMME_UPDATE], self.business_area)
        RegistrationDataImportFactory(program=self.program)
        _, individuals = create_household_and_individuals(
            household_data={"business_area": self.business_area, "program": self.program},
            individuals_data=[
                {
                    "business_area": self.business_area,
                },
            ],
        )
        individual = individuals[0]
        individual.flex_fields = populate_pdu_with_null_values(self.program, {})
        individual.save()

        self.assertEqual(
            individual.flex_fields,
            {
                "pdu_field_to_be_preserved": {"1": {"value": None}},
                "pdu_field_to_be_removed": {"1": {"value": None}, "2": {"value": None}, "3": {"value": None}},
                "pdu_field_to_be_updated": {"1": {"value": None}, "2": {"value": None}},
            },
        )
        update_data = {
            "programData": {
                "id": self.id_to_base64(self.program.id, "ProgramNode"),
                "name": "Program with Increased Rounds for PDU Field",
                "pduFields": [
                    {
                        "id": self.id_to_base64(self.pdu_field_to_be_updated.id, "PeriodicFieldNode"),
                        "label": "PDU Field To Be Updated",
                        "pduData": {
                            "subtype": "STRING",
                            "numberOfRounds": 4,
                            "roundsNames": [
                                "Round 1 To Be Updated",
                                "Round 2 To Be Updated",
                                "Round 3 New",
                                "Round 4 New",
                            ],
                        },
                    },
                ],
            }
        }
        self.graphql_request(
            request_string=self.UPDATE_PROGRAM_MUTATION,
            context={"user": self.user},
            variables={
                **update_data,
                "version": self.program.version,
            },
        )
        individual.refresh_from_db()
        self.assertEqual(
            individual.flex_fields,
            {
                "pdu_field_to_be_preserved": {"1": {"value": None}},
                "pdu_field_to_be_removed": {"1": {"value": None}, "2": {"value": None}, "3": {"value": None}},
                "pdu_field_to_be_updated": {
                    "1": {"value": None},
                    "2": {"value": None},
                    "3": {"value": None},
                    "4": {"value": None},
                },
            },
        )

<<<<<<< HEAD
    @patch.dict(
        "os.environ",
        {"DEDUPLICATION_ENGINE_API_KEY": "dedup_api_key", "DEDUPLICATION_ENGINE_API_URL": "http://dedup-fake-url.com"},
    )
    @patch(
        "hct_mis_api.apps.registration_datahub.apis.deduplication_engine.DeduplicationEngineAPI"
        ".delete_deduplication_set"
    )
    def test_finish_active_program_with_not_finished_program_cycle(self, mock_delete_deduplication_set: Mock) -> None:
=======
    def test_finish_active_program_with_not_finished_program_cycle_or_end_date(self) -> None:
>>>>>>> 567e7f69
        self.create_user_role_with_permissions(self.user, [Permissions.PROGRAMME_FINISH], self.business_area)
        Program.objects.filter(id=self.program.id).update(status=Program.ACTIVE)
        self.program.refresh_from_db()
        self.assertEqual(self.program.status, Program.ACTIVE)
        self.assertEqual(self.program.cycles.count(), 1)
        program_cycle = self.program.cycles.first()
        program_cycle.status = ProgramCycle.ACTIVE
        program_cycle.save()
<<<<<<< HEAD

=======
        # has active cycle
>>>>>>> 567e7f69
        self.snapshot_graphql_request(
            request_string=self.UPDATE_PROGRAM_MUTATION,
            context={"user": self.user},
            variables={
                "programData": {
                    "id": self.id_to_base64(self.program.id, "ProgramNode"),
                    "status": Program.FINISHED,
                },
                "version": self.program.version,
            },
        )
        program_cycle.status = ProgramCycle.DRAFT
        program_cycle.save()
<<<<<<< HEAD
        # add deduplication_set_id
        Program.objects.filter(id=self.program.id).update(deduplication_set_id="12bc7994-9467-4f27-9954-d75a67d0e909")

=======
        self.program.end_date = None
        self.program.save()
        self.program.refresh_from_db()
        self.assertIsNone(self.program.end_date)
        # no program end date
>>>>>>> 567e7f69
        self.snapshot_graphql_request(
            request_string=self.UPDATE_PROGRAM_MUTATION,
            context={"user": self.user},
            variables={
                "programData": {
                    "id": self.id_to_base64(self.program.id, "ProgramNode"),
                    "status": Program.FINISHED,
                },
                "version": self.program.version,
            },
        )
<<<<<<< HEAD
        # check if deduplication_set_id is null
        self.program.refresh_from_db()
        self.assertIsNone(self.program.deduplication_set_id)
        mock_delete_deduplication_set.assert_called_once_with("12bc7994-9467-4f27-9954-d75a67d0e909")
=======

    def test_update_program_end_date_validation(self) -> None:
        self.create_user_role_with_permissions(self.user, [Permissions.PROGRAMME_UPDATE], self.business_area)
        Program.objects.filter(id=self.program.id).update(status=Program.ACTIVE, end_date=None)
        self.program.refresh_from_db()
        self.assertEqual(self.program.status, Program.ACTIVE)
        self.assertIsNone(self.program.end_date)
        program_cycle = self.program.cycles.first()

        # end date before program start date
        self.snapshot_graphql_request(
            request_string=self.UPDATE_PROGRAM_MUTATION,
            context={"user": self.user},
            variables={
                "programData": {
                    "id": self.id_to_base64(self.program.id, "ProgramNode"),
                    "endDate": self.program.start_date - timedelta(days=5),
                },
                "version": self.program.version,
            },
        )

        # end date before last cycle
        self.snapshot_graphql_request(
            request_string=self.UPDATE_PROGRAM_MUTATION,
            context={"user": self.user},
            variables={
                "programData": {
                    "id": self.id_to_base64(self.program.id, "ProgramNode"),
                    "endDate": program_cycle.end_date - timedelta(days=5),
                },
                "version": self.program.version,
            },
        )
        # start date after cycle start date
        self.snapshot_graphql_request(
            request_string=self.UPDATE_PROGRAM_MUTATION,
            context={"user": self.user},
            variables={
                "programData": {
                    "id": self.id_to_base64(self.program.id, "ProgramNode"),
                    "startDate": program_cycle.start_date + timedelta(days=5),
                },
                "version": self.program.version,
            },
        )
>>>>>>> 567e7f69
<|MERGE_RESOLUTION|>--- conflicted
+++ resolved
@@ -100,11 +100,8 @@
             business_area=cls.business_area,
             data_collecting_type=data_collecting_type,
             partner_access=Program.NONE_PARTNERS_ACCESS,
-<<<<<<< HEAD
+            version=123,
             biometric_deduplication_enabled=True,
-=======
-            version=123,
->>>>>>> 567e7f69
         )
         unicef_program, _ = ProgramPartnerThrough.objects.get_or_create(
             program=cls.program,
@@ -1136,7 +1133,6 @@
             },
         )
 
-<<<<<<< HEAD
     @patch.dict(
         "os.environ",
         {"DEDUPLICATION_ENGINE_API_KEY": "dedup_api_key", "DEDUPLICATION_ENGINE_API_URL": "http://dedup-fake-url.com"},
@@ -1145,10 +1141,7 @@
         "hct_mis_api.apps.registration_datahub.apis.deduplication_engine.DeduplicationEngineAPI"
         ".delete_deduplication_set"
     )
-    def test_finish_active_program_with_not_finished_program_cycle(self, mock_delete_deduplication_set: Mock) -> None:
-=======
-    def test_finish_active_program_with_not_finished_program_cycle_or_end_date(self) -> None:
->>>>>>> 567e7f69
+    def test_finish_active_program_with_not_finished_program_cycle_or_end_date(self, mock_delete_deduplication_set: Mock) -> None:
         self.create_user_role_with_permissions(self.user, [Permissions.PROGRAMME_FINISH], self.business_area)
         Program.objects.filter(id=self.program.id).update(status=Program.ACTIVE)
         self.program.refresh_from_db()
@@ -1157,11 +1150,7 @@
         program_cycle = self.program.cycles.first()
         program_cycle.status = ProgramCycle.ACTIVE
         program_cycle.save()
-<<<<<<< HEAD
-
-=======
         # has active cycle
->>>>>>> 567e7f69
         self.snapshot_graphql_request(
             request_string=self.UPDATE_PROGRAM_MUTATION,
             context={"user": self.user},
@@ -1175,17 +1164,13 @@
         )
         program_cycle.status = ProgramCycle.DRAFT
         program_cycle.save()
-<<<<<<< HEAD
-        # add deduplication_set_id
-        Program.objects.filter(id=self.program.id).update(deduplication_set_id="12bc7994-9467-4f27-9954-d75a67d0e909")
-
-=======
         self.program.end_date = None
         self.program.save()
         self.program.refresh_from_db()
         self.assertIsNone(self.program.end_date)
+        # add deduplication_set_id
+        Program.objects.filter(id=self.program.id).update(deduplication_set_id="12bc7994-9467-4f27-9954-d75a67d0e909")
         # no program end date
->>>>>>> 567e7f69
         self.snapshot_graphql_request(
             request_string=self.UPDATE_PROGRAM_MUTATION,
             context={"user": self.user},
@@ -1197,12 +1182,10 @@
                 "version": self.program.version,
             },
         )
-<<<<<<< HEAD
         # check if deduplication_set_id is null
         self.program.refresh_from_db()
         self.assertIsNone(self.program.deduplication_set_id)
         mock_delete_deduplication_set.assert_called_once_with("12bc7994-9467-4f27-9954-d75a67d0e909")
-=======
 
     def test_update_program_end_date_validation(self) -> None:
         self.create_user_role_with_permissions(self.user, [Permissions.PROGRAMME_UPDATE], self.business_area)
@@ -1248,5 +1231,4 @@
                 },
                 "version": self.program.version,
             },
-        )
->>>>>>> 567e7f69
+        )