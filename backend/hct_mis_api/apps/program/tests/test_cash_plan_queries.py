--- conflicted
+++ resolved
@@ -88,13 +88,8 @@
             "total_delivered_quantity": 53477453.27,
             "total_entitled_quantity": 56657648.82,
             "total_undelivered_quantity": 55497021.04,
-<<<<<<< HEAD
-            "deliveryType": "Deposit to Card",
-            "assistanceThrough": "Cairo Amman Bank",
-=======
-            "delivery_type": "Deposit to Card",
-            "assistance_through": "Cairo Amman Bank",
->>>>>>> 6d157a11
+            "delivery_type": "Deposit to Card",
+            "assistance_through": "Cairo Amman Bank",
         },
         {
             "cash_assist_id": "04b9d44b-67fe-425c-9095-509e31ba7494",
@@ -119,13 +114,8 @@
             "total_delivered_quantity": 41935107.03,
             "total_entitled_quantity": 38204833.92,
             "total_undelivered_quantity": 63098825.46,
-<<<<<<< HEAD
-            "deliveryType": "Deposit to Card",
-            "assistanceThrough": "Cairo Amman Bank",
-=======
-            "delivery_type": "Deposit to Card",
-            "assistance_through": "Cairo Amman Bank",
->>>>>>> 6d157a11
+            "delivery_type": "Deposit to Card",
+            "assistance_through": "Cairo Amman Bank",
         },
         {
             "cash_assist_id": "e02e9e29-a9bc-4d72-9c95-23fe123662c4",
@@ -150,13 +140,8 @@
             "total_delivered_quantity": 67021407.24,
             "total_entitled_quantity": 71574231.27,
             "total_undelivered_quantity": 68666170.96,
-<<<<<<< HEAD
-            "deliveryType": "Deposit to Card",
-            "assistanceThrough": "Cairo Amman Bank",
-=======
-            "delivery_type": "Deposit to Card",
-            "assistance_through": "Cairo Amman Bank",
->>>>>>> 6d157a11
+            "delivery_type": "Deposit to Card",
+            "assistance_through": "Cairo Amman Bank",
         },
         {
             "cash_assist_id": "0772b884-0ae1-4d4b-823d-80037eef00af",
@@ -181,13 +166,8 @@
             "total_delivered_quantity": 77590217.09,
             "total_entitled_quantity": 45129411.47,
             "total_undelivered_quantity": 31657176.41,
-<<<<<<< HEAD
-            "deliveryType": "Deposit to Card",
-            "assistanceThrough": "Cairo Amman Bank",
-=======
-            "delivery_type": "Deposit to Card",
-            "assistance_through": "Cairo Amman Bank",
->>>>>>> 6d157a11
+            "delivery_type": "Deposit to Card",
+            "assistance_through": "Cairo Amman Bank",
         },
         {
             "cash_assist_id": "357eeb74-f76d-4f12-a02b-8e67f0f90813",
@@ -212,13 +192,8 @@
             "total_delivered_quantity": 41956165.06,
             "total_entitled_quantity": 23032305.51,
             "total_undelivered_quantity": 71567447.8,
-<<<<<<< HEAD
-            "deliveryType": "Deposit to Card",
-            "assistanceThrough": "Cairo Amman Bank",
-=======
-            "delivery_type": "Deposit to Card",
-            "assistance_through": "Cairo Amman Bank",
->>>>>>> 6d157a11
+            "delivery_type": "Deposit to Card",
+            "assistance_through": "Cairo Amman Bank",
         },
         {
             "cash_assist_id": "be4fcbf6-40ba-405d-86be-0010c19a91c4",
@@ -243,13 +218,8 @@
             "total_delivered_quantity": 75231429.04,
             "total_entitled_quantity": 6478697.79,
             "total_undelivered_quantity": 19931436.71,
-<<<<<<< HEAD
-            "deliveryType": "Deposit to Card",
-            "assistanceThrough": "Cairo Amman Bank",
-=======
-            "delivery_type": "Deposit to Card",
-            "assistance_through": "Cairo Amman Bank",
->>>>>>> 6d157a11
+            "delivery_type": "Deposit to Card",
+            "assistance_through": "Cairo Amman Bank",
         },
         {
             "cash_assist_id": "17502569-0613-44f2-94d0-916ad6a7b860",
@@ -274,13 +244,8 @@
             "total_delivered_quantity": 58925502.75,
             "total_entitled_quantity": 71489015.63,
             "total_undelivered_quantity": 58316677.75,
-<<<<<<< HEAD
-            "deliveryType": "Deposit to Card",
-            "assistanceThrough": "Cairo Amman Bank",
-=======
-            "delivery_type": "Deposit to Card",
-            "assistance_through": "Cairo Amman Bank",
->>>>>>> 6d157a11
+            "delivery_type": "Deposit to Card",
+            "assistance_through": "Cairo Amman Bank",
         },
         {
             "cash_assist_id": "ccd0b2b1-85dc-44c2-82f3-906b33a16645",
@@ -305,13 +270,8 @@
             "total_delivered_quantity": 47098878.58,
             "total_entitled_quantity": 24371399.57,
             "total_undelivered_quantity": 31178307.82,
-<<<<<<< HEAD
-            "deliveryType": "Deposit to Card",
-            "assistanceThrough": "Cairo Amman Bank",
-=======
-            "delivery_type": "Deposit to Card",
-            "assistance_through": "Cairo Amman Bank",
->>>>>>> 6d157a11
+            "delivery_type": "Deposit to Card",
+            "assistance_through": "Cairo Amman Bank",
         },
         {
             "cash_assist_id": "0d4f1c5e-7f83-4f8a-9a9c-82a2af883a83",
@@ -336,13 +296,8 @@
             "total_delivered_quantity": 63827276.43,
             "total_entitled_quantity": 41776487.16,
             "total_undelivered_quantity": 76468590.87,
-<<<<<<< HEAD
-            "deliveryType": "Deposit to Card",
-            "assistanceThrough": "Cairo Amman Bank",
-=======
-            "delivery_type": "Deposit to Card",
-            "assistance_through": "Cairo Amman Bank",
->>>>>>> 6d157a11
+            "delivery_type": "Deposit to Card",
+            "assistance_through": "Cairo Amman Bank",
         },
         {
             "cash_assist_id": "056d6d6e-2562-4f1e-a37d-00017020a869",
@@ -367,13 +322,8 @@
             "total_delivered_quantity": 21181440.08,
             "total_entitled_quantity": 73287521.63,
             "total_undelivered_quantity": 29600156.58,
-<<<<<<< HEAD
-            "deliveryType": "Deposit to Card",
-            "assistanceThrough": "Cairo Amman Bank",
-=======
-            "delivery_type": "Deposit to Card",
-            "assistance_through": "Cairo Amman Bank",
->>>>>>> 6d157a11
+            "delivery_type": "Deposit to Card",
+            "assistance_through": "Cairo Amman Bank",
         },
     ]
 
