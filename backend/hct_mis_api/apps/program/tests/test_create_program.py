from typing import Any, List

from parameterized import parameterized

from hct_mis_api.apps.account.fixtures import UserFactory
from hct_mis_api.apps.account.permissions import Permissions
from hct_mis_api.apps.core.base_test_case import APITestCase
from hct_mis_api.apps.core.fixtures import create_afghanistan
from hct_mis_api.apps.core.models import BusinessArea, DataCollectingType


class TestCreateProgram(APITestCase):
    CREATE_PROGRAM_MUTATION = """
    mutation CreateProgram($programData: CreateProgramInput!) {
      createProgram(programData: $programData) {
        program {
          name
          status
          startDate
          endDate
          budget
          description
          frequencyOfPayments
          sector
          scope
          cashPlus
          populationGoal
          administrativeAreasOfImplementation
          dataCollectingType {
            code
            description
            active
            individualFiltersAvailable
          }
        }
        validationErrors
      }
    }
    """

    @classmethod
    def setUpTestData(cls) -> None:
        create_afghanistan()
        cls.user = UserFactory.create()
        cls.business_area = BusinessArea.objects.get(slug="afghanistan")
        cls.data_collecting_type = DataCollectingType.objects.create(
<<<<<<< HEAD
            code="full",
=======
            code="partial_individuals",
>>>>>>> 6797a6a0
            description="Partial individuals collected",
            active=True,
            individual_filters_available=True,
        )
        cls.data_collecting_type.limit_to.add(cls.business_area)
        cls.program_data = {
            "programData": {
                "name": "Test",
                "startDate": "2019-12-20",
                "endDate": "2021-12-20",
                "budget": 20000000,
                "description": "my description of program",
                "frequencyOfPayments": "REGULAR",
                "sector": "EDUCATION",
                "scope": "UNICEF",
                "cashPlus": True,
                "populationGoal": 150000,
                "administrativeAreasOfImplementation": "Lorem Ipsum",
                "businessAreaSlug": cls.business_area.slug,
                "dataCollectingTypeCode": cls.data_collecting_type.code,
            }
        }

    def test_create_program_not_authenticated(self) -> None:
        self.snapshot_graphql_request(request_string=self.CREATE_PROGRAM_MUTATION, variables=self.program_data)

    @parameterized.expand(
        [
            ("with_permission", [Permissions.PROGRAMME_CREATE], False),
            ("without_permission", [], False),
            ("with_permission_but_invalid_dates", [Permissions.PROGRAMME_CREATE], True),
        ]
    )
    def test_create_program_authenticated(
        self, _: Any, permissions: List[Permissions], should_set_wrong_date: bool
    ) -> None:
        self.create_user_role_with_permissions(self.user, permissions, self.business_area)

        if should_set_wrong_date:
            self.program_data["programData"]["endDate"] = "2018-12-20"

        self.snapshot_graphql_request(
            request_string=self.CREATE_PROGRAM_MUTATION, context={"user": self.user}, variables=self.program_data
        )

    def test_create_program_without_dct(self) -> None:
        self.create_user_role_with_permissions(self.user, [Permissions.PROGRAMME_CREATE], self.business_area)

        program_data = self.program_data
        program_data["programData"]["dataCollectingTypeCode"] = None

        self.snapshot_graphql_request(
            request_string=self.CREATE_PROGRAM_MUTATION, context={"user": self.user}, variables=program_data
        )

    def test_create_program_with_deprecated_dct(self) -> None:
        dct, _ = DataCollectingType.objects.update_or_create(
            **{"label": "Deprecated", "code": "deprecated", "description": "Deprecated", "deprecated": True}
        )
        dct.limit_to.add(self.business_area)
        self.create_user_role_with_permissions(self.user, [Permissions.PROGRAMME_CREATE], self.business_area)

        program_data = self.program_data
        program_data["programData"]["dataCollectingTypeCode"] = "deprecated"

        self.snapshot_graphql_request(
            request_string=self.CREATE_PROGRAM_MUTATION, context={"user": self.user}, variables=program_data
        )

    def test_create_program_with_inactive_dct(self) -> None:
        dct, _ = DataCollectingType.objects.update_or_create(
            **{"label": "Inactive", "code": "inactive", "description": "Inactive", "active": False}
        )
        dct.limit_to.add(self.business_area)
        self.create_user_role_with_permissions(self.user, [Permissions.PROGRAMME_CREATE], self.business_area)

        program_data = self.program_data
        program_data["programData"]["dataCollectingTypeCode"] = "inactive"

        self.snapshot_graphql_request(
            request_string=self.CREATE_PROGRAM_MUTATION, context={"user": self.user}, variables=program_data
        )

    def test_create_program_with_dct_from_other_ba(self) -> None:
        DataCollectingType.objects.update_or_create(
            **{"label": "Test Wrong BA", "code": "test_wrong_ba", "description": "Test Wrong BA", "active": True}
        )
        self.create_user_role_with_permissions(self.user, [Permissions.PROGRAMME_CREATE], self.business_area)

        program_data = self.program_data
        program_data["programData"]["dataCollectingTypeCode"] = "test_wrong_ba"

        self.snapshot_graphql_request(
            request_string=self.CREATE_PROGRAM_MUTATION, context={"user": self.user}, variables=program_data
        )<|MERGE_RESOLUTION|>--- conflicted
+++ resolved
@@ -44,11 +44,7 @@
         cls.user = UserFactory.create()
         cls.business_area = BusinessArea.objects.get(slug="afghanistan")
         cls.data_collecting_type = DataCollectingType.objects.create(
-<<<<<<< HEAD
-            code="full",
-=======
             code="partial_individuals",
->>>>>>> 6797a6a0
             description="Partial individuals collected",
             active=True,
             individual_filters_available=True,
