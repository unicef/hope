--- conflicted
+++ resolved
@@ -2,11 +2,7 @@
 
 from account.fixtures import UserFactory
 from core.base_test_case import APITestCase
-<<<<<<< HEAD
-from core.fixtures import LocationFactory
-=======
 from core.models import BusinessArea
->>>>>>> 6d157a11
 
 
 class TestCreateProgram(APITestCase):
