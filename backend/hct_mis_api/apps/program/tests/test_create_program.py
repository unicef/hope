from typing import Any, List

from parameterized import parameterized

from hct_mis_api.apps.account.fixtures import UserFactory
from hct_mis_api.apps.account.permissions import Permissions
from hct_mis_api.apps.core.base_test_case import APITestCase
from hct_mis_api.apps.core.fixtures import create_afghanistan
from hct_mis_api.apps.core.models import BusinessArea, DataCollectingType
from hct_mis_api.apps.program.models import Program


class TestCreateProgram(APITestCase):
    CREATE_PROGRAM_MUTATION = """
    mutation CreateProgram($programData: CreateProgramInput!) {
      createProgram(programData: $programData) {
        program {
          name
          status
          startDate
          endDate
          budget
          description
          frequencyOfPayments
          sector
          scope
          cashPlus
          populationGoal
          administrativeAreasOfImplementation
          dataCollectingType {
            code
            label
            description
            active
            individualFiltersAvailable
          }
        }
        validationErrors
      }
    }
    """

    @classmethod
    def setUpTestData(cls) -> None:
        create_afghanistan()
        cls.user = UserFactory.create()
        cls.business_area = BusinessArea.objects.get(slug="afghanistan")
        cls.data_collecting_type = DataCollectingType.objects.create(
<<<<<<< HEAD
            code="partial",
            label="Partial",
            description="Partial individuals collected",
            active=True,
            individual_filters_available=True,
=======
            code="full", description="Partial individuals collected", active=True, individual_filters_available=True
>>>>>>> f88e18f5
        )
        cls.program_data = {
            "programData": {
                "name": "Test",
                "startDate": "2019-12-20",
                "endDate": "2021-12-20",
                "budget": 20000000,
                "description": "my description of program",
                "frequencyOfPayments": "REGULAR",
                "sector": "EDUCATION",
                "scope": "UNICEF",
                "cashPlus": True,
                "populationGoal": 150000,
                "administrativeAreasOfImplementation": "Lorem Ipsum",
                "businessAreaSlug": cls.business_area.slug,
                "dataCollectingTypeCode": cls.data_collecting_type.code,
            }
        }

    def test_create_program_not_authenticated(self) -> None:
        self.snapshot_graphql_request(request_string=self.CREATE_PROGRAM_MUTATION, variables=self.program_data)

    @parameterized.expand(
        [
            ("with_permission", [Permissions.PROGRAMME_CREATE], False),
            ("without_permission", [], False),
            ("with_permission_but_invalid_dates", [Permissions.PROGRAMME_CREATE], True),
        ]
    )
    def test_create_program_authenticated(
        self, _: Any, permissions: List[Permissions], should_set_wrong_date: bool
    ) -> None:
        self.create_user_role_with_permissions(self.user, permissions, self.business_area)

        if should_set_wrong_date:
            self.program_data["programData"]["endDate"] = "2018-12-20"

        self.snapshot_graphql_request(
            request_string=self.CREATE_PROGRAM_MUTATION, context={"user": self.user}, variables=self.program_data
        )

<<<<<<< HEAD
    def test_program_unique_constraints(self) -> None:
        self.create_user_role_with_permissions(self.user, [Permissions.PROGRAMME_CREATE], self.business_area)

        self.assertEqual(Program.objects.count(), 0)

        # First, response is ok and program is created
        response_ok = self.graphql_request(
            request_string=self.CREATE_PROGRAM_MUTATION,
            context={"user": self.user},
            variables=self.program_data,
        )
        assert "errors" not in response_ok
        self.assertEqual(Program.objects.count(), 1)

        # Second, response has error due to unique constraints
        response_error = self.graphql_request(
            request_string=self.CREATE_PROGRAM_MUTATION,
            context={"user": self.user},
            variables=self.program_data,
        )
        self.assertEqual(Program.objects.count(), 1)
        self.assertEqual(
            response_error["data"]["createProgram"]["validationErrors"]["__all__"][0],
            f"Program for name: {self.program_data['programData']['name']} and business_area: {self.program_data['programData']['businessAreaSlug']} already exists.",
        )

        # Third, we remove program with given name and business area
        Program.objects.first().delete()
        self.assertEqual(Program.objects.count(), 0)

        # Fourth, we can create program with the same name and business area like removed one
        response_ok = self.graphql_request(
            request_string=self.CREATE_PROGRAM_MUTATION,
            context={"user": self.user},
            variables=self.program_data,
        )
        assert "errors" not in response_ok
        self.assertEqual(Program.objects.count(), 1)
=======
    def test_create_program_without_dct(self) -> None:
        self.create_user_role_with_permissions(self.user, [Permissions.PROGRAMME_CREATE], self.business_area)

        program_data = self.program_data
        program_data["programData"]["dataCollectingTypeCode"] = None

        self.snapshot_graphql_request(
            request_string=self.CREATE_PROGRAM_MUTATION, context={"user": self.user}, variables=program_data
        )

    def test_create_program_with_deprecated_dct(self) -> None:
        DataCollectingType.objects.update_or_create(
            **{"label": "Deprecated", "code": "deprecated", "description": "Deprecated", "deprecated": True}
        )
        self.create_user_role_with_permissions(self.user, [Permissions.PROGRAMME_CREATE], self.business_area)

        program_data = self.program_data
        program_data["programData"]["dataCollectingTypeCode"] = "deprecated"

        self.snapshot_graphql_request(
            request_string=self.CREATE_PROGRAM_MUTATION, context={"user": self.user}, variables=program_data
        )

    def test_create_program_with_inactive_dct(self) -> None:
        DataCollectingType.objects.update_or_create(
            **{"label": "Inactive", "code": "inactive", "description": "Inactive", "active": False}
        )
        self.create_user_role_with_permissions(self.user, [Permissions.PROGRAMME_CREATE], self.business_area)

        program_data = self.program_data
        program_data["programData"]["dataCollectingTypeCode"] = "inactive"

        self.snapshot_graphql_request(
            request_string=self.CREATE_PROGRAM_MUTATION, context={"user": self.user}, variables=program_data
        )
>>>>>>> f88e18f5
<|MERGE_RESOLUTION|>--- conflicted
+++ resolved
@@ -46,15 +46,11 @@
         cls.user = UserFactory.create()
         cls.business_area = BusinessArea.objects.get(slug="afghanistan")
         cls.data_collecting_type = DataCollectingType.objects.create(
-<<<<<<< HEAD
             code="partial",
             label="Partial",
             description="Partial individuals collected",
             active=True,
             individual_filters_available=True,
-=======
-            code="full", description="Partial individuals collected", active=True, individual_filters_available=True
->>>>>>> f88e18f5
         )
         cls.program_data = {
             "programData": {
@@ -96,7 +92,42 @@
             request_string=self.CREATE_PROGRAM_MUTATION, context={"user": self.user}, variables=self.program_data
         )
 
-<<<<<<< HEAD
+    def test_create_program_without_dct(self) -> None:
+        self.create_user_role_with_permissions(self.user, [Permissions.PROGRAMME_CREATE], self.business_area)
+
+        program_data = self.program_data
+        program_data["programData"]["dataCollectingTypeCode"] = None
+
+        self.snapshot_graphql_request(
+            request_string=self.CREATE_PROGRAM_MUTATION, context={"user": self.user}, variables=program_data
+        )
+
+    def test_create_program_with_deprecated_dct(self) -> None:
+        DataCollectingType.objects.update_or_create(
+            **{"label": "Deprecated", "code": "deprecated", "description": "Deprecated", "deprecated": True}
+        )
+        self.create_user_role_with_permissions(self.user, [Permissions.PROGRAMME_CREATE], self.business_area)
+
+        program_data = self.program_data
+        program_data["programData"]["dataCollectingTypeCode"] = "deprecated"
+
+        self.snapshot_graphql_request(
+            request_string=self.CREATE_PROGRAM_MUTATION, context={"user": self.user}, variables=program_data
+        )
+
+    def test_create_program_with_inactive_dct(self) -> None:
+        DataCollectingType.objects.update_or_create(
+            **{"label": "Inactive", "code": "inactive", "description": "Inactive", "active": False}
+        )
+        self.create_user_role_with_permissions(self.user, [Permissions.PROGRAMME_CREATE], self.business_area)
+
+        program_data = self.program_data
+        program_data["programData"]["dataCollectingTypeCode"] = "inactive"
+
+        self.snapshot_graphql_request(
+            request_string=self.CREATE_PROGRAM_MUTATION, context={"user": self.user}, variables=program_data
+        )
+
     def test_program_unique_constraints(self) -> None:
         self.create_user_role_with_permissions(self.user, [Permissions.PROGRAMME_CREATE], self.business_area)
 
@@ -134,41 +165,4 @@
             variables=self.program_data,
         )
         assert "errors" not in response_ok
-        self.assertEqual(Program.objects.count(), 1)
-=======
-    def test_create_program_without_dct(self) -> None:
-        self.create_user_role_with_permissions(self.user, [Permissions.PROGRAMME_CREATE], self.business_area)
-
-        program_data = self.program_data
-        program_data["programData"]["dataCollectingTypeCode"] = None
-
-        self.snapshot_graphql_request(
-            request_string=self.CREATE_PROGRAM_MUTATION, context={"user": self.user}, variables=program_data
-        )
-
-    def test_create_program_with_deprecated_dct(self) -> None:
-        DataCollectingType.objects.update_or_create(
-            **{"label": "Deprecated", "code": "deprecated", "description": "Deprecated", "deprecated": True}
-        )
-        self.create_user_role_with_permissions(self.user, [Permissions.PROGRAMME_CREATE], self.business_area)
-
-        program_data = self.program_data
-        program_data["programData"]["dataCollectingTypeCode"] = "deprecated"
-
-        self.snapshot_graphql_request(
-            request_string=self.CREATE_PROGRAM_MUTATION, context={"user": self.user}, variables=program_data
-        )
-
-    def test_create_program_with_inactive_dct(self) -> None:
-        DataCollectingType.objects.update_or_create(
-            **{"label": "Inactive", "code": "inactive", "description": "Inactive", "active": False}
-        )
-        self.create_user_role_with_permissions(self.user, [Permissions.PROGRAMME_CREATE], self.business_area)
-
-        program_data = self.program_data
-        program_data["programData"]["dataCollectingTypeCode"] = "inactive"
-
-        self.snapshot_graphql_request(
-            request_string=self.CREATE_PROGRAM_MUTATION, context={"user": self.user}, variables=program_data
-        )
->>>>>>> f88e18f5
+        self.assertEqual(Program.objects.count(), 1)