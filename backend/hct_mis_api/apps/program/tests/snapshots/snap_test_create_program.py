# -*- coding: utf-8 -*-
# snapshottest: v1 - https://goo.gl/zC4yUc
from __future__ import unicode_literals

from snapshottest import Snapshot


snapshots = Snapshot()

snapshots['TestCreateProgram::test_create_program_authenticated_0_with_permission 1'] = {
    'data': {
        'createProgram': {
            'program': {
                'administrativeAreasOfImplementation': 'Lorem Ipsum',
                'budget': '20000000',
                'cashPlus': True,
                'dataCollectingType': {
                    'active': True,
<<<<<<< HEAD
                    'code': 'partial',
=======
                    'code': 'full',
>>>>>>> 3d422c02
                    'description': 'Partial individuals collected',
                    'individualFiltersAvailable': True,
                    'label': 'Partial'
                },
                'description': 'my description of program',
                'endDate': '2021-12-20',
                'frequencyOfPayments': 'REGULAR',
                'name': 'Test',
                'populationGoal': 150000,
                'scope': 'UNICEF',
                'sector': 'EDUCATION',
                'startDate': '2019-12-20',
                'status': 'DRAFT'
            },
            'validationErrors': None
        }
    }
}

snapshots['TestCreateProgram::test_create_program_authenticated_1_without_permission 1'] = {
    'data': {
        'createProgram': None
    },
    'errors': [
        {
            'locations': [
                {
                    'column': 7,
                    'line': 3
                }
            ],
            'message': 'Permission Denied: User does not have correct permission.',
            'path': [
                'createProgram'
            ]
        }
    ]
}

snapshots['TestCreateProgram::test_create_program_authenticated_2_with_permission_but_invalid_dates 1'] = {
    'data': {
        'createProgram': None
    },
    'errors': [
        {
            'locations': [
                {
                    'column': 7,
                    'line': 3
                }
            ],
            'message': 'Start date cannot be greater than the end date.',
            'path': [
                'createProgram'
            ]
        }
    ]
}

snapshots['TestCreateProgram::test_create_program_not_authenticated 1'] = {
    'data': {
        'createProgram': None
    },
    'errors': [
        {
            'locations': [
                {
                    'column': 7,
                    'line': 3
                }
            ],
            'message': 'Permission Denied: User is not authenticated.',
            'path': [
                'createProgram'
            ]
        }
    ]
}

snapshots['TestCreateProgram::test_create_program_with_deprecated_dct 1'] = {
    'data': {
        'createProgram': None
    },
    'errors': [
        {
            'locations': [
                {
                    'column': 7,
                    'line': 3
                }
            ],
            'message': 'Avoid using the deprecated DataCollectingType in Program',
            'path': [
                'createProgram'
            ]
        }
    ]
}

snapshots['TestCreateProgram::test_create_program_with_inactive_dct 1'] = {
    'data': {
        'createProgram': None
    },
    'errors': [
        {
            'locations': [
                {
                    'column': 7,
                    'line': 3
                }
            ],
            'message': 'Only active DataCollectingType can be used in Program',
            'path': [
                'createProgram'
            ]
        }
    ]
}

snapshots['TestCreateProgram::test_create_program_without_dct 1'] = {
    'data': {
        'createProgram': None
    },
    'errors': [
        {
            'locations': [
                {
                    'column': 7,
                    'line': 3
                }
            ],
            'message': "['DataCollectingType is required for creating new Program']",
            'path': [
                'createProgram'
            ]
        }
    ]
}<|MERGE_RESOLUTION|>--- conflicted
+++ resolved
@@ -16,11 +16,7 @@
                 'cashPlus': True,
                 'dataCollectingType': {
                     'active': True,
-<<<<<<< HEAD
                     'code': 'partial',
-=======
-                    'code': 'full',
->>>>>>> 3d422c02
                     'description': 'Partial individuals collected',
                     'individualFiltersAvailable': True,
                     'label': 'Partial'
