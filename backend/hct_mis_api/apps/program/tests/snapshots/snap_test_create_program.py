--- conflicted
+++ resolved
@@ -16,11 +16,8 @@
                 'cashPlus': True,
                 'dataCollectingType': {
                     'active': True,
-<<<<<<< HEAD
                     'code': 'partial',
-=======
                     'code': 'partial_individuals',
->>>>>>> 75b1a3e3
                     'description': 'Partial individuals collected',
                     'individualFiltersAvailable': True,
                     'label': 'Partial'
