--- conflicted
+++ resolved
@@ -169,11 +169,7 @@
                     'line': 3
                 }
             ],
-<<<<<<< HEAD
-            'message': '["Name can\'t be changed when Target Population is in LOCKED status"]',
-=======
             'message': '["Name can\'t be changed when Target Population is in Locked status"]',
->>>>>>> 0260a72a
             'path': [
                 'updateTargetPopulation'
             ]
