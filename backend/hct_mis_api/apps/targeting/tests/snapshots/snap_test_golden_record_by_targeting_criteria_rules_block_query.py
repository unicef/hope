# -*- coding: utf-8 -*-
# snapshottest: v1 - https://goo.gl/zC4yUc
from __future__ import unicode_literals

from snapshottest import Snapshot

snapshots = Snapshot()

snapshots['GoldenRecordTargetingCriteriaWithBlockFiltersOtherQueryTestCase::test_golden_record_by_targeting_criteria_has_bank_account_info 1'] = {
    'data': {
        'goldenRecordByTargetingCriteria': {
            'edges': [
                {
                    'node': {
                        'individuals': {
                            'edges': [
                                {
                                    'node': {
                                        'bankAccountInfo': {
                                            'bankName': 'Santander'
                                        },
                                        'documents': {
                                            'edges': [
                                            ]
                                        },
                                        'fullName': 'individual_with_bank_account',
                                        'phoneNo': '123456789'
                                    }
                                }
                            ]
                        },
                        'size': 1
                    }
                }
            ],
            'totalCount': 1
        }
    }
}

snapshots['GoldenRecordTargetingCriteriaWithBlockFiltersOtherQueryTestCase::test_golden_record_by_targeting_criteria_has_not_bank_account_info 1'] = {
    'data': {
        'goldenRecordByTargetingCriteria': {
            'edges': [
                {
                    'node': {
                        'individuals': {
                            'edges': [
                                {
                                    'node': {
                                        'bankAccountInfo': None,
                                        'documents': {
                                            'edges': [
                                            ]
                                        },
                                        'fullName': 'individual_without_bank_account',
                                        'phoneNo': '123456789'
                                    }
                                }
                            ]
                        },
                        'size': 1
                    }
                }
            ],
            'totalCount': 1
        }
    }
}

snapshots['GoldenRecordTargetingCriteriaWithBlockFiltersOtherQueryTestCase::test_golden_record_by_targeting_criteria_phone_number 1'] = {
    'data': {
        'goldenRecordByTargetingCriteria': {
            'edges': [
                {
                    'node': {
                        'individuals': {
                            'edges': [
                                {
                                    'node': {
                                        'bankAccountInfo': None,
                                        'documents': {
                                            'edges': [
                                            ]
                                        },
                                        'fullName': 'individual_with_phone',
                                        'phoneNo': '+48123456789'
                                    }
                                }
                            ]
                        },
                        'size': 1
                    }
                }
            ],
            'totalCount': 1
        }
    }
}

snapshots['GoldenRecordTargetingCriteriaWithBlockFiltersOtherQueryTestCase::test_golden_record_by_targeting_criteria_tax_id 1'] = {
    'data': {
        'goldenRecordByTargetingCriteria': {
            'edges': [
                {
                    'node': {
                        'individuals': {
                            'edges': [
                                {
                                    'node': {
                                        'bankAccountInfo': None,
                                        'documents': {
                                            'edges': [
                                                {
                                                    'node': {
                                                        'type': {
                                                            'type': 'TAX_ID'
                                                        }
                                                    }
                                                }
                                            ]
                                        },
                                        'fullName': 'individual_with_tax_id',
                                        'phoneNo': '123456789'
                                    }
                                }
                            ]
                        },
                        'size': 1
                    }
                }
            ],
            'totalCount': 1
        }
    }
}

snapshots['GoldenRecordTargetingCriteriaWithBlockFiltersQueryTestCase::test_golden_record_by_targeting_criteria_observed_disability 1'] = {
    'data': {
        'goldenRecordByTargetingCriteria': {
            'edges': [
                {
                    'node': {
                        'individuals': {
                            'edges': [
                                {
                                    'node': {
                                        'maritalStatus': 'MARRIED',
                                        'sex': 'MALE'
                                    }
                                }
                            ]
                        },
                        'size': 1
                    }
                }
            ],
            'totalCount': 1
        }
    }
}

snapshots['GoldenRecordTargetingCriteriaWithBlockFiltersQueryTestCase::test_golden_record_by_targeting_criteria_observed_disability_with_valid_argument 1'] = {
    'data': {
        'goldenRecordByTargetingCriteria': {
            'edges': [
                {
                    'node': {
                        'individuals': {
                            'edges': [
                                {
                                    'node': {
                                        'maritalStatus': 'MARRIED',
                                        'sex': 'MALE'
                                    }
                                }
                            ]
                        },
                        'size': 1
                    }
                }
<<<<<<< HEAD
            ],
            'totalCount': 1
        }
    }
}

snapshots['GoldenRecordTargetingCriteriaWithBlockFiltersQueryTestCase::test_golden_record_by_targeting_criteria_observed_disability_with_valid_argument 1'] = {
    'data': {
        'goldenRecordByTargetingCriteria': {
            'edges': [
                {
                    'node': {
                        'individuals': {
                            'edges': [
                                {
                                    'node': {
                                        'maritalStatus': 'MARRIED',
                                        'sex': 'MALE'
                                    }
                                }
                            ]
                        },
                        'size': 1
                    }
                }
=======
>>>>>>> 2e059b93
            ],
            'totalCount': 1
        }
    }
}

snapshots['GoldenRecordTargetingCriteriaWithBlockFiltersQueryTestCase::test_golden_record_by_targeting_criteria_size 1'] = {
    'data': {
        'goldenRecordByTargetingCriteria': {
            'edges': [
                {
                    'node': {
                        'individuals': {
                            'edges': [
                                {
                                    'node': {
                                        'maritalStatus': 'MARRIED',
                                        'sex': 'MALE'
                                    }
                                }
                            ]
                        },
                        'size': 1
                    }
                }
            ],
            'totalCount': 1
        }
    }
}<|MERGE_RESOLUTION|>--- conflicted
+++ resolved
@@ -179,7 +179,6 @@
                         'size': 1
                     }
                 }
-<<<<<<< HEAD
             ],
             'totalCount': 1
         }
@@ -205,8 +204,6 @@
                         'size': 1
                     }
                 }
-=======
->>>>>>> 2e059b93
             ],
             'totalCount': 1
         }
