--- conflicted
+++ resolved
@@ -95,11 +95,7 @@
             ("without_permission", []),
         ]
     )
-<<<<<<< HEAD
-    def test_create_mutation_with_comparison_method_contains(self, _, permissions) -> None:
-=======
     def test_create_mutation_with_comparison_method_contains(self, _: Any, permissions: List[Permissions]) -> None:
->>>>>>> 6175dd13
         self.create_user_role_with_permissions(self.user, permissions, self.program.business_area)
 
         variables = {
