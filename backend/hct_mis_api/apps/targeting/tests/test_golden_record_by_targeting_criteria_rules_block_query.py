from django.core.management import call_command

from hct_mis_api.apps.account.fixtures import UserFactory
from hct_mis_api.apps.account.permissions import Permissions
from hct_mis_api.apps.core.base_test_case import APITestCase
from hct_mis_api.apps.core.fixtures import create_afghanistan
from hct_mis_api.apps.core.models import BusinessArea
from hct_mis_api.apps.household.fixtures import (
    BankAccountInfoFactory,
    create_household_and_individuals,
    create_individual_document,
)
from hct_mis_api.apps.household.models import MALE
from hct_mis_api.apps.program.fixtures import ProgramFactory


class GoldenRecordTargetingCriteriaWithBlockFiltersQueryTestCase(APITestCase):
    QUERY = """
        query GoldenRecordFilter($targetingCriteria: TargetingCriteriaObjectType!, $program: ID!, $businessArea: String) {
          goldenRecordByTargetingCriteria(targetingCriteria: $targetingCriteria, program: $program, businessArea: $businessArea, excludedIds: "") {
            totalCount
            edges {
              node {
                size
                individuals{
                    edges{
                        node{
                            sex
                            maritalStatus
                        }
                    }
                }
              }
            }
          }
        }
        """

    @classmethod
    def setUpTestData(cls):
        call_command("loadflexfieldsattributes")
        create_afghanistan()
        cls.business_area = BusinessArea.objects.first()
        cls.program = ProgramFactory(
            business_area=cls.business_area, individual_data_needed=True
        )
        (household, individuals) = create_household_and_individuals(
            {
                "business_area": cls.business_area,
            },
            [
                {
                    "sex": "MALE",
                    "marital_status": "MARRIED",
                    "observed_disability": [
                        "SEEING",
                        "HEARING",
                        "WALKING",
                        "MEMORY",
                        "SELF_CARE",
                        "COMMUNICATING",
                    ],
                    "seeing_disability": "LOT_DIFFICULTY",
                    "hearing_disability": "SOME_DIFFICULTY",
                    "physical_disability": "SOME_DIFFICULTY",
                    "memory_disability": "LOT_DIFFICULTY",
                    "selfcare_disability": "CANNOT_DO",
                    "comms_disability": "SOME_DIFFICULTY",
                },
            ],
        )
        cls.household_targeted = household
        (household, individuals) = create_household_and_individuals(
            {
                "business_area": cls.business_area,
            },
            [
                {"sex": "MALE", "marital_status": "SINGLE"},
                {"sex": "FEMALE", "marital_status": "MARRIED"},
            ],
        )
        cls.not_targeted_household = household

        cls.user = UserFactory()
        cls.create_user_role_with_permissions(
            cls.user, [Permissions.TARGETING_CREATE], cls.business_area
        )

    def test_golden_record_by_targeting_criteria_size(self):
        variables = {
            "program": self.id_to_base64(self.program.id, "Program"),
            "businessArea": self.business_area.slug,
            "targetingCriteria": {
                "rules": [
                    {
                        "filters": [],
                        "individualsFiltersBlocks": [
                            {
                                "individualBlockFilters": [
                                    {
                                        "comparisionMethod": "EQUALS",
                                        "arguments": ["MARRIED"],
                                        "fieldName": "marital_status",
                                        "isFlexField": False,
                                    },
                                    {
                                        "comparisionMethod": "EQUALS",
                                        "arguments": [MALE],
                                        "fieldName": "sex",
                                        "isFlexField": False,
                                    },
                                ]
                            }
                        ],
                    }
                ]
            },
        }
        self.snapshot_graphql_request(
            context={"user": self.user},
            request_string=GoldenRecordTargetingCriteriaWithBlockFiltersQueryTestCase.QUERY,
            variables=variables,
        )

    def test_golden_record_by_targeting_criteria_observed_disability(self):
        variables = {
            "program": self.id_to_base64(self.program.id, "Program"),
            "businessArea": self.business_area.slug,
            "targetingCriteria": {
                "rules": [
                    {
                        "filters": [],
                        "individualsFiltersBlocks": [
                            {
                                "individualBlockFilters": [
                                    {
                                        "comparisionMethod": "CONTAINS",
                                        "arguments": [
                                            "COMMUNICATING",
                                            "HEARING",
                                            "MEMORY",
                                            "SEEING",
                                            "WALKING",
                                            "SELF_CARE",
                                        ],
                                        "fieldName": "observed_disability",
                                        "isFlexField": False,
                                    }
                                ]
                            }
                        ],
                    }
                ]
            },
        }
        self.snapshot_graphql_request(
            context={"user": self.user},
            request_string=GoldenRecordTargetingCriteriaWithBlockFiltersQueryTestCase.QUERY,
            variables=variables,
        )

<<<<<<< HEAD
    def test_golden_record_by_targeting_criteria_observed_disability_with_invalid_argument(
        self,
    ):
=======
    # ruleFilters for observed_disability and fullname will be served with ts_vector
    def test_golden_record_by_targeting_criteria_observed_disability_with_valid_argument(self):
>>>>>>> 74888033
        variables = {
            "program": self.id_to_base64(self.program.id, "Program"),
            "businessArea": self.business_area.slug,
            "targetingCriteria": {
                "rules": [
                    {
                        "filters": [],
                        "individualsFiltersBlocks": [
                            {
                                "individualBlockFilters": [
                                    {
                                        "comparisionMethod": "CONTAINS",
                                        "arguments": [
                                            "COMMUNICATING",
                                            "HEARING",
                                            "MEMORY",
                                            "SEEING",
                                            "WALKING",
                                            "SELF_CARE",
                                        ],
                                        "fieldName": "observed_disability",
                                        "isFlexField": False,
                                    }
                                ]
                            }
                        ],
                    }
                ]
            },
        }
        self.snapshot_graphql_request(
            context={"user": self.user},
            request_string=GoldenRecordTargetingCriteriaWithBlockFiltersQueryTestCase.QUERY,
            variables=variables,
        )


class GoldenRecordTargetingCriteriaWithBlockFiltersOtherQueryTestCase(APITestCase):
    """This class tests phone, bank_account_info and tax_id filters"""

    QUERY = """
        query GoldenRecordFilter($targetingCriteria: TargetingCriteriaObjectType!, $program: ID!, $businessArea: String) {
          goldenRecordByTargetingCriteria(targetingCriteria: $targetingCriteria, program: $program, businessArea: $businessArea, excludedIds: "") {
            totalCount
            edges {
              node {
                size
                individuals{
                    edges{
                        node{
                            fullName
                            phoneNo
                            documents {
                              edges {
                                node {
                                  type {
                                    type
                                  }
                                }
                              }
                            }
                            bankAccountInfo {
                              bankName
                            }
                        }
                    }
                }
              }
            }
          }
        }
        """

    @classmethod
    def setUpTestData(cls):
        call_command("loadflexfieldsattributes")
        create_afghanistan()
        cls.business_area = BusinessArea.objects.first()
        cls.program = ProgramFactory(
            business_area=cls.business_area, individual_data_needed=True
        )
        cls.user = UserFactory()
        cls.create_user_role_with_permissions(
            cls.user, [Permissions.TARGETING_CREATE], cls.business_area
        )

    def test_golden_record_by_targeting_criteria_phone_number(self):
        create_household_and_individuals(
            {"business_area": self.business_area},
            [{"phone_no": "+48 123456789", "full_name": "individual_with_phone"}],
        )

        create_household_and_individuals(
            {"business_area": self.business_area},
            [{"phone_no": "", "full_name": "individual_without_phone"}],
        )

        variables = {
            "program": self.id_to_base64(self.program.id, "Program"),
            "businessArea": self.business_area.slug,
            "targetingCriteria": {
                "rules": [
                    {
                        "filters": [],
                        "individualsFiltersBlocks": [
                            {
                                "individualBlockFilters": [
                                    {
                                        "comparisionMethod": "EQUALS",
                                        "arguments": ["True"],
                                        "fieldName": "has_phone_number",
                                        "isFlexField": False,
                                    }
                                ]
                            }
                        ],
                    }
                ]
            },
        }
        self.snapshot_graphql_request(
            context={"user": self.user},
            request_string=GoldenRecordTargetingCriteriaWithBlockFiltersOtherQueryTestCase.QUERY,
            variables=variables,
        )

    def test_golden_record_by_targeting_criteria_has_bank_account_info(self):
        create_household_and_individuals(
            {"business_area": self.business_area},
            [{"full_name": "individual_without_bank_account", "phone_no": "123456789"}],
        )

        _, individuals = create_household_and_individuals(
            {"business_area": self.business_area},
            [{"full_name": "individual_with_bank_account", "phone_no": "123456789"}],
        )

        BankAccountInfoFactory(individual=individuals[0], bank_name="Santander")

        variables = {
            "program": self.id_to_base64(self.program.id, "Program"),
            "businessArea": self.business_area.slug,
            "targetingCriteria": {
                "rules": [
                    {
                        "filters": [],
                        "individualsFiltersBlocks": [
                            {
                                "individualBlockFilters": [
                                    {
                                        "comparisionMethod": "EQUALS",
                                        "arguments": ["True"],
                                        "fieldName": "has_the_bank_account_number",
                                        "isFlexField": False,
                                    }
                                ]
                            }
                        ],
                    }
                ]
            },
        }
        self.snapshot_graphql_request(
            context={"user": self.user},
            request_string=GoldenRecordTargetingCriteriaWithBlockFiltersOtherQueryTestCase.QUERY,
            variables=variables,
        )

    def test_golden_record_by_targeting_criteria_has_not_bank_account_info(self):
        create_household_and_individuals(
            {"business_area": self.business_area},
            [{"full_name": "individual_without_bank_account", "phone_no": "123456789"}],
        )

        _, individuals = create_household_and_individuals(
            {"business_area": self.business_area},
            [{"full_name": "individual_with_bank_account", "phone_no": "123456789"}],
        )

        BankAccountInfoFactory(individual=individuals[0], bank_name="Santander")

        variables = {
            "program": self.id_to_base64(self.program.id, "Program"),
            "businessArea": self.business_area.slug,
            "targetingCriteria": {
                "rules": [
                    {
                        "filters": [],
                        "individualsFiltersBlocks": [
                            {
                                "individualBlockFilters": [
                                    {
                                        "comparisionMethod": "EQUALS",
                                        "arguments": ["False"],
                                        "fieldName": "has_the_bank_account_number",
                                        "isFlexField": False,
                                    }
                                ]
                            }
                        ],
                    }
                ]
            },
        }
        self.snapshot_graphql_request(
            context={"user": self.user},
            request_string=GoldenRecordTargetingCriteriaWithBlockFiltersOtherQueryTestCase.QUERY,
            variables=variables,
        )

    def test_golden_record_by_targeting_criteria_tax_id(self):
        create_household_and_individuals(
            {"business_area": self.business_area},
            [{"full_name": "individual_without_tax_id", "phone_no": "123456789"}],
        )

        _, individuals = create_household_and_individuals(
            {"business_area": self.business_area},
            [{"full_name": "individual_with_tax_id", "phone_no": "123456789"}],
        )

        create_individual_document(individuals[0], document_type="TAX_ID")

        variables = {
            "program": self.id_to_base64(self.program.id, "Program"),
            "businessArea": self.business_area.slug,
            "targetingCriteria": {
                "rules": [
                    {
                        "filters": [],
                        "individualsFiltersBlocks": [
                            {
                                "individualBlockFilters": [
                                    {
                                        "comparisionMethod": "EQUALS",
                                        "arguments": ["True"],
                                        "fieldName": "has_tax_id_number",
                                        "isFlexField": False,
                                    }
                                ]
                            }
                        ],
                    }
                ]
            },
        }
        self.snapshot_graphql_request(
            context={"user": self.user},
            request_string=GoldenRecordTargetingCriteriaWithBlockFiltersOtherQueryTestCase.QUERY,
            variables=variables,
        )<|MERGE_RESOLUTION|>--- conflicted
+++ resolved
@@ -41,9 +41,7 @@
         call_command("loadflexfieldsattributes")
         create_afghanistan()
         cls.business_area = BusinessArea.objects.first()
-        cls.program = ProgramFactory(
-            business_area=cls.business_area, individual_data_needed=True
-        )
+        cls.program = ProgramFactory(business_area=cls.business_area, individual_data_needed=True)
         (household, individuals) = create_household_and_individuals(
             {
                 "business_area": cls.business_area,
@@ -52,14 +50,7 @@
                 {
                     "sex": "MALE",
                     "marital_status": "MARRIED",
-                    "observed_disability": [
-                        "SEEING",
-                        "HEARING",
-                        "WALKING",
-                        "MEMORY",
-                        "SELF_CARE",
-                        "COMMUNICATING",
-                    ],
+                    "observed_disability": ["SEEING", "HEARING", "WALKING", "MEMORY", "SELF_CARE", "COMMUNICATING"],
                     "seeing_disability": "LOT_DIFFICULTY",
                     "hearing_disability": "SOME_DIFFICULTY",
                     "physical_disability": "SOME_DIFFICULTY",
@@ -74,17 +65,12 @@
             {
                 "business_area": cls.business_area,
             },
-            [
-                {"sex": "MALE", "marital_status": "SINGLE"},
-                {"sex": "FEMALE", "marital_status": "MARRIED"},
-            ],
+            [{"sex": "MALE", "marital_status": "SINGLE"}, {"sex": "FEMALE", "marital_status": "MARRIED"}],
         )
         cls.not_targeted_household = household
 
         cls.user = UserFactory()
-        cls.create_user_role_with_permissions(
-            cls.user, [Permissions.TARGETING_CREATE], cls.business_area
-        )
+        cls.create_user_role_with_permissions(cls.user, [Permissions.TARGETING_CREATE], cls.business_area)
 
     def test_golden_record_by_targeting_criteria_size(self):
         variables = {
@@ -159,14 +145,8 @@
             variables=variables,
         )
 
-<<<<<<< HEAD
-    def test_golden_record_by_targeting_criteria_observed_disability_with_invalid_argument(
-        self,
-    ):
-=======
     # ruleFilters for observed_disability and fullname will be served with ts_vector
     def test_golden_record_by_targeting_criteria_observed_disability_with_valid_argument(self):
->>>>>>> 74888033
         variables = {
             "program": self.id_to_base64(self.program.id, "Program"),
             "businessArea": self.business_area.slug,
@@ -245,13 +225,9 @@
         call_command("loadflexfieldsattributes")
         create_afghanistan()
         cls.business_area = BusinessArea.objects.first()
-        cls.program = ProgramFactory(
-            business_area=cls.business_area, individual_data_needed=True
-        )
+        cls.program = ProgramFactory(business_area=cls.business_area, individual_data_needed=True)
         cls.user = UserFactory()
-        cls.create_user_role_with_permissions(
-            cls.user, [Permissions.TARGETING_CREATE], cls.business_area
-        )
+        cls.create_user_role_with_permissions(cls.user, [Permissions.TARGETING_CREATE], cls.business_area)
 
     def test_golden_record_by_targeting_criteria_phone_number(self):
         create_household_and_individuals(
@@ -260,8 +236,7 @@
         )
 
         create_household_and_individuals(
-            {"business_area": self.business_area},
-            [{"phone_no": "", "full_name": "individual_without_phone"}],
+            {"business_area": self.business_area}, [{"phone_no": "", "full_name": "individual_without_phone"}]
         )
 
         variables = {
@@ -384,8 +359,7 @@
         )
 
         _, individuals = create_household_and_individuals(
-            {"business_area": self.business_area},
-            [{"full_name": "individual_with_tax_id", "phone_no": "123456789"}],
+            {"business_area": self.business_area}, [{"full_name": "individual_with_tax_id", "phone_no": "123456789"}]
         )
 
         create_individual_document(individuals[0], document_type="TAX_ID")
