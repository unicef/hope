--- conflicted
+++ resolved
@@ -16,11 +16,8 @@
 from model_utils.models import SoftDeletableModel
 from psycopg2.extras import NumericRange
 
-<<<<<<< HEAD
-from core.core_fields_attributes import CORE_FIELDS_ATTRIBUTES, _INDIVIDUAL, _HOUSEHOLD
-=======
-from core.core_fields_attributes import CORE_FIELDS_ATTRIBUTES, _INDIVIDUAL, TYPE_SELECT_MANY
->>>>>>> 1d523429
+
+from core.core_fields_attributes import CORE_FIELDS_ATTRIBUTES, _INDIVIDUAL, TYPE_SELECT_MANY, _HOUSEHOLD
 from core.models import FlexibleAttribute
 from household.models import Individual, Household, MALE, FEMALE
 from utils.models import TimeStampedUUIDModel
@@ -165,39 +162,23 @@
         child_male = Individual.objects.filter(
             household__id__in=households_ids,
             birth_date__gt=date18ago,
-<<<<<<< HEAD
-            sex="MALE",
-=======
             sex=MALE,
->>>>>>> 1d523429
         ).count()
         child_female = Individual.objects.filter(
             household__id__in=households_ids,
             birth_date__gt=date18ago,
-<<<<<<< HEAD
-            sex="FEMALE",
-=======
             sex=FEMALE,
->>>>>>> 1d523429
         ).count()
 
         adult_male = Individual.objects.filter(
             household__id__in=households_ids,
             birth_date__lte=date18ago,
-<<<<<<< HEAD
-            sex="MALE",
-=======
             sex=MALE,
->>>>>>> 1d523429
         ).count()
         adult_female = Individual.objects.filter(
             household__id__in=households_ids,
             birth_date__lte=date18ago,
-<<<<<<< HEAD
-            sex="FEMALE",
-=======
             sex=FEMALE,
->>>>>>> 1d523429
         ).count()
         return {
             "child_male": child_male,
@@ -219,39 +200,23 @@
         child_male = Individual.objects.filter(
             household__id__in=households_ids,
             birth_date__gt=date18ago,
-<<<<<<< HEAD
-            sex="MALE",
-=======
             sex=MALE,
->>>>>>> 1d523429
         ).count()
         child_female = Individual.objects.filter(
             household__id__in=households_ids,
             birth_date__gt=date18ago,
-<<<<<<< HEAD
-            sex="FEMALE",
-=======
             sex=FEMALE,
->>>>>>> 1d523429
         ).count()
 
         adult_male = Individual.objects.filter(
             household__id__in=households_ids,
             birth_date__lte=date18ago,
-<<<<<<< HEAD
-            sex="MALE",
-=======
             sex=MALE,
->>>>>>> 1d523429
         ).count()
         adult_female = Individual.objects.filter(
             household__id__in=households_ids,
             birth_date__lte=date18ago,
-<<<<<<< HEAD
-            sex="FEMALE",
-=======
             sex=FEMALE,
->>>>>>> 1d523429
         ).count()
         return {
             "child_male": child_male,
@@ -435,36 +400,9 @@
         ("GREATER_THAN", _("Greater than")),
         ("LESS_THAN", _("Less than")),
     )
-<<<<<<< HEAD
 
     def get_lookup_prefix(self, associated_with):
         return "individuals__" if associated_with == _INDIVIDUAL else ""
-=======
-    comparision_method = models.CharField(
-        max_length=20,
-        choices=COMPARISON_CHOICES,
-    )
-    targeting_criteria_rule = models.ForeignKey(
-        "TargetingCriteriaRule",
-        related_name="filters",
-        on_delete=models.CASCADE,
-    )
-    is_flex_field = models.BooleanField(default=False)
-    field_name = models.CharField(max_length=50)
-    arguments = JSONField(
-        help_text="""
-            Array of arguments
-            """
-    )
-    head_of_household = models.BooleanField(default=False)
-
-    def get_individuals_lookup(self, is_individual_field):
-        if self.head_of_household:
-            return "head_of_household__"
-        if is_individual_field:
-            return "individuals__"
-        return ""
->>>>>>> 1d523429
 
     def get_query_for_lookup(self, lookup, select_many=False):
         comparision_attribute = TargetingCriteriaRuleFilter.COMPARISION_ATTRIBUTES.get(self.comparision_method)
@@ -504,7 +442,7 @@
         core_field_attr = core_field_attrs[0]
         get_query = core_field_attr.get("get_query")
         if get_query:
-            return get_query(self.comparision_method, self.arguments, self)
+            return get_query(self.comparision_method, self.arguments)
         lookup = core_field_attr.get("lookup")
         if not lookup:
             raise ValidationError(
@@ -513,33 +451,21 @@
             )
         lookup_prefix = self.get_lookup_prefix(core_field_attr["associated_with"])
         return self.get_query_for_lookup(
-<<<<<<< HEAD
             f"{lookup_prefix}{lookup}",
-            select_many=core_field_attr.get("type") == "SELECT_MANY",
-=======
-            f"{self.get_individuals_lookup( core_field_attr['associated_with']==_INDIVIDUAL)}{lookup}",
             select_many=core_field_attr.get("type") == TYPE_SELECT_MANY,
->>>>>>> 1d523429
         )
 
     def get_query_for_flex_field(self):
         flex_field_attr = FlexibleAttribute.objects.get(name=self.field_name)
         if not flex_field_attr:
             raise ValidationError(
-                f"There are no Flex Field Attributes associated with this fieldName {self.field_name}"
+                f"There are no Core Field Attributes associated with this fieldName {self.field_name}"
             )
-<<<<<<< HEAD
         lookup_prefix = self.get_lookup_prefix(_INDIVIDUAL if flex_field_attr.associated_with == 1 else _HOUSEHOLD)
         lookup = f"{lookup_prefix}flex_fields__{flex_field_attr.name}"
         return self.get_query_for_lookup(
             lookup,
-            select_many=flex_field_attr.type == "SELECT_MANY",
-=======
-        lookup = f"{self.get_individuals_lookup(flex_field_attr.associated_with)}flex_fields__{flex_field_attr.name}"
-        return self.get_query_for_lookup(
-            lookup,
             select_many=flex_field_attr.type == TYPE_SELECT_MANY,
->>>>>>> 1d523429
         )
 
     def get_query(self):
