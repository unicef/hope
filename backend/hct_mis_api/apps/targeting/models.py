--- conflicted
+++ resolved
@@ -1,7 +1,3 @@
-<<<<<<< HEAD
-from django.utils import timezone
-=======
->>>>>>> 2e059b93
 import logging
 
 from django.conf import settings
@@ -18,10 +14,7 @@
 )
 from django.db import models
 from django.db.models import Count, JSONField, Q
-<<<<<<< HEAD
-=======
 from django.utils import timezone
->>>>>>> 2e059b93
 from django.utils.text import Truncator
 from django.utils.translation import gettext_lazy as _
 
@@ -30,27 +23,6 @@
 from psycopg2.extras import NumericRange
 
 from hct_mis_api.apps.activity_log.utils import create_mapping_dict
-<<<<<<< HEAD
-from hct_mis_api.apps.core.core_fields_attributes import (
-    FieldFactory,
-    Scope,
-)
-from hct_mis_api.apps.core.utils import (
-    map_unicef_ids_to_households_unicef_ids,
-)
-from hct_mis_api.apps.household.models import (
-    FEMALE,
-    MALE,
-    Household,
-    Individual,
-)
-from hct_mis_api.apps.steficon.models import RuleCommit
-from hct_mis_api.apps.targeting.services.targeting_service import (
-    TargetingCriteriaQueryingBase,
-    TargetingCriteriaRuleQueryingBase,
-    TargetingIndividualRuleFilterBlockBase,
-    TargetingCriteriaFilterBase,
-=======
 from hct_mis_api.apps.core.core_fields_attributes import FieldFactory, Scope
 from hct_mis_api.apps.core.utils import map_unicef_ids_to_households_unicef_ids
 from hct_mis_api.apps.household.models import FEMALE, MALE, Household, Individual
@@ -60,7 +32,6 @@
     TargetingCriteriaQueryingBase,
     TargetingCriteriaRuleQueryingBase,
     TargetingIndividualRuleFilterBlockBase,
->>>>>>> 2e059b93
 )
 from hct_mis_api.apps.utils.models import ConcurrencyModel, TimeStampedUUIDModel
 from hct_mis_api.apps.utils.validators import (
@@ -303,17 +274,10 @@
         return queryset.distinct()
 
     def refresh_stats(self):
-<<<<<<< HEAD
         households = self.household_list.only("id")
         delta18 = relativedelta(years=+18)
         date18ago = timezone.now() - delta18
         targeted_individuals = Individual.objects.filter(household__in=households).aggregate(
-=======
-        households_ids = self.household_list.values_list("id")
-        delta18 = relativedelta(years=+18)
-        date18ago = timezone.now() - delta18
-        targeted_individuals = Individual.objects.filter(household__id__in=households_ids).aggregate(
->>>>>>> 2e059b93
             child_male_count=Count("id", distinct=True, filter=Q(birth_date__gt=date18ago, sex=MALE)),
             child_female_count=Count("id", distinct=True, filter=Q(birth_date__gt=date18ago, sex=FEMALE)),
             adult_male_count=Count("id", distinct=True, filter=Q(birth_date__lte=date18ago, sex=MALE)),
@@ -323,11 +287,7 @@
         self.child_female_count = targeted_individuals.get("child_female_count")
         self.adult_male_count = targeted_individuals.get("adult_male_count")
         self.adult_female_count = targeted_individuals.get("adult_female_count")
-<<<<<<< HEAD
         self.total_households_count = households.count()
-=======
-        self.total_households_count = len(households_ids)
->>>>>>> 2e059b93
         self.total_individuals_count = (
             targeted_individuals.get("child_male_count")
             + targeted_individuals.get("child_female_count")
@@ -348,11 +308,7 @@
     def get_criteria_string(self):
         try:
             return self.targeting_criteria.get_criteria_string()
-<<<<<<< HEAD
-        except:
-=======
         except Exception:
->>>>>>> 2e059b93
             return ""
 
     @property
