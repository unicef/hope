"""Models for target population and target rules."""

from django.conf import settings
from django.contrib.postgres.fields import IntegerRangeField
from django.contrib.postgres.fields import JSONField
from django.contrib.postgres.validators import (
    RangeMinValueValidator,
    RangeMaxValueValidator,
)
from django.core.exceptions import ValidationError
from django.db import models
<<<<<<< HEAD
from django.db.models import Q
from django.utils.translation import ugettext_lazy as _
from model_utils import Choices
=======
from model_utils.models import SoftDeletableModel
>>>>>>> 5e4e5df9
from psycopg2.extras import NumericRange

from core.models import CoreAttribute
from household.models import Household
from utils.models import TimeStampedUUIDModel

_MAX_LEN = 256
_MIN_RANGE = 1
_MAX_RANGE = 200


def get_serialized_range(min_range=None, max_range=None):
    return NumericRange(min_range or _MIN_RANGE, max_range or _MAX_RANGE)


def get_integer_range(min_range=None, max_range=None):
    """Numeric Range support for saving as InterRangeField."""
    min_range = min_range or _MIN_RANGE
    max_range = max_range or _MAX_RANGE
    return IntegerRangeField(
        default=get_serialized_range,
        blank=True,
        validators=[
            RangeMinValueValidator(min_range),
            RangeMaxValueValidator(max_range),
        ],
    )


<<<<<<< HEAD
class TargetPopulation(TimeStampedUUIDModel):
=======
class TargetStatus(EnumGetChoices):
    IN_PROGRESS = "In Progress"
    FINALIZED = "Finalized"


class TargetPopulation(TimeStampedUUIDModel, SoftDeletableModel):
>>>>>>> 5e4e5df9
    """Model for target populations.

    Has N:N association with households.
    """

    name = models.TextField(unique=True)
    created_by = models.ForeignKey(
        settings.AUTH_USER_MODEL,
        on_delete=models.SET_NULL,
        related_name="target_populations",
        null=True,
    )
    status = models.CharField(
        max_length=_MAX_LEN,
        choices=(
            ("DRAFT", _("Draft")),
            ("APPROVED", _("Approved")),
            ("FINALIZED", _("Finalized")),
        ),
        default="DRAFT",
    )
    households = models.ManyToManyField(
        "household.Household",
        related_name="target_populations",
        through="HouseholdSelection",
    )
    candidate_list_total_households = models.PositiveIntegerField(
        blank=True, null=True, default=0,
    )
    candidate_list_total_individuals = models.PositiveIntegerField(
        blank=True, null=True, default=0,
    )
    final_list_total_households = models.PositiveIntegerField(
        blank=True, null=True, default=0,
    )
    final_list_total_individuals = models.PositiveIntegerField(
        blank=True, null=True, default=0,
    )
    selection_computation_metadata = models.TextField(
        blank=True,
        null=True,
        help_text="""This would be the metadata written to by say Corticon on how
        it arrived at the selection it made.""",
    )
    program = models.ForeignKey(
        "program.Program",
        blank=True,
        null=True,
        help_text="""Set only when the target population moves from draft to
            candidate list frozen state (approved)""",
        on_delete=models.SET_NULL,
    )
    candidate_list_targeting_criteria = models.OneToOneField(
        "TargetingCriteria",
        blank=True,
        null=True,
        on_delete=models.SET_NULL,
        related_name="target_population_candidate",
    )
    final_list_targeting_criteria = models.OneToOneField(
        "TargetingCriteria",
        blank=True,
        null=True,
        on_delete=models.SET_NULL,
        related_name="target_population_final",
    )



    @property
    def final_list(self):
        if self.status == "DRAFT":
            return []
        return self.households.filter(selections__final=True).distinct()



<<<<<<< HEAD
=======
    @property
    def total_family_size(self):
        """Gets sum of all family sizes from all the households."""
        return (
            (
                self.households.aggregate(models.Sum("family_size")).get(
                    "family_size__sum"
                )
                or 0
            )
            if not self._total_family_size
            else self._total_family_size
        )
>>>>>>> 5e4e5df9

class HouseholdSelection(TimeStampedUUIDModel):
    """
    This model contains metadata associated with the relation between a target
    population and a household. Its understood that once the candidate list of
    households has been frozen, some external system (eg. Corticon) will run
    to calculate vulnerability score. The user (may) filter again then against
    the approved candidate list and mark the households as having been
    'selected' or not (final=True/False). By default a draft list or frozen
    candidate list  will have final set to True.
    """

    household = models.ForeignKey(
        "household.Household",
        on_delete=models.CASCADE,
        related_name="selections",
    )
    target_population = models.ForeignKey(
        "TargetPopulation", on_delete=models.CASCADE, related_name="selections"
    )
    vulnerability_score = models.DecimalField(
        blank=True,
        null=True,
        decimal_places=3,
        max_digits=6,
        help_text="Written by a tool such as Corticon.",
    )
    final = models.BooleanField(
        default=True,
        help_text="""
            When set to True, this means the household has been selected from 
            the candidate list. Only these households will be sent to
            CashAssist when a sync is run for the associated target population.
            """,
    )


class TargetingCriteriaQueryingMixin:
    def __init__(self, rules=None):
        if rules is None:
            return
        self.rules = rules

    def get_query(self):
        query = Q()
        rules = self.rules if isinstance(self.rules, list) else self.rules.all()
        for rule in rules:
            query |= rule.get_query()
        return query


class TargetingCriteria(TimeStampedUUIDModel, TargetingCriteriaQueryingMixin):
    """
    This is a set of ORed Rules. These are either applied for a candidate list
    (against Golden Record) or for a final list (against the approved candidate
    list).
    """

    pass


class TargetingCriteriaRuleQueryingMixin:
    def __init__(self, filters=None):
        if filters is None:
            return
        self.filters = filters

    def get_query(self):
        query = Q()
        filters = (
            self.filters
            if isinstance(self.filters, list)
            else self.filters.all()
        )
        for ruleFilter in filters:
            query &= ruleFilter.get_query()
        return query


class TargetingCriteriaRule(
    TimeStampedUUIDModel, TargetingCriteriaRuleQueryingMixin
):
    """
    This is a set of ANDed Filters.
    """

    targeting_criteria = models.ForeignKey(
        "TargetingCriteria", related_name="rules", on_delete=models.CASCADE,
    )


class TargetingCriteriaRuleFilter(TimeStampedUUIDModel):
    """
    This is one explicit filter like: 
        :Age <> 10-20
        :Residential Status = Refugee
        :Residential Status != Refugee
    """

    COMPARISION_ATTRIBUTES = {
        "EQUALS": {"arguments": 1, "lookup": "", "negative": False,},
        "NOT_EQUALS": {"arguments": 1, "lookup": "", "negative": True,},
        "CONTAINS": {"arguments": 1, "lookup": "__contains", "negative": True,},
        "NOT_CONTAINS": {
            "arguments": 1,
            "lookup": "__contains",
            "negative": True,
        },
        "RANGE": {"arguments": 2, "lookup": "__range", "negative": False,},
        "NOT_IN_RANGE": {
            "arguments": 2,
            "lookup": "__range",
            "negative": True,
        },
        "GREATER_THAN": {"arguments": 1, "lookup": "__gt", "negative": False,},
        "LESS_THAN": {"arguments": 1, "lookup": "__lt", "negative": False,},
    }

    COMPARISON_CHOICES = Choices(
        ("EQUALS", _("Equals")),
        ("NOT_EQUALS", _("Not Equals")),
        ("CONTAINS", _("Contains")),
        ("NOT_CONTAINS", _("Does not contain")),
        ("RANGE", _("In between <>")),
        ("NOT_IN_RANGE", _("Not in between <>")),
        ("GREATER_THAN", _("Greater than")),
        ("LESS_THAN", _("Less than")),
    )
    comparision_method = models.CharField(
        max_length=20, choices=COMPARISON_CHOICES,
    )
    targeting_criteria_rule = models.ForeignKey(
        "TargetingCriteriaRule",
        related_name="filters",
        on_delete=models.CASCADE,
    )
    is_flex_field = models.BooleanField(default=False)
    field_name = models.CharField(max_length=20)
    arguments = JSONField(
        help_text="""
            Array of arguments
            """
    )

    def get_query_for_cor_field(self):
        core_fields = CoreAttribute.get_core_fields(Household)
        core_field_attrs = [
            attr for attr in core_fields if attr.get("name") == self.field_name
        ]
        if len(core_field_attrs) != 1:
            raise ValidationError(
                f"There are no Core Field Attributes associated with this fieldName {self.field_name}"
            )
        core_field_attr = core_field_attrs[0]
        get_query = core_field_attr.get("get_query")
        if get_query:
            return get_query(self.comparision_method, self.arguments)
        lookup = core_field_attr.get("lookup")
        if not lookup:
            raise ValidationError(
                f"Core Field Attributes associated with this fieldName {self.field_name}"
                f" doesn't have get_query method or lookup field"
            )
        comparision_attribute = TargetingCriteriaRuleFilter.COMPARISION_ATTRIBUTES.get(
            self.comparision_method
        )
        args_count = comparision_attribute.get("arguments")
        if self.arguments is None:
            raise ValidationError(
                f"{self.field_name} {self.comparision_method} filter query expect {args_count} "
                f"arguments"
            )
        if args_count != len(self.arguments):
            raise ValidationError(
                f"{self.field_name} {self.comparision_method} filter query expect {args_count} "
                f"arguments gets {len(self.arguments)}"
            )
        argument = self.arguments if args_count > 1 else self.arguments[0]
        query = Q(
            **{f"{lookup}{comparision_attribute.get('lookup')}": argument}
        )
        if comparision_attribute.get("negative"):
            return ~query
        return query

    def get_query(self):
        if not self.is_flex_field:
            return self.get_query_for_cor_field()
<|MERGE_RESOLUTION|>--- conflicted
+++ resolved
@@ -1,5 +1,3 @@
-"""Models for target population and target rules."""
-
 from django.conf import settings
 from django.contrib.postgres.fields import IntegerRangeField
 from django.contrib.postgres.fields import JSONField
@@ -9,13 +7,9 @@
 )
 from django.core.exceptions import ValidationError
 from django.db import models
-<<<<<<< HEAD
 from django.db.models import Q
 from django.utils.translation import ugettext_lazy as _
 from model_utils import Choices
-=======
-from model_utils.models import SoftDeletableModel
->>>>>>> 5e4e5df9
 from psycopg2.extras import NumericRange
 
 from core.models import CoreAttribute
@@ -45,16 +39,7 @@
     )
 
 
-<<<<<<< HEAD
 class TargetPopulation(TimeStampedUUIDModel):
-=======
-class TargetStatus(EnumGetChoices):
-    IN_PROGRESS = "In Progress"
-    FINALIZED = "Finalized"
-
-
-class TargetPopulation(TimeStampedUUIDModel, SoftDeletableModel):
->>>>>>> 5e4e5df9
     """Model for target populations.
 
     Has N:N association with households.
@@ -122,32 +107,12 @@
         related_name="target_population_final",
     )
 
-
-
     @property
     def final_list(self):
         if self.status == "DRAFT":
             return []
         return self.households.filter(selections__final=True).distinct()
 
-
-
-<<<<<<< HEAD
-=======
-    @property
-    def total_family_size(self):
-        """Gets sum of all family sizes from all the households."""
-        return (
-            (
-                self.households.aggregate(models.Sum("family_size")).get(
-                    "family_size__sum"
-                )
-                or 0
-            )
-            if not self._total_family_size
-            else self._total_family_size
-        )
->>>>>>> 5e4e5df9
 
 class HouseholdSelection(TimeStampedUUIDModel):
     """
@@ -241,7 +206,7 @@
 
 class TargetingCriteriaRuleFilter(TimeStampedUUIDModel):
     """
-    This is one explicit filter like: 
+    This is one explicit filter like:
         :Age <> 10-20
         :Residential Status = Refugee
         :Residential Status != Refugee
@@ -335,4 +300,4 @@
 
     def get_query(self):
         if not self.is_flex_field:
-            return self.get_query_for_cor_field()
+            return self.get_query_for_cor_field()