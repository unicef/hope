--- conflicted
+++ resolved
@@ -328,7 +328,6 @@
         return Truncator(self.get_criteria_string()).chars(390, "...")
 
     @property
-<<<<<<< HEAD
     def final_stats(self):
         if self.status == TargetPopulation.STATUS_DRAFT:
             return None
@@ -359,8 +358,6 @@
         }
 
     @property
-=======
->>>>>>> 9bb0d5ac
     def allowed_steficon_rule(self):
         if not self.program:
             return None
@@ -388,7 +385,6 @@
     def is_locked(self):
         return self.status in (self.STATUS_LOCKED, self.STATUS_STEFICON_COMPLETED)
 
-<<<<<<< HEAD
     def apply_criteria_query(self):
         household_queryset = Household.objects
         households = (
@@ -398,10 +394,9 @@
         )
         HouseholdSelection.objects.filter(target_population=self).delete()
         self.households.set(households)
-=======
+
     def is_open(self):
         return self.status in (self.STATUS_OPEN,)
->>>>>>> 9bb0d5ac
 
     def __str__(self):
         return self.name
@@ -470,61 +465,8 @@
     def get_filters(self):
         return self.filters.all()
 
-<<<<<<< HEAD
-class TargetingIndividualRuleFilterBlockMixin:
-    def __init__(self, individual_block_filters=None, target_only_hoh=None):
-        if individual_block_filters is not None:
-            self.individual_block_filters = individual_block_filters
-        if target_only_hoh is not None:
-            self.target_only_hoh = target_only_hoh
-
-    def get_criteria_string(self):
-        filters = (
-            self.individual_block_filters
-            if isinstance(self.individual_block_filters, list)
-            else self.individual_block_filters.all()
-        )
-        filters_string = [x.get_criteria_string() for x in filters]
-        return f"({' AND '.join(filters_string).strip()})"
-
-    def get_basic_individual_query(self):
-        return Q(household__withdrawn=False) & Q(duplicate=False) & Q(withdrawn=False)
-
-    def get_query(self):
-        individuals_query = self.get_basic_individual_query()
-        filters = (
-            self.individual_block_filters
-            if isinstance(self.individual_block_filters, list)
-            else self.individual_block_filters.all()
-        )
-        filtered = False
-        search_query = SearchQuery("")
-
-        for ruleFilter in filters:
-            filtered = True
-            if ruleFilter.field_name in ("observed_disability", "full_name"):
-                for arg in ruleFilter.arguments:
-                    search_query &= SearchQuery(arg)
-            else:
-                individuals_query &= ruleFilter.get_query()
-        if not filtered:
-            return Q()
-        if self.target_only_hoh:
-            # only filtering against heads of household
-            individuals_query &= Q(heading_household__isnull=False)
-
-        individual_query = Individual.objects
-        if isinstance(search_query, CombinedSearchQuery):
-            q = individual_query.filter(vector_column=search_query).filter(individuals_query)
-        else:
-            q = individual_query.filter(individuals_query)
-
-        households_id = q.values_list("household_id", flat=True)
-        return Q(id__in=households_id)
-=======
     def get_individuals_filters_blocks(self):
         return self.individuals_filters_blocks.all()
->>>>>>> 9bb0d5ac
 
 
 class TargetingIndividualRuleFilterBlock(
@@ -538,181 +480,8 @@
     )
     target_only_hoh = models.BooleanField(default=False)
 
-<<<<<<< HEAD
-
-class TargetingCriteriaFilterMixin:
-    COMPARISION_ATTRIBUTES = {
-        "EQUALS": {
-            "arguments": 1,
-            "lookup": "",
-            "negative": False,
-            "supported_types": ["INTEGER", "SELECT_ONE", "STRING", "BOOL"],
-        },
-        "NOT_EQUALS": {
-            "arguments": 1,
-            "lookup": "",
-            "negative": True,
-            "supported_types": ["INTEGER", "SELECT_ONE"],
-        },
-        "CONTAINS": {
-            "min_arguments": 1,
-            "arguments": 1,
-            "lookup": "__icontains",
-            "negative": False,
-            "supported_types": ["SELECT_MANY", "STRING"],
-        },
-        "NOT_CONTAINS": {
-            "arguments": 1,
-            "lookup": "__icontains",
-            "negative": True,
-            "supported_types": ["STRING"],
-        },
-        "RANGE": {
-            "arguments": 2,
-            "lookup": "__range",
-            "negative": False,
-            "supported_types": ["INTEGER", "DECIMAL", "DATE"],
-        },
-        "NOT_IN_RANGE": {
-            "arguments": 2,
-            "lookup": "__range",
-            "negative": True,
-            "supported_types": ["INTEGER", "DECIMAL"],
-        },
-        "GREATER_THAN": {
-            "arguments": 1,
-            "lookup": "__gte",
-            "negative": False,
-            "supported_types": ["INTEGER", "DECIMAL"],
-        },
-        "LESS_THAN": {
-            "arguments": 1,
-            "lookup": "__lte",
-            "negative": False,
-            "supported_types": ["INTEGER", "DECIMAL"],
-        },
-    }
-
-    COMPARISON_CHOICES = Choices(
-        ("EQUALS", _("Equals")),
-        ("NOT_EQUALS", _("Not Equals")),
-        ("CONTAINS", _("Contains")),
-        ("NOT_CONTAINS", _("Does not contain")),
-        ("RANGE", _("In between <>")),
-        ("NOT_IN_RANGE", _("Not in between <>")),
-        ("GREATER_THAN", _("Greater than")),
-        ("LESS_THAN", _("Less than")),
-    )
-
-    def get_criteria_string(self):
-        return f"{{{self.field_name} {self.comparision_method} ({','.join([str(x) for x in self.arguments])})}}"
-
-    def get_lookup_prefix(self, associated_with):
-        return "individuals__" if associated_with == _INDIVIDUAL else ""
-
-    def prepare_arguments(self, arguments, field_attr):
-        is_flex_field = get_attr_value("is_flex_field", field_attr, False)
-        if not is_flex_field:
-            return arguments
-        type = get_attr_value("type", field_attr, None)
-        if type == TYPE_DECIMAL:
-            return [float(arg) for arg in arguments]
-        if type == TYPE_INTEGER:
-            return [int(arg) for arg in arguments]
-        return arguments
-
-    def get_query_for_lookup(
-        self,
-        lookup,
-        field_attr,
-    ):
-        select_many = get_attr_value("type", field_attr, None) == TYPE_SELECT_MANY
-        comparision_attribute = TargetingCriteriaRuleFilter.COMPARISION_ATTRIBUTES.get(self.comparision_method)
-        args_count = comparision_attribute.get("arguments")
-        if self.arguments is None:
-            logger.error(f"{self.field_name} {self.comparision_method} filter query expect {args_count} " f"arguments")
-            raise ValidationError(
-                f"{self.field_name} {self.comparision_method} filter query expect {args_count} " f"arguments"
-            )
-        args_input_count = len(self.arguments)
-        if select_many:
-            if args_input_count < 1:
-                logger.error(f"{self.field_name} SELECT MULTIPLE CONTAINS filter query expect at least 1 argument")
-                raise ValidationError(
-                    f"{self.field_name} SELECT MULTIPLE CONTAINS filter query expect at least 1 argument"
-                )
-        elif args_count != args_input_count:
-            logger.error(
-                f"{self.field_name} {self.comparision_method} filter query expect {args_count} "
-                f"arguments gets {args_input_count}"
-            )
-            raise ValidationError(
-                f"{self.field_name} {self.comparision_method} filter query expect {args_count} "
-                f"arguments gets {args_input_count}"
-            )
-        arguments = self.prepare_arguments(self.arguments, field_attr)
-        argument = arguments if args_input_count > 1 else arguments[0]
-        if select_many:
-            if isinstance(argument, list):
-                query = Q()
-                for arg in argument:
-                    # This regular expression can found the only exact word
-                    query &= Q(**{f"{lookup}__icontains": arg})
-            else:
-                query = Q(**{f"{lookup}__contains": argument})
-        else:
-            query = Q(**{f"{lookup}{comparision_attribute.get('lookup')}": argument})
-        if comparision_attribute.get("negative"):
-            return ~query
-        return query
-
-    def get_query_for_core_field(self):
-        core_fields = self.get_core_fields()
-        core_field_attrs = [attr for attr in core_fields if attr.get("name") == self.field_name]
-        if len(core_field_attrs) != 1:
-            logger.error(f"There are no Core Field Attributes associated with this fieldName {self.field_name}")
-            raise ValidationError(
-                f"There are no Core Field Attributes associated with this fieldName {self.field_name}"
-            )
-        core_field_attr = core_field_attrs[0]
-        get_query = core_field_attr.get("get_query")
-        if get_query:
-            return get_query(self.comparision_method, self.arguments)
-        lookup = core_field_attr.get("lookup")
-        if not lookup:
-            logger.error(
-                f"Core Field Attributes associated with this fieldName {self.field_name}"
-                " doesn't have get_query method or lookup field"
-            )
-            raise ValidationError(
-                f"Core Field Attributes associated with this fieldName {self.field_name}"
-                " doesn't have get_query method or lookup field"
-            )
-        lookup_prefix = self.get_lookup_prefix(core_field_attr["associated_with"])
-        return self.get_query_for_lookup(f"{lookup_prefix}{lookup}", core_field_attr)
-
-    def get_query_for_flex_field(self):
-        flex_field_attr = FlexibleAttribute.objects.get(name=self.field_name)
-        if not flex_field_attr:
-            logger.error(f"There are no Flex Field Attributes associated with this fieldName {self.field_name}")
-            raise ValidationError(
-                f"There are no Flex Field Attributes associated with this fieldName {self.field_name}"
-            )
-        lookup_prefix = self.get_lookup_prefix(_INDIVIDUAL if flex_field_attr.associated_with == 1 else _HOUSEHOLD)
-        lookup = f"{lookup_prefix}flex_fields__{flex_field_attr.name}"
-        return self.get_query_for_lookup(lookup, flex_field_attr)
-
-    def get_query(self):
-        if not self.is_flex_field:
-            return self.get_query_for_core_field()
-        return self.get_query_for_flex_field()
-
-    def __str__(self):
-        return f"{self.field_name} {self.comparision_method} {self.arguments}"
-=======
     def get_individual_block_filters(self):
         return self.individual_block_filters.all()
->>>>>>> 9bb0d5ac
 
 
 class TargetingCriteriaRuleFilter(TimeStampedUUIDModel, TargetingCriteriaFilterBase):
