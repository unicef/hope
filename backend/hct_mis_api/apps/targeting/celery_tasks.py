--- conflicted
+++ resolved
@@ -1,22 +1,13 @@
 import logging
 
-<<<<<<< HEAD
-from concurrency.api import disable_concurrency
-from sentry_sdk import configure_scope
-
-=======
->>>>>>> 0260a72a
 from django.core.cache import cache
 from django.db import transaction
 from django.db.transaction import atomic
 from django.utils import timezone
 
-<<<<<<< HEAD
-=======
 from concurrency.api import disable_concurrency
 from sentry_sdk import configure_scope
 
->>>>>>> 0260a72a
 from hct_mis_api.apps.core.celery import app
 from hct_mis_api.apps.utils.sentry import sentry_tags
 
