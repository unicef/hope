import django_filters
import graphene
from django.db.models import Q, Prefetch
from django.db.models.functions import Lower
from django_filters import FilterSet, CharFilter, ModelMultipleChoiceFilter
from graphene import relay
from graphene_django import DjangoObjectType, DjangoConnectionField
from graphene_django.filter import DjangoFilterConnectionField

import targeting.models as target_models
from core.core_fields_attributes import CORE_FIELDS_ATTRIBUTES_DICTIONARY
from core.filters import IntegerFilter
from core.models import FlexibleAttribute
from core.schema import ExtendedConnection, FieldAttributeNode, ChoiceObject
from core.utils import decode_id_string, CustomOrderingFilter
from household.models import Household
from household.schema import HouseholdNode
from program.models import Program
from targeting.validators import TargetingCriteriaInputValidator
from utils.schema import Arg


class HouseholdFilter(FilterSet):
    order_by = CustomOrderingFilter(
<<<<<<< HEAD
        fields=("id", Lower("head_of_household__full_name"), "size", Lower("admin_area__title"), "updated_at",)
=======
        fields=(
            "id",
            Lower("head_of_household__full_name"),
            "size",
            Lower("admin_area__title"),
            "updated_at",
            "unicef_id",
        )
>>>>>>> 9e29dd84
    )


class TargetPopulationFilter(django_filters.FilterSet):
    """Query target population records.

    Loads associated entries for Households and TargetRules.
    """

    name = django_filters.CharFilter(field_name="name", lookup_expr="icontains")
    created_by_name = django_filters.CharFilter(field_name="created_by", method="filter_created_by_name")
    candidate_list_total_households_min = IntegerFilter(
        field_name="candidate_list_total_households", lookup_expr="gte",
    )
    candidate_list_total_households_max = IntegerFilter(
        field_name="candidate_list_total_households", lookup_expr="lte",
    )
    candidate_list_total_individuals_min = IntegerFilter(
        field_name="candidate_list_total_individuals", lookup_expr="gte",
    )
    candidate_list_total_individuals_max = IntegerFilter(
        field_name="candidate_list_total_individuals", lookup_expr="lte",
    )

    final_list_total_households_min = IntegerFilter(field_name="final_list_total_households", lookup_expr="gte",)
    final_list_total_households_max = IntegerFilter(field_name="final_list_total_households", lookup_expr="lte",)
    final_list_total_individuals_min = IntegerFilter(field_name="final_list_total_individuals", lookup_expr="gte",)
    final_list_total_individuals_max = IntegerFilter(field_name="final_list_total_individuals", lookup_expr="lte",)
    business_area = CharFilter(field_name="business_area__slug")
    program = ModelMultipleChoiceFilter(field_name="program", to_field_name="id", queryset=Program.objects.all())

    @staticmethod
    def filter_created_by_name(queryset, model_field, value):
        """Gets full name of the associated user from query."""
        fname_query_key = f"{model_field}__given_name__icontains"
        lname_query_key = f"{model_field}__family_name__icontains"
        for name in value.strip().split():
            queryset = queryset.filter(Q(**{fname_query_key: name}) | Q(**{lname_query_key: name}))
        return queryset

    class Meta:
        model = target_models.TargetPopulation
        fields = (
            "name",
            "created_by_name",
            "created_at",
            "updated_at",
            "status",
            "households",
        )

        filter_overrides = {
            target_models.IntegerRangeField: {"filter_class": django_filters.NumericRangeFilter},
            target_models.models.DateTimeField: {"filter_class": django_filters.DateTimeFilter},
        }

    order_by = CustomOrderingFilter(
        fields=(
            Lower("name"),
            "created_at",
            "created_by",
            "updated_at",
            "status",
            "total_households",
            "total_family_size",
        )
    )


class TargetingCriteriaRuleFilterNode(DjangoObjectType):
    arguments = graphene.List(Arg)
    field_attribute = graphene.Field(FieldAttributeNode)

    def resolve_arguments(self, info):
        return self.arguments

    def resolve_field_attribute(parent, info):
        if parent.is_flex_field:
            return FlexibleAttribute.objects.get(name=parent.field_name)
        else:
            return CORE_FIELDS_ATTRIBUTES_DICTIONARY.get(parent.field_name)

    class Meta:
        model = target_models.TargetingCriteriaRuleFilter


class TargetingIndividualBlockRuleFilterNode(DjangoObjectType):
    arguments = graphene.List(Arg)
    field_attribute = graphene.Field(FieldAttributeNode)

    def resolve_arguments(self, info):
        return self.arguments

    def resolve_field_attribute(parent, info):
        if parent.is_flex_field:
            return FlexibleAttribute.objects.get(name=parent.field_name)
        else:
            return CORE_FIELDS_ATTRIBUTES_DICTIONARY.get(parent.field_name)

    class Meta:
        model = target_models.TargetingIndividualBlockRuleFilter


class TargetingIndividualRuleFilterBlockNode(DjangoObjectType):
    individual_block_filters = graphene.List(TargetingIndividualBlockRuleFilterNode)

    def resolve_individual_block_filters(self, info):
        return self.individual_block_filters.all()

    class Meta:
        model = target_models.TargetingIndividualRuleFilterBlock


class TargetingCriteriaRuleNode(DjangoObjectType):
    filters = graphene.List(TargetingCriteriaRuleFilterNode)
    individuals_filters_blocks = graphene.List(TargetingIndividualRuleFilterBlockNode)

    def resolve_individuals_filters_blocks(self, info):
        return self.individuals_filters_blocks.all()

    def resolve_filters(self, info):
        return self.filters.all()

    class Meta:
        model = target_models.TargetingCriteriaRule


class TargetingCriteriaNode(DjangoObjectType):
    rules = graphene.List(TargetingCriteriaRuleNode)

    def resolve_rules(self, info):
        return self.rules.all()

    class Meta:
        model = target_models.TargetingCriteria


class StatsObjectType(graphene.ObjectType):
    child_male = graphene.Int()
    child_female = graphene.Int()
    adult_male = graphene.Int()
    adult_female = graphene.Int()


class TargetPopulationNode(DjangoObjectType):
    """Defines an individual target population record."""

    total_households = graphene.Int(source="total_households")
    total_family_size = graphene.Int(source="total_family_size")
    candidate_list_targeting_criteria = TargetingCriteriaRuleFilterNode()
    final_list_targeting_criteria = TargetingCriteriaRuleFilterNode()
    final_list = DjangoConnectionField(HouseholdNode)
    candidate_stats = graphene.Field(StatsObjectType)
    final_stats = graphene.Field(StatsObjectType)

    class Meta:
        model = target_models.TargetPopulation
        interfaces = (relay.Node,)
        connection_class = ExtendedConnection
        filterset_class = TargetPopulationFilter


class TargetingCriteriaRuleFilterObjectType(graphene.InputObjectType):
    comparision_method = graphene.String(required=True)
    is_flex_field = graphene.Boolean(required=True)
    field_name = graphene.String(required=True)
    arguments = graphene.List(Arg, required=True)
    head_of_household = graphene.Boolean(required=False)


class TargetingIndividualRuleFilterBlockObjectType(graphene.InputObjectType):
    individual_block_filters = graphene.List(TargetingCriteriaRuleFilterObjectType)


class TargetingCriteriaRuleObjectType(graphene.InputObjectType):
    filters = graphene.List(TargetingCriteriaRuleFilterObjectType)
    individuals_filters_blocks = graphene.List(TargetingIndividualRuleFilterBlockObjectType)


class TargetingCriteriaObjectType(graphene.InputObjectType):
    rules = graphene.List(TargetingCriteriaRuleObjectType)


def targeting_criteria_object_type_to_query(targeting_criteria_object_type):
    TargetingCriteriaInputValidator.validate(targeting_criteria_object_type)
    targeting_criteria_querying = target_models.TargetingCriteriaQueryingMixin([])
    for rule in targeting_criteria_object_type.get("rules", []):
        targeting_criteria_rule_querying = target_models.TargetingCriteriaRuleQueryingMixin(
            filters=[], individuals_filters_blocks=[]
        )
        for filter_dict in rule.get("filters", []):
            targeting_criteria_rule_querying.filters.append(target_models.TargetingCriteriaRuleFilter(**filter_dict))
        for individuals_filters_block_dict in rule.get("individuals_filters_blocks", []):
            individuals_filters_block = target_models.TargetingIndividualRuleFilterBlockMixin([])
            targeting_criteria_rule_querying.individuals_filters_blocks.append(individuals_filters_block)
            for individual_block_filter_dict in individuals_filters_block_dict.get("individual_block_filters", []):
                individuals_filters_block.individual_block_filters.append(
                    target_models.TargetingIndividualBlockRuleFilter(**individual_block_filter_dict)
                )
        targeting_criteria_querying.rules.append(targeting_criteria_rule_querying)
    return targeting_criteria_querying.get_query()


def prefetch_selections(qs, target_population=None):
    return qs.prefetch_related(
        Prefetch(
            "selections", queryset=target_models.HouseholdSelection.objects.filter(target_population=target_population),
        )
    )


class Query(graphene.ObjectType):
    target_population = relay.Node.Field(TargetPopulationNode)
    all_target_population = DjangoFilterConnectionField(TargetPopulationNode)
    golden_record_by_targeting_criteria = DjangoFilterConnectionField(
        HouseholdNode, targeting_criteria=TargetingCriteriaObjectType(required=True), filterset_class=HouseholdFilter,
    )
    candidate_households_list_by_targeting_criteria = DjangoFilterConnectionField(
        HouseholdNode, target_population=graphene.Argument(graphene.ID, required=True), filterset_class=HouseholdFilter,
    )
    final_households_list_by_targeting_criteria = DjangoFilterConnectionField(
        HouseholdNode,
        target_population=graphene.Argument(graphene.ID, required=True),
        targeting_criteria=TargetingCriteriaObjectType(),
        filterset_class=HouseholdFilter,
    )
    target_population_status_choices = graphene.List(ChoiceObject)

    def resolve_target_population_status_choices(self, info, **kwargs):
        return [{"name": name, "value": value} for value, name in target_models.TargetPopulation.STATUS_CHOICES]

    def resolve_candidate_households_list_by_targeting_criteria(parent, info, target_population, **kwargs):
        target_population_id = decode_id_string(target_population)
        target_population_model = target_models.TargetPopulation.objects.get(pk=target_population_id)
        if target_population_model.status == target_models.TargetPopulation.STATUS_DRAFT:
            return prefetch_selections(
                Household.objects.filter(target_population_model.candidate_list_targeting_criteria.get_query()),
            ).distinct()
        return prefetch_selections(
            target_population_model.vulnerability_score_filtered_households, target_population_model
        ).all()

    def resolve_final_households_list_by_targeting_criteria(
        parent, info, target_population, targeting_criteria=None, **kwargs
    ):
        target_population_id = decode_id_string(target_population)
        target_population_model = target_models.TargetPopulation.objects.get(pk=target_population_id)
        if target_population_model.status == target_models.TargetPopulation.STATUS_DRAFT:
            return []
        if target_population_model.status == target_models.TargetPopulation.STATUS_APPROVED:
            if targeting_criteria is None:
                if target_population_model.final_list_targeting_criteria:
                    return (
                        prefetch_selections(
                            target_population_model.households.filter(
                                target_population_model.final_list_targeting_criteria.get_query()
                            ),
                            target_population_model,
                        )
                        .order_by("created_at")
                        .distinct()
                    )
                else:
                    return (
                        prefetch_selections(target_population_model.households, target_population_model,)
                        .order_by("created_at")
                        .all()
                    )
            return (
                prefetch_selections(
                    target_population_model.households.filter(
                        targeting_criteria_object_type_to_query(targeting_criteria)
                    ),
                    target_population_model,
                )
                .order_by("created_at")
                .all()
                .distinct()
            )
        return (
            target_population_model.final_list.order_by("created_at")
            .prefetch_related(
                Prefetch(
                    "selections",
                    queryset=target_models.HouseholdSelection.objects.filter(target_population=target_population_model),
                )
            )
            .all()
        )

    def resolve_golden_record_by_targeting_criteria(parent, info, targeting_criteria, **kwargs):
        return prefetch_selections(
            Household.objects.filter(targeting_criteria_object_type_to_query(targeting_criteria))
        ).distinct()<|MERGE_RESOLUTION|>--- conflicted
+++ resolved
@@ -22,9 +22,6 @@
 
 class HouseholdFilter(FilterSet):
     order_by = CustomOrderingFilter(
-<<<<<<< HEAD
-        fields=("id", Lower("head_of_household__full_name"), "size", Lower("admin_area__title"), "updated_at",)
-=======
         fields=(
             "id",
             Lower("head_of_household__full_name"),
@@ -33,7 +30,6 @@
             "updated_at",
             "unicef_id",
         )
->>>>>>> 9e29dd84
     )
 
 
