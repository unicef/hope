from django import forms
from django.contrib import admin, messages

from django.core.validators import MinValueValidator
from django.http import HttpResponseRedirect
from django.template.response import TemplateResponse
from django.urls import reverse

from admin_extra_urls.api import ExtraUrlMixin, button
from adminfilters.filters import (
    ChoicesFieldComboFilter,
    RelatedFieldComboFilter,
    TextFieldFilter,
)

from hct_mis_api.apps.steficon.models import Rule
from hct_mis_api.apps.targeting.models import (
    HouseholdSelection,
    TargetPopulation,
)
from hct_mis_api.apps.utils.admin import HOPEModelAdminBase


class RuleTestForm(forms.Form):
    rule = forms.ModelChoiceField(queryset=Rule.objects.all())
    number_of_records = forms.IntegerField(validators=[MinValueValidator(1)])


@admin.register(TargetPopulation)
class TargetPopulationAdmin(ExtraUrlMixin, HOPEModelAdminBase):
    list_display = (
        "name",
        "status",
        "candidate_list_total_households",
        "candidate_list_total_individuals",
        "final_list_total_households",
        "final_list_total_individuals",
    )
    search_fields = ("name",)
    list_filter = (
        ("status", ChoicesFieldComboFilter),
        ("business_area", RelatedFieldComboFilter),
        "is_removed",
        "sent_to_datahub",
    )
    raw_id_fields = (
        "created_by",
        "approved_by",
        "finalized_by",
        "business_area",
        "program",
        "final_list_targeting_criteria",
        "candidate_list_targeting_criteria",
    )

<<<<<<< HEAD
    @action()
=======
    @button()
>>>>>>> 993feb98
    def selection(self, request, pk):
        obj = self.get_object(request, pk)
        url = reverse("admin:targeting_householdselection_changelist")
        return HttpResponseRedirect(f"{url}?target_population|id={obj.id}")

    @button()
    def test_steficon(self, request, pk):
        context = self.get_common_context(request, pk)
        if request.method == "GET":
            context["title"] = f"Test Steficon rule"
            context["form"] = RuleTestForm(initial={"number_of_records": 100, "rule": self.object.steficon_rule})
        else:
            form = RuleTestForm(request.POST)
            if form.is_valid():
                rule = form.cleaned_data["rule"]
                records = form.cleaned_data["number_of_records"]
                context["title"] = f"Test results of `{rule.name}` against `{self.object}`"
                context["target_population"] = self.object
                context["rule"] = rule
                elements = []
                context["elements"] = elements
                entries = self.object.selections.all()[:records]
                if entries:
                    for tp in entries:
                        value = context["rule"].execute(hh=tp.household)
                        tp.vulnerability_score = value
                        elements.append(tp)
                    self.message_user(request, "%s scores calculated" % len(elements))
                else:
                    self.message_user(request, "No records found", messages.WARNING)
        return TemplateResponse(request, "admin/targeting/steficon.html", context)


@admin.register(HouseholdSelection)
class HouseholdSelectionAdmin(HOPEModelAdminBase):
    list_display = (
        "household",
        "target_population",
        "vulnerability_score",
        "final",
    )
    raw_id_fields = (
        "household",
        "target_population",
    )
    list_filter = (
        TextFieldFilter.factory("household__unicef_id", "Household ID"),
        TextFieldFilter.factory("target_population__id", "Target Population ID"),
        "final",
    )<|MERGE_RESOLUTION|>--- conflicted
+++ resolved
@@ -53,11 +53,7 @@
         "candidate_list_targeting_criteria",
     )
 
-<<<<<<< HEAD
-    @action()
-=======
     @button()
->>>>>>> 993feb98
     def selection(self, request, pk):
         obj = self.get_object(request, pk)
         url = reverse("admin:targeting_householdselection_changelist")
