import datetime as dt
import random

import factory
from account.fixtures import UserFactory
from core.utils import JSONFactory
from factory import fuzzy
from household.fixtures import HouseholdFactory
from household.models import Individual
from targeting.models import TargetPopulation
from targeting.models import TargetRule


class TargetPopulationFactory(factory.DjangoModelFactory):
<<<<<<< HEAD
    _NOW_TIME = (dt.datetime(2020, 1, 1)).astimezone()
    _EDIT_TIME = _NOW_TIME + dt.timedelta(days=1)
    _END_TIME = (dt.datetime(2022, 1, 1)).astimezone()
=======
>>>>>>> c5f728e2

    class Meta:
        model = TargetPopulation

    name = factory.Faker(
        "sentence", nb_words=6, variable_nb_words=True, ext_word_list=None,
    )
    created_by = factory.SubFactory(UserFactory)
    created_at = factory.Faker(
<<<<<<< HEAD
        "date_between_dates", date_start=_NOW_TIME, date_end=_END_TIME
    )
    last_edited_at = factory.Faker(
        "date_between_dates", date_start=_EDIT_TIME, date_end=_END_TIME
=======
        "date_time_this_decade", before_now=False, after_now=True
    )
    last_edited_at = factory.LazyAttribute(
        lambda t: t.created_at + dt.timedelta(days=random.randint(60, 1000))
>>>>>>> c5f728e2
    )
    status = factory.fuzzy.FuzzyChoice(
        TargetPopulation.STATE_CHOICES, getter=lambda x: x[0],
    )
<<<<<<< HEAD
    total_households = factory.fuzzy.FuzzyInteger(5, 500)
    total_family_size = factory.fuzzy.FuzzyInteger(2, 20)
=======
>>>>>>> c5f728e2

    @factory.post_generation
    def households(self, create, extracted, **kwargs):
        if not create:
            households = HouseholdFactory.create_batch(5)
            self.households.add(*households)

        if extracted:
            for household in extracted:
                self.households.add(household)


class TargetRuleFactory(factory.DjangoModelFactory):
    class Meta:
        model = TargetRule

    flex_rules = factory.Dict(
        {
            "age_min": fuzzy.FuzzyInteger(1, 10),
            "age_max": fuzzy.FuzzyInteger(11, 120),
        },
        dict_factory=JSONFactory,
    )
    core_rules = factory.Dict(
        {
            "intake_group": factory.Faker(
                "sentence",
                nb_words=6,
                variable_nb_words=True,
                ext_word_list=None,
            ),
            "sex": fuzzy.FuzzyChoice(
                Individual.SEX_CHOICE, getter=lambda x: x[0]
            ),
            "num_individuals_min": fuzzy.FuzzyInteger(1, 2),
            "num_individuals_max": fuzzy.FuzzyInteger(3, 20),
        },
        dict_factory=JSONFactory,
    )
    target_population = factory.SubFactory(TargetPopulationFactory)
<|MERGE_RESOLUTION|>--- conflicted
+++ resolved
@@ -12,12 +12,6 @@
 
 
 class TargetPopulationFactory(factory.DjangoModelFactory):
-<<<<<<< HEAD
-    _NOW_TIME = (dt.datetime(2020, 1, 1)).astimezone()
-    _EDIT_TIME = _NOW_TIME + dt.timedelta(days=1)
-    _END_TIME = (dt.datetime(2022, 1, 1)).astimezone()
-=======
->>>>>>> c5f728e2
 
     class Meta:
         model = TargetPopulation
@@ -27,26 +21,14 @@
     )
     created_by = factory.SubFactory(UserFactory)
     created_at = factory.Faker(
-<<<<<<< HEAD
-        "date_between_dates", date_start=_NOW_TIME, date_end=_END_TIME
-    )
-    last_edited_at = factory.Faker(
-        "date_between_dates", date_start=_EDIT_TIME, date_end=_END_TIME
-=======
         "date_time_this_decade", before_now=False, after_now=True
     )
     last_edited_at = factory.LazyAttribute(
         lambda t: t.created_at + dt.timedelta(days=random.randint(60, 1000))
->>>>>>> c5f728e2
     )
     status = factory.fuzzy.FuzzyChoice(
         TargetPopulation.STATE_CHOICES, getter=lambda x: x[0],
     )
-<<<<<<< HEAD
-    total_households = factory.fuzzy.FuzzyInteger(5, 500)
-    total_family_size = factory.fuzzy.FuzzyInteger(2, 20)
-=======
->>>>>>> c5f728e2
 
     @factory.post_generation
     def households(self, create, extracted, **kwargs):
@@ -86,4 +68,4 @@
         },
         dict_factory=JSONFactory,
     )
-    target_population = factory.SubFactory(TargetPopulationFactory)
+    target_population = factory.SubFactory(TargetPopulationFactory)