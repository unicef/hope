--- conflicted
+++ resolved
@@ -48,15 +48,12 @@
 )
 from hct_mis_api.apps.utils.mutations import ValidationErrorMutationMixin
 from hct_mis_api.apps.utils.schema import Arg
-<<<<<<< HEAD
+
 from .celery_tasks import (
     target_population_apply_steficon,
     target_population_full_rebuild,
     target_population_rebuild_stats,
 )
-=======
-from hct_mis_api.apps.targeting.celery_tasks import target_population_apply_steficon
->>>>>>> 4e72c9d0
 
 logger = logging.getLogger(__name__)
 
@@ -209,22 +206,6 @@
         exclusion_reason = input.get("exclusion_reason")
         targeting_criteria_input = input.get("targeting_criteria")
 
-        cls.validate_statuses(
-            name, target_population, targeting_criteria_input, vulnerability_score_max, vulnerability_score_min
-        )
-        should_rebuild_list = False
-        should_rebuild_stats = False
-        if name:
-            target_population.name = name
-        if vulnerability_score_min is not None:
-            should_rebuild_stats = True
-            target_population.vulnerability_score_min = vulnerability_score_min
-        if vulnerability_score_max is not None:
-            should_rebuild_stats = True
-            target_population.vulnerability_score_max = vulnerability_score_max
-<<<<<<< HEAD
-=======
-
         if target_population.is_locked() and name:
             logger.error("Name can't be changed when Target Population is in APPROVED status")
             raise ValidationError("Name can't be changed when Target Population is in APPROVED status")
@@ -236,7 +217,12 @@
             raise ValidationError("Assigned Target Population can't be changed")
         if name:
             target_population.name = name
->>>>>>> 4e72c9d0
+        if vulnerability_score_min is not None:
+            should_rebuild_stats = True
+            target_population.vulnerability_score_min = vulnerability_score_min
+        if vulnerability_score_max is not None:
+            should_rebuild_stats = True
+            target_population.vulnerability_score_max = vulnerability_score_max
         if program_id_encoded:
             should_rebuild_list = True
             program = get_object_or_404(Program, pk=decode_id_string(program_id_encoded))
