--- conflicted
+++ resolved
@@ -225,14 +225,7 @@
                 household__id__in=households_ids_queryset, target_population=target_population,
             ).update(final=False)
         target_population.save()
-<<<<<<< HEAD
-        # AirflowApi.start_dag(
-        #     dag_id="SendTargetPopulation",
-        # )
-        SendTPToDatahubTask().execute()
-=======
         AirflowApi.start_dag(dag_id="SendTargetPopulation",)
->>>>>>> 346ada8d
         return cls(target_population=target_population)
 
 
