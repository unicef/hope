import graphene
from django.core.exceptions import ValidationError
from django.db import transaction
from django.db.models import Q
from django.shortcuts import get_object_or_404
from django.utils import timezone
from graphql import GraphQLError

from hct_mis_api.apps.account.permissions import PermissionMutation, PermissionRelayMutation, Permissions
from core import utils

from hct_mis_api.apps.activity_log.models import log_create
from hct_mis_api.apps.core.airflow_api import AirflowApi
from hct_mis_api.apps.core.models import BusinessArea
from hct_mis_api.apps.core.permissions import is_authenticated
from hct_mis_api.apps.core.utils import decode_id_string, check_concurrency_version_in_mutation
from hct_mis_api.apps.core.scalars import BigInt
from hct_mis_api.apps.household.models import Household
from hct_mis_api.apps.program.models import Program
from hct_mis_api.apps.steficon.interpreters import mapping
from hct_mis_api.apps.steficon.models import Rule
from hct_mis_api.apps.steficon.schema import SteficonRuleNode
from hct_mis_api.apps.targeting.models import (
    TargetPopulation,
    HouseholdSelection,
    TargetingCriteria,
    TargetingCriteriaRule,
    TargetingCriteriaRuleFilter,
    TargetingIndividualRuleFilterBlock,
    TargetingIndividualBlockRuleFilter,
)
from hct_mis_api.apps.targeting.schema import TargetPopulationNode, TargetingCriteriaObjectType
from hct_mis_api.apps.targeting.validators import (
    TargetValidator,
    ApproveTargetPopulationValidator,
    FinalizeTargetPopulationValidator,
    UnapproveTargetPopulationValidator,
    TargetingCriteriaInputValidator,
)


class CopyTargetPopulationInput(graphene.InputObjectType):
    """All attribute inputs to create a new entry."""

    id = graphene.ID()
    name = graphene.String()


class ValidatedMutation(PermissionMutation):
    arguments_validators = []
    object_validators = []
    permissions = None

    model_class = None

    @classmethod
    @is_authenticated
    def mutate(cls, root, info, **kwargs):
        for validator in cls.arguments_validators:
            validator.validate(kwargs)
        model_object = cls.get_object(root, info, **kwargs)
<<<<<<< HEAD
        check_concurrency_version_in_mutation(kwargs.get('version'), model_object)
=======
        old_model_object = cls.get_object(root, info, **kwargs)
>>>>>>> 121a1a23
        if cls.permissions:
            cls.has_permission(info, cls.permissions, model_object.business_area)
        return cls.validated_mutate(root, info, model_object=model_object, old_model_object=old_model_object, **kwargs)

    @classmethod
    def get_object(cls, root, info, **kwargs):
        id = kwargs.get("id")
        if id is None:
            return None
        object = get_object_or_404(cls.model_class, id=decode_id_string(id))
        for validator in cls.object_validators:
            validator.validate(object)
        return object


class UpdateTargetPopulationInput(graphene.InputObjectType):

    id = graphene.ID(required=True)
    name = graphene.String()
    targeting_criteria = TargetingCriteriaObjectType()
    program_id = graphene.ID()
    vulnerability_score_min = graphene.Decimal()
    vulnerability_score_max = graphene.Decimal()


class CreateTargetPopulationInput(graphene.InputObjectType):
    name = graphene.String(required=True)
    targeting_criteria = TargetingCriteriaObjectType(required=True)
    business_area_slug = graphene.String(required=True)
    program_id = graphene.ID(required=True)


def from_input_to_targeting_criteria(targeting_criteria_input):
    targeting_criteria = TargetingCriteria()
    targeting_criteria.save()
    for rule_input in targeting_criteria_input.get("rules"):
        rule = TargetingCriteriaRule(targeting_criteria=targeting_criteria)
        rule.save()
        for filter_input in rule_input.get("filters", []):
            rule_filter = TargetingCriteriaRuleFilter(targeting_criteria_rule=rule, **filter_input)
            rule_filter.save()
        for block_input in rule_input.get("individuals_filters_blocks", []):
            block = TargetingIndividualRuleFilterBlock(targeting_criteria_rule=rule)
            block.save()
            for individual_block_filters_input in block_input.get("individual_block_filters"):
                individual_block_filters = TargetingIndividualBlockRuleFilter(
                    individuals_filters_block=block, **individual_block_filters_input
                )
                individual_block_filters.save()
    return targeting_criteria


class CreateTargetPopulationMutation(PermissionMutation):
    target_population = graphene.Field(TargetPopulationNode)

    class Arguments:
        input = CreateTargetPopulationInput(required=True)

    @classmethod
    @is_authenticated
    @transaction.atomic
    def mutate(cls, root, info, **kwargs):
        user = info.context.user
        input = kwargs.pop("input")
        program = get_object_or_404(Program, pk=decode_id_string(input.get("program_id")))

        cls.has_permission(info, Permissions.TARGETING_CREATE, program.business_area)

        if program.status != Program.ACTIVE:
            raise ValidationError("Only Active program can be assigned to Targeting")

        targeting_criteria_input = input.get("targeting_criteria")

        # TODO: should we get this from program.business_area instead of user's input? What if this business area does not match program?
        business_area = BusinessArea.objects.get(slug=input.pop("business_area_slug"))
        TargetingCriteriaInputValidator.validate(targeting_criteria_input)
        targeting_criteria = from_input_to_targeting_criteria(targeting_criteria_input)
        target_population = TargetPopulation(name=input.get("name"), created_by=user, business_area=business_area)
        target_population.candidate_list_targeting_criteria = targeting_criteria
        target_population.program = program
        target_population.save()
        log_create(TargetPopulation.ACTIVITY_LOG_MAPPING, "business_area", info.context.user, None, target_population)
        return cls(target_population=target_population)


class UpdateTargetPopulationMutation(PermissionMutation):
    target_population = graphene.Field(TargetPopulationNode)

    class Arguments:
        input = UpdateTargetPopulationInput(required=True)
        version = BigInt(required=False)

    @classmethod
    @is_authenticated
    @transaction.atomic
    def mutate(cls, root, info, **kwargs):
        input = kwargs.get("input")
        id = input.get("id")
        target_population = cls.get_object(id)
<<<<<<< HEAD
        check_concurrency_version_in_mutation(kwargs.get('version'), target_population)
=======
        old_target_population = cls.get_object(id)
>>>>>>> 121a1a23

        cls.has_permission(info, Permissions.TARGETING_UPDATE, target_population.business_area)

        name = input.get("name")
        program_id_encoded = input.get("program_id")
        vulnerability_score_min = input.get("vulnerability_score_min")
        vulnerability_score_max = input.get("vulnerability_score_max")
        if target_population.status != TargetPopulation.STATUS_APPROVED and (
            vulnerability_score_min is not None or vulnerability_score_max is not None
        ):
            raise ValidationError(
                "You can only set vulnerability_score_min and vulnerability_score_max on APPROVED Target Population"
            )
        if vulnerability_score_min is not None:
            target_population.vulnerability_score_min = vulnerability_score_min
        if vulnerability_score_max is not None:
            target_population.vulnerability_score_max = vulnerability_score_max

        if target_population.status == TargetPopulation.STATUS_APPROVED and name:
            raise ValidationError("Name can't be changed when Target Population is in APPROVED status")
        if target_population.status == TargetPopulation.STATUS_FINALIZED:
            raise ValidationError("Finalized Target Population can't be changed")
        if name:
            target_population.name = name
        if program_id_encoded:
            program = get_object_or_404(Program, pk=decode_id_string(program_id_encoded))
            target_population.program = program
        targeting_criteria_input = input.get("targeting_criteria")
        if targeting_criteria_input is not None:
            TargetingCriteriaInputValidator.validate(targeting_criteria_input)
        if targeting_criteria_input:
            targeting_criteria = from_input_to_targeting_criteria(targeting_criteria_input)
            if target_population.status == TargetPopulation.STATUS_DRAFT:
                if target_population.candidate_list_targeting_criteria:
                    target_population.candidate_list_targeting_criteria.delete()
                target_population.candidate_list_targeting_criteria = targeting_criteria
            elif target_population.status == TargetPopulation.STATUS_APPROVED:
                if target_population.final_list_targeting_criteria:
                    target_population.final_list_targeting_criteria.delete()
                target_population.final_list_targeting_criteria = targeting_criteria
        target_population.save()
        log_create(
            TargetPopulation.ACTIVITY_LOG_MAPPING,
            "business_area",
            info.context.user,
            old_target_population,
            target_population,
        )
        return cls(target_population=target_population)

    @classmethod
    def get_object(cls, id):
        if id is None:
            return None
        object = get_object_or_404(TargetPopulation, id=decode_id_string(id))
        return object


class ApproveTargetPopulationMutation(ValidatedMutation):
    target_population = graphene.Field(TargetPopulationNode)
    object_validators = [ApproveTargetPopulationValidator]
    model_class = TargetPopulation
    permissions = [Permissions.TARGETING_LOCK]

    class Arguments:
        id = graphene.ID(required=True)
        version = BigInt(required=False)

    @classmethod
    @transaction.atomic
    def validated_mutate(cls, root, info, **kwargs):
        user = info.context.user
        target_population = kwargs.get("model_object")
        old_target_population = kwargs.get("old_model_object")
        target_population.status = TargetPopulation.STATUS_APPROVED
        target_population.approved_by = user
        target_population.approved_at = timezone.now()
        households = Household.objects.filter(target_population.candidate_list_targeting_criteria.get_query())
        target_population.households.set(households)
        target_population.save()
        log_create(
            TargetPopulation.ACTIVITY_LOG_MAPPING,
            "business_area",
            info.context.user,
            old_target_population,
            target_population,
        )
        return cls(target_population=target_population)


class UnapproveTargetPopulationMutation(ValidatedMutation):
    target_population = graphene.Field(TargetPopulationNode)
    object_validators = [UnapproveTargetPopulationValidator]
    model_class = TargetPopulation
    permissions = [Permissions.TARGETING_UNLOCK]

    class Arguments:
        id = graphene.ID(required=True)
        version = BigInt(required=False)

    @classmethod
    def validated_mutate(cls, root, info, **kwargs):
        target_population = kwargs.get("model_object")
        old_target_population = kwargs.get("old_model_object")
        target_population.status = TargetPopulation.STATUS_DRAFT
        target_population.save()
        log_create(
            TargetPopulation.ACTIVITY_LOG_MAPPING,
            "business_area",
            info.context.user,
            old_target_population,
            target_population,
        )
        return cls(target_population=target_population)


class FinalizeTargetPopulationMutation(ValidatedMutation):
    target_population = graphene.Field(TargetPopulationNode)
    object_validators = [FinalizeTargetPopulationValidator]
    model_class = TargetPopulation
    permissions = [Permissions.TARGETING_SEND]

    class Arguments:
        id = graphene.ID(required=True)
        version = BigInt(required=False)

    @classmethod
    @transaction.atomic
    def validated_mutate(cls, root, info, **kwargs):
        user = info.context.user
        target_population = kwargs.get("model_object")
        old_target_population = kwargs.get("old_model_object")
        target_population.status = TargetPopulation.STATUS_FINALIZED
        target_population.finalized_by = user
        target_population.finalized_at = timezone.now()
        if target_population.final_list_targeting_criteria:
            """Gets all households from candidate list which
            don't meet final_list_targeting_criteria and set them (HouseholdSelection m2m model)
             final=False (final list is candidate list filtered by final=True"""
            households_ids_queryset = target_population.households.filter(
                ~Q(target_population.final_list_targeting_criteria.get_query())
            ).values_list("id")
            HouseholdSelection.objects.filter(
                household__id__in=households_ids_queryset,
                target_population=target_population,
            ).update(final=False)
        target_population.save()
        AirflowApi.start_dag(
            dag_id="SendTargetPopulation",
        )
        log_create(
            TargetPopulation.ACTIVITY_LOG_MAPPING,
            "business_area",
            info.context.user,
            old_target_population,
            target_population,
        )
        return cls(target_population=target_population)


class CopyTargetPopulationMutation(PermissionRelayMutation, TargetValidator):
    target_population = graphene.Field(TargetPopulationNode)

    class Input:
        target_population_data = CopyTargetPopulationInput()
        version = BigInt(required=False)

    @classmethod
    @is_authenticated
    @transaction.atomic
    def mutate_and_get_payload(cls, _root, info, **kwargs):
        user = info.context.user
        target_population_data = kwargs["target_population_data"]
        name = target_population_data.pop("name")
        target_id = utils.decode_id_string(target_population_data.pop("id"))
        target_population = TargetPopulation.objects.get(id=target_id)
        check_concurrency_version_in_mutation(kwargs.get("version"), target_population)

        cls.has_permission(info, Permissions.TARGETING_DUPLICATE, target_population.business_area)

        target_population_copy = TargetPopulation(
            name=name,
            created_by=user,
            business_area=target_population.business_area,
            status=TargetPopulation.STATUS_DRAFT,
            candidate_list_total_households=target_population.candidate_list_total_households,
            candidate_list_total_individuals=target_population.candidate_list_total_individuals,
            steficon_rule=target_population.steficon_rule,
            program=target_population.program,
        )
        target_population_copy.save()
        if target_population.candidate_list_targeting_criteria:
            target_population_copy.candidate_list_targeting_criteria = cls.copy_target_criteria(
                target_population.candidate_list_targeting_criteria
            )
        target_population_copy.save()
        target_population_copy.refresh_from_db()
        log_create(TargetPopulation.ACTIVITY_LOG_MAPPING, "business_area", info.context.user, None, target_population)
        return CopyTargetPopulationMutation(target_population_copy)

    @classmethod
    def copy_target_criteria(cls, targeting_criteria):
        targeting_criteria_copy = TargetingCriteria()
        targeting_criteria_copy.save()
        for rule in targeting_criteria.rules.all():
            rule_copy = TargetingCriteriaRule(targeting_criteria=targeting_criteria_copy)
            rule_copy.save()
            for filter in rule.filters.all():
                filter.pk = None
                filter.targeting_criteria_rule = rule_copy
                filter.save()
        return targeting_criteria_copy


class DeleteTargetPopulationMutation(PermissionRelayMutation, TargetValidator):
    ok = graphene.Boolean()

    class Input:
        target_id = graphene.ID(required=True)

    @classmethod
    @is_authenticated
    def mutate_and_get_payload(cls, _root, _info, **kwargs):
        target_id = utils.decode_id_string(kwargs["target_id"])
        target_population = TargetPopulation.objects.get(id=target_id)
        old_target_population = TargetPopulation.objects.get(id=target_id)

        cls.has_permission(_info, Permissions.TARGETING_REMOVE, target_population.business_area)

        cls.validate_is_finalized(target_population.status)
        target_population.delete()
        log_create(
            TargetPopulation.ACTIVITY_LOG_MAPPING,
            "business_area",
            _info.context.user,
            old_target_population,
            target_population,
        )
        return DeleteTargetPopulationMutation(ok=True)


class SetSteficonRuleOnTargetPopulationMutation(PermissionRelayMutation, TargetValidator):
    target_population = graphene.Field(TargetPopulationNode)

    class Input:
        target_id = graphene.GlobalID(
            required=True,
            node=TargetPopulationNode,
        )
        steficon_rule_id = graphene.GlobalID(
            required=False,
            node=SteficonRuleNode,
        )
        version = BigInt(required=False)

    @classmethod
    @is_authenticated
    def mutate_and_get_payload(cls, _root, _info, **kwargs):
        target_id = utils.decode_id_string(kwargs["target_id"])
        target_population = TargetPopulation.objects.get(id=target_id)
<<<<<<< HEAD
        check_concurrency_version_in_mutation(kwargs.get("version"), target_population)
=======
        old_target_population = TargetPopulation.objects.get(id=target_id)
>>>>>>> 121a1a23
        cls.has_permission(_info, Permissions.TARGETING_UPDATE, target_population.business_area)

        encoded_steficon_rule_id = kwargs["steficon_rule_id"]
        if encoded_steficon_rule_id is not None:
            steficon_rule_id = utils.decode_id_string(encoded_steficon_rule_id)
            if (
                target_population.allowed_steficon_rule is not None
                and steficon_rule_id != target_population.allowed_steficon_rule.id
            ):
                raise GraphQLError("You can't change steficon rule for this Target Population")
            steficon_rule = get_object_or_404(Rule, id=steficon_rule_id)
            target_population.steficon_rule = steficon_rule
            target_population.save()
            interpreter = mapping[steficon_rule.language](steficon_rule.definition)
            for selection in HouseholdSelection.objects.filter(target_population=target_population):
                value = interpreter.execute(hh=selection.household)
                selection.vulnerability_score = value
                selection.save(update_fields=["vulnerability_score"])
        else:
            target_population.steficon_rule = None
            target_population.vulnerability_score_min = None
            target_population.vulnerability_score_max = None
            target_population.save()
            for selection in HouseholdSelection.objects.filter(target_population=target_population):
                selection.vulnerability_score = None
                selection.save(update_fields=["vulnerability_score"])
        log_create(
            TargetPopulation.ACTIVITY_LOG_MAPPING,
            "business_area",
            _info.context.user,
            old_target_population,
            target_population,
        )
        return SetSteficonRuleOnTargetPopulationMutation(target_population=target_population)


class Mutations(graphene.ObjectType):
    create_target_population = CreateTargetPopulationMutation.Field()
    update_target_population = UpdateTargetPopulationMutation.Field()
    copy_target_population = CopyTargetPopulationMutation.Field()
    delete_target_population = DeleteTargetPopulationMutation.Field()
    approve_target_population = ApproveTargetPopulationMutation.Field()
    unapprove_target_population = UnapproveTargetPopulationMutation.Field()
    finalize_target_population = FinalizeTargetPopulationMutation.Field()
    set_steficon_rule_on_target_population = SetSteficonRuleOnTargetPopulationMutation.Field()<|MERGE_RESOLUTION|>--- conflicted
+++ resolved
@@ -59,11 +59,8 @@
         for validator in cls.arguments_validators:
             validator.validate(kwargs)
         model_object = cls.get_object(root, info, **kwargs)
-<<<<<<< HEAD
         check_concurrency_version_in_mutation(kwargs.get('version'), model_object)
-=======
         old_model_object = cls.get_object(root, info, **kwargs)
->>>>>>> 121a1a23
         if cls.permissions:
             cls.has_permission(info, cls.permissions, model_object.business_area)
         return cls.validated_mutate(root, info, model_object=model_object, old_model_object=old_model_object, **kwargs)
@@ -163,11 +160,8 @@
         input = kwargs.get("input")
         id = input.get("id")
         target_population = cls.get_object(id)
-<<<<<<< HEAD
         check_concurrency_version_in_mutation(kwargs.get('version'), target_population)
-=======
         old_target_population = cls.get_object(id)
->>>>>>> 121a1a23
 
         cls.has_permission(info, Permissions.TARGETING_UPDATE, target_population.business_area)
 
@@ -333,7 +327,6 @@
 
     class Input:
         target_population_data = CopyTargetPopulationInput()
-        version = BigInt(required=False)
 
     @classmethod
     @is_authenticated
@@ -428,11 +421,8 @@
     def mutate_and_get_payload(cls, _root, _info, **kwargs):
         target_id = utils.decode_id_string(kwargs["target_id"])
         target_population = TargetPopulation.objects.get(id=target_id)
-<<<<<<< HEAD
         check_concurrency_version_in_mutation(kwargs.get("version"), target_population)
-=======
         old_target_population = TargetPopulation.objects.get(id=target_id)
->>>>>>> 121a1a23
         cls.has_permission(_info, Permissions.TARGETING_UPDATE, target_population.business_area)
 
         encoded_steficon_rule_id = kwargs["steficon_rule_id"]
