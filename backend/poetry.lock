[[package]]
name = "amqp"
version = "5.0.9"
description = "Low-level AMQP client for Python (fork of amqplib)."
category = "main"
optional = false
python-versions = ">=3.6"

[package.dependencies]
vine = "5.0.0"

[[package]]
name = "aniso8601"
version = "7.0.0"
description = "A library for parsing ISO 8601 strings."
category = "main"
optional = false
python-versions = "*"

[[package]]
name = "appdirs"
version = "1.4.4"
description = "A small Python module for determining appropriate platform-specific dirs, e.g. a \"user data dir\"."
category = "main"
optional = false
python-versions = "*"

[[package]]
name = "appnope"
version = "0.1.2"
description = "Disable App Nap on macOS >= 10.9"
category = "dev"
optional = false
python-versions = "*"

[[package]]
name = "argh"
version = "0.26.2"
description = "An unobtrusive argparse wrapper with natural syntax"
category = "main"
optional = false
python-versions = "*"

[[package]]
<<<<<<< HEAD
name = "asgiref"
version = "3.5.0"
description = "ASGI specs, helper code, and adapters"
category = "main"
optional = false
python-versions = ">=3.7"

[package.extras]
tests = ["pytest", "pytest-asyncio", "mypy (>=0.800)"]

[[package]]
=======
>>>>>>> c78deaf7
name = "asttokens"
version = "2.0.5"
description = "Annotate AST trees with source code positions"
category = "dev"
optional = false
python-versions = "*"

[package.dependencies]
six = "*"

[package.extras]
test = ["astroid", "pytest"]

[[package]]
name = "azure-common"
version = "1.1.28"
description = "Microsoft Azure Client Library for Python (Common)"
category = "main"
optional = false
python-versions = "*"

[[package]]
name = "azure-storage-blob"
version = "2.1.0"
description = "Microsoft Azure Storage Blob Client Library for Python"
category = "main"
optional = false
python-versions = "*"

[package.dependencies]
azure-common = ">=1.1.5"
azure-storage-common = ">=2.1,<3.0"

[[package]]
name = "azure-storage-common"
version = "2.1.0"
description = "Microsoft Azure Storage Common Client Library for Python"
category = "main"
optional = false
python-versions = "*"

[package.dependencies]
azure-common = ">=1.1.5"
cryptography = "*"
python-dateutil = "*"
requests = "*"

[[package]]
name = "babel"
version = "2.9.1"
description = "Internationalization utilities"
category = "main"
optional = false
python-versions = ">=2.7, !=3.0.*, !=3.1.*, !=3.2.*, !=3.3.*"

[package.dependencies]
pytz = ">=2015.7"

[[package]]
name = "backcall"
version = "0.2.0"
description = "Specifications for callback functions passed in to an API"
category = "dev"
optional = false
python-versions = "*"

[[package]]
name = "beautifulsoup4"
version = "4.10.0"
description = "Screen-scraping library"
category = "dev"
optional = false
python-versions = ">3.0.0"

[package.dependencies]
soupsieve = ">1.2"

[package.extras]
html5lib = ["html5lib"]
lxml = ["lxml"]

[[package]]
name = "billiard"
version = "3.6.4.0"
description = "Python multiprocessing fork with improvements and bugfixes"
category = "main"
optional = false
python-versions = "*"

[[package]]
name = "black"
version = "20.8b1"
description = "The uncompromising code formatter."
category = "main"
optional = false
python-versions = ">=3.6"

[package.dependencies]
appdirs = "*"
click = ">=7.1.2"
mypy-extensions = ">=0.4.3"
pathspec = ">=0.6,<1"
regex = ">=2020.1.8"
toml = ">=0.10.1"
typed-ast = ">=1.4.0"
typing-extensions = ">=3.7.4"

[package.extras]
colorama = ["colorama (>=0.4.3)"]
d = ["aiohttp (>=3.3.2)", "aiohttp-cors"]

[[package]]
name = "celery"
version = "5.2.2"
description = "Distributed Task Queue."
category = "main"
optional = false
python-versions = ">=3.7,"

[package.dependencies]
billiard = ">=3.6.4.0,<4.0"
click = ">=8.0,<9.0"
click-didyoumean = ">=0.0.3"
click-plugins = ">=1.1.1"
click-repl = ">=0.2.0"
kombu = ">=5.2.2,<6.0"
pytz = ">0.dev.0"
redis = {version = ">=3.4.1,<4.0.0", optional = true, markers = "extra == \"redis\""}
vine = ">=5.0.0,<6.0"

[package.extras]
arangodb = ["pyArango (>=1.3.2)"]
auth = ["cryptography"]
azureblockblob = ["azure-storage-blob (==12.9.0)"]
brotli = ["brotli (>=1.0.0)", "brotlipy (>=0.7.0)"]
cassandra = ["cassandra-driver (<3.21.0)"]
consul = ["python-consul2"]
cosmosdbsql = ["pydocumentdb (==2.3.2)"]
couchbase = ["couchbase (>=3.0.0)"]
couchdb = ["pycouchdb"]
django = ["Django (>=1.11)"]
dynamodb = ["boto3 (>=1.9.178)"]
elasticsearch = ["elasticsearch"]
eventlet = ["eventlet (>=0.32.0)"]
gevent = ["gevent (>=1.5.0)"]
librabbitmq = ["librabbitmq (>=1.5.0)"]
memcache = ["pylibmc"]
mongodb = ["pymongo[srv] (>=3.3.0,<3.12.1)"]
msgpack = ["msgpack"]
pymemcache = ["python-memcached"]
pyro = ["pyro4"]
pytest = ["pytest-celery"]
redis = ["redis (>=3.4.1,<4.0.0)"]
s3 = ["boto3 (>=1.9.125)"]
slmq = ["softlayer-messaging (>=1.0.3)"]
solar = ["ephem"]
sqlalchemy = ["sqlalchemy"]
sqs = ["kombu"]
tblib = ["tblib (>=1.3.0)", "tblib (>=1.5.0)"]
yaml = ["PyYAML (>=3.10)"]
zookeeper = ["kazoo (>=1.3.1)"]
zstd = ["zstandard"]

[[package]]
name = "certifi"
version = "2021.10.8"
description = "Python package for providing Mozilla's CA Bundle."
category = "main"
optional = false
python-versions = "*"

[[package]]
name = "cffi"
version = "1.15.0"
description = "Foreign Function Interface for Python calling C code."
category = "main"
optional = false
python-versions = "*"

[package.dependencies]
pycparser = "*"

[[package]]
name = "charset-normalizer"
<<<<<<< HEAD
version = "2.0.12"
=======
version = "2.0.11"
>>>>>>> c78deaf7
description = "The Real First Universal Charset Detector. Open, modern and actively maintained alternative to Chardet."
category = "main"
optional = false
python-versions = ">=3.5.0"

[package.extras]
unicode_backport = ["unicodedata2"]

[[package]]
name = "click"
version = "8.0.3"
description = "Composable command line interface toolkit"
category = "main"
optional = false
python-versions = ">=3.6"

[package.dependencies]
colorama = {version = "*", markers = "platform_system == \"Windows\""}

[[package]]
name = "click-didyoumean"
version = "0.3.0"
description = "Enables git-like *did-you-mean* feature in click"
category = "main"
optional = false
python-versions = ">=3.6.2,<4.0.0"

[package.dependencies]
click = ">=7"

[[package]]
name = "click-plugins"
version = "1.1.1"
description = "An extension module for click to enable registering CLI commands via setuptools entry-points."
category = "main"
optional = false
python-versions = "*"

[package.dependencies]
click = ">=4.0"

[package.extras]
dev = ["pytest (>=3.6)", "pytest-cov", "wheel", "coveralls"]

[[package]]
name = "click-repl"
version = "0.2.0"
description = "REPL plugin for Click"
category = "main"
optional = false
python-versions = "*"

[package.dependencies]
click = "*"
prompt-toolkit = "*"
six = "*"

[[package]]
name = "colorama"
version = "0.4.4"
description = "Cross-platform colored terminal text."
category = "main"
optional = false
python-versions = ">=2.7, !=3.0.*, !=3.1.*, !=3.2.*, !=3.3.*, !=3.4.*"

[[package]]
name = "coverage"
version = "6.3.1"
description = "Code coverage measurement for Python"
category = "dev"
optional = false
python-versions = ">=3.7"

[package.extras]
toml = ["tomli"]

[[package]]
name = "cryptography"
version = "36.0.1"
description = "cryptography is a package which provides cryptographic recipes and primitives to Python developers."
category = "main"
optional = false
python-versions = ">=3.6"

[package.dependencies]
cffi = ">=1.12"

[package.extras]
docs = ["sphinx (>=1.6.5,!=1.8.0,!=3.1.0,!=3.1.1)", "sphinx-rtd-theme"]
docstest = ["pyenchant (>=1.6.11)", "twine (>=1.12.0)", "sphinxcontrib-spelling (>=4.0.1)"]
pep8test = ["black", "flake8", "flake8-import-order", "pep8-naming"]
sdist = ["setuptools_rust (>=0.11.4)"]
ssh = ["bcrypt (>=3.1.5)"]
test = ["pytest (>=6.2.0)", "pytest-cov", "pytest-subtests", "pytest-xdist", "pretend", "iso8601", "pytz", "hypothesis (>=1.11.4,!=3.79.2)"]

[[package]]
name = "decorator"
version = "5.1.1"
description = "Decorators for Humans"
category = "dev"
optional = false
python-versions = ">=3.5"

[[package]]
name = "defusedxml"
version = "0.7.0rc1"
description = "XML bomb protection for Python stdlib modules"
category = "main"
optional = false
python-versions = ">=2.7, !=3.0.*, !=3.1.*, !=3.2.*, !=3.3.*, !=3.4.*"

[[package]]
name = "diff-match-patch"
version = "20200713"
description = "Repackaging of Google's Diff Match and Patch libraries. Offers robust algorithms to perform the operations required for synchronizing plain text."
category = "main"
optional = false
python-versions = ">=2.7"

[[package]]
name = "distlib"
version = "0.3.4"
description = "Distribution utilities"
category = "dev"
optional = false
python-versions = "*"

[[package]]
name = "django"
version = "3.2"
description = "A high-level Python Web framework that encourages rapid development and clean, pragmatic design."
category = "main"
optional = false
python-versions = ">=3.6"

[package.dependencies]
asgiref = ">=3.3.2,<4"
pytz = "*"
sqlparse = ">=0.2.2"

[package.extras]
argon2 = ["argon2-cffi (>=19.1.0)"]
bcrypt = ["bcrypt"]

[[package]]
name = "django-admin-extra-urls"
version = "3.5.1"
description = "Django mixin to easily add urls to any ModelAdmin"
category = "main"
optional = false
python-versions = "*"

[package.extras]
dev = ["autopep8", "check-manifest", "django", "flake8", "pep8", "readme", "sphinx", "wheel", "coverage", "factory-boy", "django-webtest", "pdbpp", "pyquery", "pytest", "pytest-cov", "pytest-django", "pytest-echo", "pytest-pythonpath", "tox (>=2.3)", "wheel"]
test = ["coverage", "factory-boy", "django-webtest", "pdbpp", "pyquery", "pytest", "pytest-cov", "pytest-django", "pytest-echo", "pytest-pythonpath", "tox (>=2.3)", "wheel"]

[[package]]
name = "django-adminactions"
version = "1.14.0"
description = "Collections of useful actions to use with django.contrib.admin.ModelAdmin"
category = "main"
optional = false
python-versions = "*"

[package.dependencies]
pytz = "*"
xlrd = ">=0.9.2"
xlwt = "*"

[package.extras]
dev = ["pdbpp", "virtualenv", "wheel", "check-manifest", "docutils", "django-dynamic-fixture", "django-webtest (>1.9.6)", "django-admin-extra-urls", "flake8", "flake8-isort", "mock (>=1.0.1)", "modernize", "pillow", "pytest", "pytest-cache", "pytest-cov", "pytest-django", "pytest-echo", "pytest-pythonpath", "readme", "selenium (>=2.42.0)", "setuptools (>=15.0)", "tox"]
test = ["pytz", "xlrd (>=0.9.2)", "xlwt", "check-manifest", "django-dynamic-fixture", "django-webtest (>1.9.6)", "django-admin-extra-urls", "flake8", "flake8-isort", "mock (>=1.0.1)", "modernize", "pillow", "pytest", "pytest-cache", "pytest-cov", "pytest-django", "pytest-echo", "pytest-pythonpath", "readme", "selenium (>=2.42.0)", "setuptools (>=15.0)", "tox"]

[[package]]
name = "django-adminfilters"
version = "1.9.0"
description = "Extra filters for django admin site"
category = "main"
optional = false
python-versions = "*"

[package.extras]
dev = ["check-manifest", "coverage", "pytest", "pytest-cov", "pytest-django", "pytest-echo", "pytest-pythonpath", "tox", "flake8", "isort", "pdbpp", "django", "check-manifest", "pytest", "flake8"]
test = ["check-manifest", "coverage", "pytest", "pytest-cov", "pytest-django", "pytest-echo", "pytest-pythonpath", "tox", "flake8", "isort"]

[[package]]
name = "django-advanced-filters"
version = "1.4.0"
description = "A Django application for advanced admin filters"
category = "main"
optional = false
python-versions = "*"

[package.dependencies]
simplejson = ">=3.6.5,<4"

[package.extras]
test = ["coveralls", "factory-boy (==2.12.0)", "pycodestyle (==2.5.0)", "pytest-django (==3.9.0)", "pytest-cov"]

[[package]]
name = "django-appconf"
version = "1.0.5"
description = "A helper class for handling configuration defaults of packaged apps gracefully."
category = "main"
optional = false
python-versions = ">=3.6"

[package.dependencies]
django = "*"

[[package]]
name = "django-auditlog"
version = "0.4.7"
description = ""
category = "main"
optional = false
python-versions = "*"

[package.dependencies]
django-jsonfield = ">=1.0.0"
python-dateutil = "2.6.0"

[package.source]
type = "url"
url = "https://github.com/Tivix/django-auditlog/archive/refs/heads/master.zip"
<<<<<<< HEAD

=======
>>>>>>> c78deaf7
[[package]]
name = "django-celery-beat"
version = "2.2.1"
description = "Database-backed Periodic Tasks."
category = "main"
optional = false
python-versions = "*"

[package.dependencies]
celery = ">=5.0,<6.0"
Django = ">=2.2,<4.0"
django-timezone-field = ">=4.1.0,<5.0"
python-crontab = ">=2.3.4"

[[package]]
name = "django-celery-results"
version = "2.2.0"
description = "Celery result backends for Django."
category = "main"
optional = false
python-versions = "*"

[package.dependencies]
celery = ">=5.0,<6.0"

[[package]]
name = "django-compressor"
version = "3.1"
description = "Compresses linked and inline JavaScript or CSS into single cached files."
category = "main"
optional = false
python-versions = "*"

[package.dependencies]
django-appconf = ">=1.0.3"
rcssmin = "1.1.0"
rjsmin = "1.2.0"

[[package]]
name = "django-concurrency"
version = "2.3"
description = "Optimistic lock implementation for Django. Prevents users from doing concurrent editing."
category = "main"
optional = false
python-versions = "*"

[[package]]
name = "django-constance"
version = "2.8.0"
description = "Django live settings with pluggable backends, including Redis."
category = "main"
optional = false
python-versions = ">=3.6"

[package.dependencies]
redis = {version = "*", optional = true, markers = "extra == \"redis\""}

[package.extras]
database = ["django-picklefield"]
redis = ["redis"]

[[package]]
name = "django-cors-headers"
version = "3.2.0"
description = "django-cors-headers is a Django application for handling the server headers required for Cross-Origin Resource Sharing (CORS)."
category = "main"
optional = false
python-versions = ">=3.5"

[package.dependencies]
Django = ">=1.11"

[[package]]
name = "django-countries"
version = "7.2.1"
description = "Provides a country field for Django models."
category = "main"
optional = false
python-versions = "*"

[package.extras]
dev = ["tox", "black", "django", "pytest", "pytest-django", "djangorestframework", "graphene-django"]
maintainer = ["transifex-client", "zest.releaser", "django"]
pyuca = ["pyuca"]
test = ["pytest", "pytest-django", "pytest-cov", "graphene-django"]

[[package]]
name = "django-elasticsearch-dsl"
version = "7.1.4"
description = "Wrapper around elasticsearch-dsl-py for django models"
category = "main"
optional = false
python-versions = "*"

[package.dependencies]
elasticsearch-dsl = ">=7.0.0"
six = "*"

[[package]]
name = "django-environ"
version = "0.8.1"
description = "A package that allows you to utilize 12factor inspired environment variables to configure your Django application."
category = "main"
optional = false
python-versions = ">=3.4,<4"

[package.extras]
develop = ["coverage[toml] (>=5.0a4)", "pytest (>=4.6.11)", "furo (>=2021.8.17b43,<2021.9.0)", "sphinx (>=3.5.0)", "sphinx-notfound-page"]
docs = ["furo (>=2021.8.17b43,<2021.9.0)", "sphinx (>=3.5.0)", "sphinx-notfound-page"]
testing = ["coverage[toml] (>=5.0a4)", "pytest (>=4.6.11)"]

[[package]]
name = "django-extensions"
version = "2.2.6"
description = "Extensions for Django"
category = "main"
optional = false
python-versions = "*"

[package.dependencies]
six = ">=1.2"

[[package]]
name = "django-filter"
version = "2.4.0"
description = "Django-filter is a reusable Django application for allowing users to filter querysets dynamically."
category = "main"
optional = false
python-versions = ">=3.5"

[package.dependencies]
Django = ">=2.2"

[[package]]
name = "django-hijack"
version = "3.1.4"
description = "django-hijack allows superusers to hijack (=login as) and work on behalf of another user."
category = "main"
optional = false
python-versions = "*"

[package.dependencies]
django = ">=2.2"

[[package]]
name = "django-import-export"
version = "2.7.1"
description = "Django application and library for importing and exporting data with included admin integration."
category = "main"
optional = false
python-versions = ">=3.6"

[package.dependencies]
diff-match-patch = "*"
Django = ">=2.2"
tablib = {version = ">=3.0.0", extras = ["html", "ods", "xls", "xlsx", "yaml"]}

[[package]]
name = "django-js-asset"
version = "2.0.0"
description = "script tag with additional attributes for django.forms.Media"
category = "main"
optional = false
python-versions = ">=3.6"

[package.dependencies]
Django = ">=2.2"

[package.extras]
tests = ["coverage"]

[[package]]
name = "django-jsoneditor"
version = "0.2.2"
description = "Django JSON Editor"
category = "main"
optional = false
python-versions = "*"

[package.dependencies]
packaging = "*"

[[package]]
name = "django-jsonfield"
version = "1.4.1"
description = "JSONField for django models"
category = "main"
optional = false
python-versions = "*"

[package.dependencies]
Django = ">=1.11"
six = "*"

[[package]]
name = "django-model-utils"
version = "4.0.0"
description = "Django model mixins and utilities"
category = "main"
optional = false
python-versions = "*"

[package.dependencies]
Django = ">=2.0.1"

[[package]]
name = "django-mptt"
version = "0.11.0"
description = "Utilities for implementing Modified Preorder Tree Traversal with your Django Models and working with trees of Model instances."
category = "main"
optional = false
python-versions = ">=3.5"

[package.dependencies]
Django = ">=1.11"
django-js-asset = "*"

[[package]]
name = "django-multiselectfield"
version = "0.1.12"
description = "Django multiple select field"
category = "main"
optional = false
python-versions = "*"

[package.dependencies]
django = ">=1.4"

[[package]]
name = "django-phonenumber-field"
version = "4.0.0"
description = "An international phone number field for django models."
category = "main"
optional = false
python-versions = ">=3.5"

[package.dependencies]
babel = "*"
Django = ">=1.11.3"

[package.extras]
phonenumbers = ["phonenumbers (>=7.0.2)"]
phonenumberslite = ["phonenumberslite (>=7.0.2)"]

[[package]]
name = "django-redis"
version = "5.2.0"
description = "Full featured redis cache backend for Django."
category = "main"
optional = false
python-versions = ">=3.6"

[package.dependencies]
Django = ">=2.2"
redis = ">=3,<4.0.0 || >4.0.0,<4.0.1 || >4.0.1"

[package.extras]
hiredis = ["redis[hiredis] (>=3,!=4.0.0,!=4.0.1)"]

[[package]]
name = "django-smart-admin"
version = "1.6.0"
description = ""
category = "main"
optional = false
python-versions = "==3.*,>=3.0.0,>=3.6"

[package.extras]
dev = ["django-webtest", "django-environ", "whitenoise", "factory-boy", "django-constance", "django-picklefield", "bump2version", "factory-boy", "tox", "flake8", "isort", "pytest", "pyquery", "pytest-echo", "pytest-cov (>=2.11.1,<3.0.0)", "pytest-django (>=4.1.0,<5.0.0)", "pytest-pythonpath (>=0.7.3,<1.0.0)"]
full = ["django-adminfilters (>=1.7.1)", "django-admin-extra-urls (>=3.5.1)", "django-adminactions (>=1.13)", "django-sysinfo (>=2.5.1)"]

[[package]]
name = "django-sql-explorer"
version = "2.4"
description = "A pluggable app that allows users (admins) to execute SQL, view, and export the results."
category = "main"
optional = false
python-versions = ">=3.6"

[package.dependencies]
Django = ">=2.2.27"
sqlparse = ">=0.4.0"
xlsxwriter = {version = ">=1.2.1", optional = true, markers = "extra == \"xls\""}

[package.extras]
xls = ["xlsxwriter (>=1.2.1)"]

[[package]]
name = "django-storages"
version = "1.8"
description = "Support for many storage backends in Django"
category = "main"
optional = false
python-versions = ">=2.7, !=3.0.*, !=3.1.*, !=3.2.*, !=3.3.*"

[package.dependencies]
azure-storage-blob = {version = ">=1.3.1,<12.0.0", optional = true, markers = "extra == \"azure\""}
Django = ">=1.11"

[package.extras]
azure = ["azure-storage-blob (>=1.3.1,<12.0.0)"]
boto = ["boto (>=2.32.0)"]
boto3 = ["boto3 (>=1.4.4)"]
dropbox = ["dropbox (>=7.2.1)"]
google = ["google-cloud-storage (>=1.15.0)"]
libcloud = ["apache-libcloud"]
sftp = ["paramiko"]

[[package]]
name = "django-sysinfo"
version = "2.6.2"
description = "Simple django app to expose system infos: libraries version, databae server infos..."
category = "main"
optional = false
python-versions = ">=3.9,<4.0"

[package.dependencies]
psutil = "*"
python-dateutil = "*"
pytz = "*"

[[package]]
name = "django-timezone-field"
version = "4.2.3"
description = "A Django app providing database and form fields for pytz timezone objects."
category = "main"
optional = false
python-versions = ">=3.5"

[package.dependencies]
django = ">=2.2"
pytz = "*"

[package.extras]
rest_framework = ["djangorestframework (>=3.0.0)"]

[[package]]
name = "django-webtest"
version = "1.9.9"
description = "Instant integration of Ian Bicking's WebTest (http://docs.pylonsproject.org/projects/webtest/) with Django's testing framework."
category = "dev"
optional = false
python-versions = "*"

[package.dependencies]
webtest = ">=1.3.3"

[[package]]
name = "elasticsearch"
version = "7.13.4"
description = "Python client for Elasticsearch"
category = "main"
optional = false
python-versions = ">=2.7, !=3.0.*, !=3.1.*, !=3.2.*, !=3.3.*, <4"

[package.dependencies]
certifi = "*"
urllib3 = ">=1.21.1,<2"

[package.extras]
async = ["aiohttp (>=3,<4)"]
develop = ["requests (>=2.0.0,<3.0.0)", "coverage", "mock", "pyyaml", "pytest", "pytest-cov", "sphinx (<1.7)", "sphinx-rtd-theme", "black", "jinja2"]
docs = ["sphinx (<1.7)", "sphinx-rtd-theme"]
requests = ["requests (>=2.4.0,<3.0.0)"]

[[package]]
name = "elasticsearch-dsl"
version = "7.4.0"
description = "Python client for Elasticsearch"
category = "main"
optional = false
python-versions = ">=2.7, !=3.0.*, !=3.1.*, !=3.2.*, !=3.3.*"

[package.dependencies]
elasticsearch = ">=7.0.0,<8.0.0"
python-dateutil = "*"
six = "*"

[package.extras]
develop = ["mock", "pytest (>=3.0.0)", "pytest-cov", "pytest-mock (<3.0.0)", "pytz", "coverage (<5.0.0)", "sphinx", "sphinx-rtd-theme"]

[[package]]
name = "et-xmlfile"
version = "1.1.0"
description = "An implementation of lxml.xmlfile for the standard library"
category = "main"
optional = false
python-versions = ">=3.6"

[[package]]
name = "executing"
version = "0.8.2"
description = "Get the currently executing AST node of a frame, and other information"
category = "dev"
optional = false
python-versions = "*"

[[package]]
name = "factory-boy"
version = "2.12.0"
description = "A versatile test fixtures replacement based on thoughtbot's factory_bot for Ruby."
category = "dev"
optional = false
python-versions = ">=2.7, !=3.0.*, !=3.1.*, !=3.2.*, !=3.3.*"

[package.dependencies]
Faker = ">=0.7.0"

[[package]]
name = "faker"
version = "5.0.2"
description = "Faker is a Python package that generates fake data for you."
category = "dev"
optional = false
python-versions = ">=3.6"

[package.dependencies]
python-dateutil = ">=2.4"
text-unidecode = "1.3"

[[package]]
name = "fastdiff"
version = "0.2.0"
description = "A fast native implementation of diff algorithm with a pure python fallback"
category = "dev"
optional = false
python-versions = "*"

[package.dependencies]
wasmer = {version = ">=0.3.0", markers = "python_version >= \"3.5\" and platform_machine == \"x86_64\" and sys_platform == \"darwin\" or python_version >= \"3.5\" and platform_machine == \"x86_64\" and sys_platform == \"linux\""}

[[package]]
name = "filelock"
version = "3.4.2"
description = "A platform independent file lock."
category = "dev"
optional = false
python-versions = ">=3.7"

[package.extras]
docs = ["furo (>=2021.8.17b43)", "sphinx (>=4.1)", "sphinx-autodoc-typehints (>=1.12)"]
testing = ["covdefaults (>=1.2.0)", "coverage (>=4)", "pytest (>=4)", "pytest-cov", "pytest-timeout (>=1.4.2)"]

[[package]]
name = "freezegun"
version = "0.3.14"
description = "Let your Python tests travel through time"
category = "dev"
optional = false
python-versions = ">=2.7, !=3.0.*, !=3.1.*, !=3.2.*, !=3.3.*, !=3.4.*"

[package.dependencies]
python-dateutil = ">=1.0,<2.0 || >2.0"
six = "*"

[[package]]
name = "gevent"
version = "20.9.0"
description = "Coroutine-based network library"
category = "main"
optional = false
python-versions = ">=2.7,!=3.0.*,!=3.1.*,!=3.2.*,!=3.3.*,!=3.4.*"

[package.dependencies]
cffi = {version = ">=1.12.2", markers = "platform_python_implementation == \"CPython\" and sys_platform == \"win32\""}
greenlet = {version = ">=0.4.17", markers = "platform_python_implementation == \"CPython\""}
"zope.event" = "*"
"zope.interface" = "*"

[package.extras]
dnspython = ["dnspython (>=1.16.0,<2.0)", "idna"]
docs = ["repoze.sphinx.autointerface", "sphinxcontrib-programoutput"]
monitor = ["psutil (>=5.7.0)"]
recommended = ["dnspython (>=1.16.0,<2.0)", "idna", "cffi (>=1.12.2)", "selectors2", "backports.socketpair", "psutil (>=5.7.0)"]
test = ["dnspython (>=1.16.0,<2.0)", "idna", "requests", "objgraph", "cffi (>=1.12.2)", "selectors2", "futures", "mock", "backports.socketpair", "contextvars (==2.4)", "coverage (<5.0)", "coveralls (>=1.7.0)", "psutil (>=5.7.0)"]

[[package]]
name = "graphene"
version = "2.1.9"
description = "GraphQL Framework for Python"
category = "main"
optional = false
python-versions = "*"

[package.dependencies]
aniso8601 = ">=3,<=7"
graphql-core = ">=2.1,<3"
graphql-relay = ">=2,<3"
six = ">=1.10.0,<2"

[package.extras]
django = ["graphene-django"]
sqlalchemy = ["graphene-sqlalchemy"]
test = ["pytest", "pytest-benchmark", "pytest-cov", "pytest-mock", "fastdiff (==0.2.0)", "snapshottest", "coveralls", "promise", "six", "mock", "pytz", "iso8601"]

[[package]]
name = "graphene-django"
version = "2.15.0"
description = "Graphene Django integration"
category = "main"
optional = false
python-versions = "*"

[package.dependencies]
Django = ">=1.11"
graphene = ">=2.1.7,<3"
graphql-core = ">=2.1.0,<3"
promise = ">=2.1"
singledispatch = ">=3.4.0.3"
six = ">=1.10.0"
text-unidecode = "*"

[package.extras]
dev = ["black (==19.10b0)", "flake8 (==3.7.9)", "flake8-black (==0.1.1)", "flake8-bugbear (==20.1.4)", "pytest (>=3.6.3)", "pytest-cov", "coveralls", "mock", "pytz", "pytest-django (>=3.3.2)", "djangorestframework (>=3.6.3)", "django-filter (<2)", "django-filter (>=2)"]
rest_framework = ["djangorestframework (>=3.6.3)"]
test = ["pytest (>=3.6.3)", "pytest-cov", "coveralls", "mock", "pytz", "pytest-django (>=3.3.2)", "djangorestframework (>=3.6.3)", "django-filter (<2)", "django-filter (>=2)"]

[[package]]
name = "graphene-file-upload"
version = "1.3.0"
description = "Lib for adding file upload functionality to GraphQL mutations in Graphene Django and Flask-Graphql"
category = "main"
optional = false
python-versions = "*"

[package.dependencies]
six = ">=1.11.0"

[package.extras]
all = ["Flask (>=1.0.2)", "graphene (>=2.1.2)", "Flask-Graphql (>=2.0.0)", "graphene-django (>=2.0.0)"]
django = ["graphene-django (>=2.0.0)"]
flask = ["Flask (>=1.0.2)", "graphene (>=2.1.2)", "Flask-Graphql (>=2.0.0)"]
tests = ["coverage", "pytest", "pytest-cov", "pytest-django"]

[[package]]
name = "graphql-core"
version = "2.3.2"
description = "GraphQL implementation for Python"
category = "main"
optional = false
python-versions = "*"

[package.dependencies]
promise = ">=2.3,<3"
rx = ">=1.6,<2"
six = ">=1.10.0"

[package.extras]
gevent = ["gevent (>=1.1)"]
test = ["six (==1.14.0)", "pyannotate (==1.2.0)", "pytest (==4.6.10)", "pytest-django (==3.9.0)", "pytest-cov (==2.8.1)", "coveralls (==1.11.1)", "cython (==0.29.17)", "gevent (==1.5.0)", "pytest-benchmark (==3.2.3)", "pytest-mock (==2.0.0)"]

[[package]]
name = "graphql-relay"
version = "2.0.1"
description = "Relay implementation for Python"
category = "main"
optional = false
python-versions = "*"

[package.dependencies]
graphql-core = ">=2.2,<3"
promise = ">=2.2,<3"
six = ">=1.12"

[[package]]
name = "greenlet"
version = "0.4.17"
description = "Lightweight in-process concurrent programming"
category = "main"
optional = false
python-versions = "*"

[[package]]
name = "gunicorn"
version = "20.0.4"
description = "WSGI HTTP Server for UNIX"
category = "main"
optional = false
python-versions = ">=3.4"

[package.extras]
eventlet = ["eventlet (>=0.9.7)"]
gevent = ["gevent (>=0.13)"]
setproctitle = ["setproctitle"]
tornado = ["tornado (>=0.2)"]

[[package]]
name = "idna"
version = "3.3"
description = "Internationalized Domain Names in Applications (IDNA)"
category = "main"
optional = false
python-versions = ">=3.5"

[[package]]
name = "ipdb"
version = "0.13.4"
description = "IPython-enabled pdb"
category = "dev"
optional = false
python-versions = ">=2.7"

[package.dependencies]
ipython = {version = ">=5.1.0", markers = "python_version >= \"3.4\""}

[[package]]
name = "ipython"
version = "8.0.1"
description = "IPython: Productive Interactive Computing"
category = "dev"
optional = false
python-versions = ">=3.8"

[package.dependencies]
appnope = {version = "*", markers = "sys_platform == \"darwin\""}
backcall = "*"
black = "*"
colorama = {version = "*", markers = "sys_platform == \"win32\""}
decorator = "*"
jedi = ">=0.16"
matplotlib-inline = "*"
pexpect = {version = ">4.3", markers = "sys_platform != \"win32\""}
pickleshare = "*"
prompt-toolkit = ">=2.0.0,<3.0.0 || >3.0.0,<3.0.1 || >3.0.1,<3.1.0"
pygments = "*"
stack-data = "*"
traitlets = ">=5"

[package.extras]
all = ["Sphinx (>=1.3)", "curio", "ipykernel", "ipyparallel", "ipywidgets", "matplotlib (!=3.2.0)", "nbconvert", "nbformat", "notebook", "numpy (>=1.19)", "pandas", "pygments", "pytest", "pytest-asyncio", "qtconsole", "testpath", "trio"]
doc = ["Sphinx (>=1.3)"]
kernel = ["ipykernel"]
nbconvert = ["nbconvert"]
nbformat = ["nbformat"]
notebook = ["notebook", "ipywidgets"]
parallel = ["ipyparallel"]
qtconsole = ["qtconsole"]
test = ["pytest", "pytest-asyncio", "testpath", "pygments"]
test_extra = ["pytest", "testpath", "curio", "matplotlib (!=3.2.0)", "nbformat", "numpy (>=1.19)", "pandas", "pygments", "trio"]

[[package]]
name = "jdcal"
version = "1.4.1"
description = "Julian dates from proleptic Gregorian and Julian calendars."
category = "main"
optional = false
python-versions = "*"

[[package]]
name = "jedi"
version = "0.17.2"
description = "An autocompletion tool for Python that can be used for text editors."
category = "main"
optional = false
python-versions = ">=2.7, !=3.0.*, !=3.1.*, !=3.2.*, !=3.3.*, !=3.4.*"

[package.dependencies]
parso = ">=0.7.0,<0.8.0"

[package.extras]
qa = ["flake8 (==3.7.9)"]
testing = ["Django (<3.1)", "colorama", "docopt", "pytest (>=3.9.0,<5.0.0)"]

[[package]]
name = "jinja2"
version = "2.11.2"
description = "A very fast and expressive template engine."
category = "main"
optional = false
python-versions = ">=2.7, !=3.0.*, !=3.1.*, !=3.2.*, !=3.3.*, !=3.4.*"

[package.dependencies]
MarkupSafe = ">=0.23"

[package.extras]
i18n = ["Babel (>=0.8)"]

[[package]]
name = "kombu"
version = "5.2.3"
description = "Messaging library for Python."
category = "main"
optional = false
python-versions = ">=3.7"

[package.dependencies]
amqp = ">=5.0.9,<6.0.0"
vine = "*"

[package.extras]
azureservicebus = ["azure-servicebus (>=7.0.0)"]
azurestoragequeues = ["azure-storage-queue"]
consul = ["python-consul (>=0.6.0)"]
librabbitmq = ["librabbitmq (>=2.0.0)"]
mongodb = ["pymongo (>=3.3.0,<3.12.1)"]
msgpack = ["msgpack"]
pyro = ["pyro4"]
qpid = ["qpid-python (>=0.26)", "qpid-tools (>=0.26)"]
redis = ["redis (>=3.4.1,!=4.0.0,!=4.0.1)"]
slmq = ["softlayer-messaging (>=1.0.3)"]
sqlalchemy = ["sqlalchemy"]
sqs = ["boto3 (>=1.9.12)", "pycurl (>=7.44.1,<7.45.0)", "urllib3 (>=1.26.7)"]
yaml = ["PyYAML (>=3.10)"]
zookeeper = ["kazoo (>=1.3.1)"]

[[package]]
name = "markuppy"
version = "1.14"
description = "An HTML/XML generator"
category = "main"
optional = false
python-versions = "*"

[[package]]
name = "markupsafe"
version = "2.0.1"
description = "Safely add untrusted strings to HTML/XML markup."
category = "main"
optional = false
python-versions = ">=3.6"

[[package]]
name = "matplotlib-inline"
version = "0.1.3"
description = "Inline Matplotlib backend for Jupyter"
category = "dev"
optional = false
python-versions = ">=3.5"

[package.dependencies]
traitlets = "*"

[[package]]
name = "mypy-extensions"
version = "0.4.3"
description = "Experimental type system extensions for programs checked with the mypy typechecker."
category = "main"
optional = false
python-versions = "*"

[[package]]
name = "oauthlib"
version = "3.2.0"
description = "A generic, spec-compliant, thorough implementation of the OAuth request-signing logic"
category = "main"
optional = false
python-versions = ">=3.6"

[package.extras]
rsa = ["cryptography (>=3.0.0)"]
signals = ["blinker (>=1.4.0)"]
signedtoken = ["cryptography (>=3.0.0)", "pyjwt (>=2.0.0,<3)"]

[[package]]
name = "odfpy"
version = "1.4.1"
description = "Python API and tools to manipulate OpenDocument files"
category = "main"
optional = false
python-versions = "*"

[package.dependencies]
defusedxml = "*"

[[package]]
name = "openpyxl"
version = "3.0.3"
description = "A Python library to read/write Excel 2010 xlsx/xlsm files"
category = "main"
optional = false
python-versions = ">=3.6,"

[package.dependencies]
et_xmlfile = "*"
jdcal = "*"

[[package]]
name = "openpyxl-image-loader"
version = "1.0.5"
description = "Openpyxl wrapper that gets images from cells"
category = "main"
optional = false
python-versions = "*"

[package.dependencies]
Pillow = "*"

[[package]]
name = "packaging"
version = "21.3"
description = "Core utilities for Python packages"
category = "main"
optional = false
python-versions = ">=3.6"

[package.dependencies]
pyparsing = ">=2.0.2,<3.0.5 || >3.0.5"

[[package]]
name = "parameterized"
version = "0.7.4"
description = "Parameterized testing with any Python test framework"
category = "dev"
optional = false
python-versions = "*"

[package.extras]
dev = ["jinja2"]

[[package]]
name = "parso"
version = "0.7.1"
description = "A Python Parser"
category = "main"
optional = false
python-versions = ">=2.7, !=3.0.*, !=3.1.*, !=3.2.*, !=3.3.*"

[package.extras]
testing = ["docopt", "pytest (>=3.0.7)"]

[[package]]
name = "pathspec"
version = "0.9.0"
description = "Utility library for gitignore style pattern matching of file paths."
category = "main"
optional = false
python-versions = "!=3.0.*,!=3.1.*,!=3.2.*,!=3.3.*,!=3.4.*,>=2.7"

[[package]]
name = "pexpect"
version = "4.8.0"
description = "Pexpect allows easy control of interactive console applications."
category = "dev"
optional = false
python-versions = "*"

[package.dependencies]
ptyprocess = ">=0.5"

[[package]]
name = "phonenumbers"
version = "8.11.1"
description = "Python version of Google's common library for parsing, formatting, storing and validating international phone numbers."
category = "main"
optional = false
python-versions = "*"

[[package]]
name = "pickleshare"
version = "0.7.5"
description = "Tiny 'shelve'-like database with concurrency support"
category = "dev"
optional = false
python-versions = "*"

[[package]]
name = "pillow"
version = "7.0.0"
description = "Python Imaging Library (Fork)"
category = "main"
optional = false
python-versions = ">=3.5"

[[package]]
name = "platformdirs"
version = "2.5.0"
description = "A small Python module for determining appropriate platform-specific dirs, e.g. a \"user data dir\"."
category = "dev"
optional = false
python-versions = ">=3.7"

[package.extras]
docs = ["Sphinx (>=4)", "furo (>=2021.7.5b38)", "proselint (>=0.10.2)", "sphinx-autodoc-typehints (>=1.12)"]
test = ["appdirs (==1.4.4)", "pytest (>=6)", "pytest-cov (>=2.7)", "pytest-mock (>=3.6)"]

[[package]]
name = "pluggy"
version = "1.0.0"
description = "plugin and hook calling mechanisms for python"
category = "dev"
optional = false
python-versions = ">=3.6"

[package.extras]
dev = ["pre-commit", "tox"]
testing = ["pytest", "pytest-benchmark"]

[[package]]
name = "promise"
version = "2.3"
description = "Promises/A+ implementation for Python"
category = "main"
optional = false
python-versions = "*"

[package.dependencies]
six = "*"

[package.extras]
test = ["pytest (>=2.7.3)", "pytest-cov", "coveralls", "futures", "pytest-benchmark", "mock"]

[[package]]
name = "prompt-toolkit"
version = "3.0.8"
description = "Library for building powerful interactive command lines in Python"
category = "main"
optional = false
python-versions = ">=3.6.1"

[package.dependencies]
wcwidth = "*"

[[package]]
name = "psutil"
version = "5.9.0"
description = "Cross-platform lib for process and system monitoring in Python."
category = "main"
optional = false
python-versions = ">=2.6, !=3.0.*, !=3.1.*, !=3.2.*, !=3.3.*"

[package.extras]
test = ["ipaddress", "mock", "unittest2", "enum34", "pywin32", "wmi"]

[[package]]
name = "psycopg2"
version = "2.8.4"
description = "psycopg2 - Python-PostgreSQL Database Adapter"
category = "main"
optional = false
python-versions = ">=2.7,!=3.0.*,!=3.1.*,!=3.2.*,!=3.3.*"

[[package]]
name = "ptyprocess"
version = "0.6.0"
description = "Run a subprocess in a pseudo terminal"
category = "main"
optional = false
python-versions = "*"

[[package]]
name = "pure-eval"
version = "0.2.2"
description = "Safely evaluate AST nodes without side effects"
category = "dev"
optional = false
python-versions = "*"

[package.extras]
tests = ["pytest"]

[[package]]
<<<<<<< HEAD
name = "py"
version = "1.11.0"
description = "library with cross-python path, ini-parsing, io, code, log facilities"
category = "dev"
optional = false
python-versions = ">=2.7, !=3.0.*, !=3.1.*, !=3.2.*, !=3.3.*, !=3.4.*"

[[package]]
=======
>>>>>>> c78deaf7
name = "pycountry"
version = "20.7.3"
description = "ISO country, subdivision, language, currency and script definitions and their translations"
category = "main"
optional = false
python-versions = "*"

[[package]]
name = "pycparser"
version = "2.21"
description = "C parser in Python"
category = "main"
optional = false
python-versions = ">=2.7, !=3.0.*, !=3.1.*, !=3.2.*, !=3.3.*"

[[package]]
name = "pygments"
version = "2.7.3"
description = "Pygments is a syntax highlighting package written in Python."
category = "main"
optional = false
python-versions = ">=3.5"

[[package]]
name = "pyjwt"
version = "1.7.1"
description = "JSON Web Token implementation in Python"
category = "main"
optional = false
python-versions = "*"

[package.extras]
crypto = ["cryptography (>=1.4)"]
flake8 = ["flake8", "flake8-import-order", "pep8-naming"]
test = ["pytest (>=4.0.1,<5.0.0)", "pytest-cov (>=2.6.0,<3.0.0)", "pytest-runner (>=4.2,<5.0.0)"]

[[package]]
name = "pyparsing"
version = "3.0.7"
description = "Python parsing module"
category = "main"
optional = false
python-versions = ">=3.6"

[package.extras]
diagrams = ["jinja2", "railroad-diagrams"]

[[package]]
name = "python-crontab"
version = "2.6.0"
description = "Python Crontab API"
category = "main"
optional = false
python-versions = "*"

[package.dependencies]
python-dateutil = "*"

[package.extras]
cron-description = ["cron-descriptor"]
cron-schedule = ["croniter"]

[[package]]
name = "python-dateutil"
version = "2.6.0"
description = "Extensions to the standard Python datetime module"
category = "main"
optional = false
python-versions = "*"

[package.dependencies]
six = ">=1.5"

[[package]]
name = "python3-openid"
version = "3.2.0"
description = "OpenID support for modern servers and consumers."
category = "main"
optional = false
python-versions = "*"

[package.dependencies]
defusedxml = "*"

[package.extras]
mysql = ["mysql-connector-python"]
postgresql = ["psycopg2"]

[[package]]
name = "pytz"
version = "2020.4"
description = "World timezone definitions, modern and historical"
category = "main"
optional = false
python-versions = "*"

[[package]]
name = "pyyaml"
version = "5.4.1"
description = "YAML parser and emitter for Python"
category = "main"
optional = false
python-versions = ">=2.7, !=3.0.*, !=3.1.*, !=3.2.*, !=3.3.*, !=3.4.*, !=3.5.*"

[[package]]
name = "rcssmin"
version = "1.1.0"
description = "CSS Minifier"
category = "main"
optional = false
python-versions = "*"

[[package]]
name = "redis"
version = "3.5.3"
description = "Python client for Redis key-value store"
category = "main"
optional = false
python-versions = ">=2.7, !=3.0.*, !=3.1.*, !=3.2.*, !=3.3.*, !=3.4.*"

[package.extras]
hiredis = ["hiredis (>=0.1.3)"]

[[package]]
name = "regex"
version = "2022.1.18"
description = "Alternative regular expression module, to replace re."
category = "main"
optional = false
python-versions = "*"

[[package]]
name = "requests"
version = "2.27.1"
description = "Python HTTP for Humans."
category = "main"
optional = false
python-versions = ">=2.7, !=3.0.*, !=3.1.*, !=3.2.*, !=3.3.*, !=3.4.*, !=3.5.*"

[package.dependencies]
certifi = ">=2017.4.17"
charset-normalizer = {version = ">=2.0.0,<2.1.0", markers = "python_version >= \"3\""}
idna = {version = ">=2.5,<4", markers = "python_version >= \"3\""}
urllib3 = ">=1.21.1,<1.27"

[package.extras]
socks = ["PySocks (>=1.5.6,!=1.5.7)", "win-inet-pton"]
use_chardet_on_py3 = ["chardet (>=3.0.2,<5)"]

[[package]]
name = "requests-mock"
version = "1.9.3"
description = "Mock out responses from the requests package"
category = "dev"
optional = false
python-versions = "*"

[package.dependencies]
requests = ">=2.3,<3"
six = "*"

[package.extras]
fixture = ["fixtures"]
test = ["fixtures", "mock", "purl", "pytest", "sphinx", "testrepository (>=0.0.18)", "testtools"]

[[package]]
name = "requests-oauthlib"
version = "1.3.1"
description = "OAuthlib authentication support for Requests."
category = "main"
optional = false
python-versions = ">=2.7, !=3.0.*, !=3.1.*, !=3.2.*, !=3.3.*"

[package.dependencies]
oauthlib = ">=3.0.0"
requests = ">=2.0.0"

[package.extras]
rsa = ["oauthlib[signedtoken] (>=3.0.0)"]

[[package]]
name = "responses"
version = "0.13.4"
description = "A utility library for mocking out the `requests` Python library."
category = "dev"
optional = false
python-versions = ">=2.7, !=3.0.*, !=3.1.*, !=3.2.*, !=3.3.*, !=3.4.*"

[package.dependencies]
requests = ">=2.0"
six = "*"
urllib3 = ">=1.25.10"

[package.extras]
tests = ["coverage (>=3.7.1,<6.0.0)", "pytest-cov", "pytest-localserver", "flake8", "types-mock", "types-requests", "types-six", "pytest (>=4.6,<5.0)", "pytest (>=4.6)", "mypy"]

[[package]]
name = "rjsmin"
version = "1.2.0"
description = "Javascript Minifier"
category = "main"
optional = false
python-versions = "*"

[[package]]
name = "rx"
version = "1.6.1"
description = "Reactive Extensions (Rx) for Python"
category = "main"
optional = false
python-versions = "*"

[[package]]
name = "sentry-sdk"
version = "0.19.5"
description = "Python client for Sentry (https://sentry.io)"
category = "main"
optional = false
python-versions = "*"

[package.dependencies]
certifi = "*"
urllib3 = ">=1.10.0"

[package.extras]
aiohttp = ["aiohttp (>=3.5)"]
beam = ["apache-beam (>=2.12)"]
bottle = ["bottle (>=0.12.13)"]
celery = ["celery (>=3)"]
chalice = ["chalice (>=1.16.0)"]
django = ["django (>=1.8)"]
falcon = ["falcon (>=1.4)"]
flask = ["flask (>=0.11)", "blinker (>=1.1)"]
pure_eval = ["pure-eval", "executing", "asttokens"]
pyspark = ["pyspark (>=2.4.4)"]
rq = ["rq (>=0.6)"]
sanic = ["sanic (>=0.8)"]
sqlalchemy = ["sqlalchemy (>=1.2)"]
tornado = ["tornado (>=5)"]

[[package]]
name = "simplejson"
version = "3.17.6"
description = "Simple, fast, extensible JSON encoder/decoder for Python"
category = "main"
optional = false
python-versions = ">=2.5, !=3.0.*, !=3.1.*, !=3.2.*"

[[package]]
name = "single-source"
version = "0.1.5"
description = "Access to the project version in Python code for PEP 621-style projects"
category = "main"
optional = false
python-versions = ">=3.6,<4.0"

[[package]]
name = "singledispatch"
version = "3.7.0"
description = "Backport functools.singledispatch from Python 3.4 to Python 2.6-3.3."
category = "main"
optional = false
python-versions = ">=2.6"

[package.dependencies]
six = "*"

[package.extras]
docs = ["sphinx", "jaraco.packaging (>=8.2)", "rst.linker (>=1.9)"]
testing = ["pytest (>=4.6)", "pytest-flake8", "pytest-cov", "pytest-black (>=0.3.7)", "unittest2", "pytest-checkdocs (>=2.4)"]

[[package]]
name = "six"
version = "1.16.0"
description = "Python 2 and 3 compatibility utilities"
category = "main"
optional = false
python-versions = ">=2.7, !=3.0.*, !=3.1.*, !=3.2.*"

[[package]]
name = "snapshottest"
version = "0.5.1"
description = "Snapshot Testing utils for Python"
category = "dev"
optional = false
python-versions = "*"

[package.dependencies]
fastdiff = ">=0.1.4"
six = ">=1.10.0"
termcolor = "*"

[package.extras]
nose = ["nose"]
pytest = ["pytest"]
test = ["six", "pytest (>=3.1.0)", "pytest-cov", "nose", "django (>=1.10.6)"]

[[package]]
name = "social-auth-app-django"
version = "3.4.0"
description = "Python Social Authentication, Django integration."
category = "main"
optional = false
python-versions = "*"

[package.dependencies]
six = "*"
social-auth-core = ">=3.3.0"

[[package]]
name = "social-auth-core"
version = "3.4.0"
description = "Python social authentication made simple."
category = "main"
optional = false
python-versions = "*"

[package.dependencies]
cryptography = ">=1.4"
defusedxml = {version = ">=0.5.0rc1", markers = "python_version >= \"3.0\""}
oauthlib = ">=1.0.3"
PyJWT = ">=1.4.0"
python3-openid = {version = ">=3.0.10", markers = "python_version >= \"3.0\""}
requests = ">=2.9.1"
requests-oauthlib = ">=0.6.1"
six = ">=1.10.0"

[package.extras]
all = ["python-jose (>=3.0.0)", "pyjwt (>=1.7.1)", "python-saml (>=2.2.0)", "cryptography (>=2.1.1)"]
allpy2 = ["python-jose (>=3.0.0)", "pyjwt (>=1.7.1)", "python-saml (>=2.2.0)", "cryptography (>=2.1.1)", "python-openid (>=2.2.5)"]
allpy3 = ["python-jose (>=3.0.0)", "pyjwt (>=1.7.1)", "python-saml (>=2.2.0)", "cryptography (>=2.1.1)", "defusedxml (>=0.5.0rc1)", "python3-openid (>=3.0.10)"]
azuread = ["cryptography (>=2.1.1)"]
openidconnect = ["python-jose (>=3.0.0)", "pyjwt (>=1.7.1)"]
saml = ["python-saml (>=2.2.0)"]

[[package]]
name = "sorl-thumbnail"
version = "12.5.0"
description = "Thumbnails for Django"
category = "main"
optional = false
python-versions = "*"

[[package]]
name = "soupsieve"
version = "2.3.1"
description = "A modern CSS selector implementation for Beautiful Soup."
category = "dev"
optional = false
python-versions = ">=3.6"

[[package]]
name = "sqlparse"
version = "0.4.2"
description = "A non-validating SQL parser."
category = "main"
optional = false
python-versions = ">=3.5"

[[package]]
name = "stack-data"
version = "0.1.4"
description = "Extract data from python stack frames and tracebacks for informative displays"
category = "dev"
optional = false
python-versions = "*"

[package.dependencies]
asttokens = "*"
executing = "*"
pure-eval = "*"

[package.extras]
tests = ["pytest", "typeguard", "pygments", "littleutils"]

[[package]]
name = "tablib"
version = "3.2.0"
description = "Format agnostic tabular data library (XLS, JSON, YAML, CSV)"
category = "main"
optional = false
python-versions = ">=3.7"

[package.dependencies]
markuppy = {version = "*", optional = true, markers = "extra == \"html\""}
odfpy = {version = "*", optional = true, markers = "extra == \"ods\""}
openpyxl = {version = ">=2.6.0", optional = true, markers = "extra == \"xlsx\""}
pyyaml = {version = "*", optional = true, markers = "extra == \"yaml\""}
xlrd = {version = "*", optional = true, markers = "extra == \"xls\""}
xlwt = {version = "*", optional = true, markers = "extra == \"xls\""}

[package.extras]
all = ["markuppy", "odfpy", "openpyxl (>=2.6.0)", "pandas", "pyyaml", "tabulate", "xlrd", "xlwt"]
cli = ["tabulate"]
html = ["markuppy"]
ods = ["odfpy"]
pandas = ["pandas"]
xls = ["xlrd", "xlwt"]
xlsx = ["openpyxl (>=2.6.0)"]
yaml = ["pyyaml"]

[[package]]
name = "termcolor"
version = "1.1.0"
description = "ANSII Color formatting for output in terminal."
category = "dev"
optional = false
python-versions = "*"

[[package]]
name = "text-unidecode"
version = "1.3"
description = "The most basic Text::Unidecode port"
category = "main"
optional = false
python-versions = "*"

[[package]]
name = "toml"
version = "0.10.2"
description = "Python Library for Tom's Obvious, Minimal Language"
category = "main"
optional = false
python-versions = ">=2.6, !=3.0.*, !=3.1.*, !=3.2.*"

[[package]]
name = "tox"
version = "3.24.5"
description = "tox is a generic virtualenv management and test command line tool"
category = "dev"
optional = false
python-versions = "!=3.0.*,!=3.1.*,!=3.2.*,!=3.3.*,!=3.4.*,>=2.7"

[package.dependencies]
colorama = {version = ">=0.4.1", markers = "platform_system == \"Windows\""}
filelock = ">=3.0.0"
packaging = ">=14"
pluggy = ">=0.12.0"
py = ">=1.4.17"
six = ">=1.14.0"
toml = ">=0.9.4"
virtualenv = ">=16.0.0,<20.0.0 || >20.0.0,<20.0.1 || >20.0.1,<20.0.2 || >20.0.2,<20.0.3 || >20.0.3,<20.0.4 || >20.0.4,<20.0.5 || >20.0.5,<20.0.6 || >20.0.6,<20.0.7 || >20.0.7"

[package.extras]
docs = ["pygments-github-lexers (>=0.0.5)", "sphinx (>=2.0.0)", "sphinxcontrib-autoprogram (>=0.1.5)", "towncrier (>=18.5.0)"]
testing = ["flaky (>=3.4.0)", "freezegun (>=0.3.11)", "pytest (>=4.0.0)", "pytest-cov (>=2.5.1)", "pytest-mock (>=1.10.0)", "pytest-randomly (>=1.0.0)", "psutil (>=5.6.1)", "pathlib2 (>=2.3.3)"]

[[package]]
name = "traitlets"
version = "5.1.1"
description = "Traitlets Python configuration system"
category = "dev"
optional = false
python-versions = ">=3.7"

[package.extras]
test = ["pytest"]

[[package]]
name = "typed-ast"
version = "1.5.2"
description = "a fork of Python 2 and 3 ast modules with type comment support"
category = "main"
optional = false
python-versions = ">=3.6"

[[package]]
name = "typing-extensions"
<<<<<<< HEAD
version = "4.1.1"
=======
version = "4.0.1"
>>>>>>> c78deaf7
description = "Backported and Experimental Type Hints for Python 3.6+"
category = "main"
optional = false
python-versions = ">=3.6"

[[package]]
name = "unittest-xml-reporting"
version = "3.0.4"
description = "unittest-based test runner with Ant/JUnit like XML reporting."
category = "dev"
optional = false
python-versions = ">=3.5"

[[package]]
name = "urllib3"
version = "1.26.2"
description = "HTTP library with thread-safe connection pooling, file post, and more."
category = "main"
optional = false
python-versions = ">=2.7, !=3.0.*, !=3.1.*, !=3.2.*, !=3.3.*, !=3.4.*, <4"

[package.extras]
brotli = ["brotlipy (>=0.6.0)"]
secure = ["pyOpenSSL (>=0.14)", "cryptography (>=1.3.4)", "idna (>=2.0.0)", "certifi", "ipaddress"]
socks = ["PySocks (>=1.5.6,!=1.5.7,<2.0)"]

[[package]]
name = "vine"
version = "5.0.0"
description = "Promises, promises, promises."
category = "main"
optional = false
python-versions = ">=3.6"

[[package]]
name = "virtualenv"
version = "20.13.1"
description = "Virtual Python Environment builder"
category = "dev"
optional = false
python-versions = "!=3.0.*,!=3.1.*,!=3.2.*,!=3.3.*,!=3.4.*,>=2.7"

[package.dependencies]
distlib = ">=0.3.1,<1"
filelock = ">=3.2,<4"
platformdirs = ">=2,<3"
six = ">=1.9.0,<2"

[package.extras]
docs = ["proselint (>=0.10.2)", "sphinx (>=3)", "sphinx-argparse (>=0.2.5)", "sphinx-rtd-theme (>=0.4.3)", "towncrier (>=21.3)"]
testing = ["coverage (>=4)", "coverage-enable-subprocess (>=1)", "flaky (>=3)", "pytest (>=4)", "pytest-env (>=0.6.2)", "pytest-freezegun (>=0.4.1)", "pytest-mock (>=2)", "pytest-randomly (>=1)", "pytest-timeout (>=1)", "packaging (>=20.0)"]

[[package]]
name = "waitress"
version = "2.0.0"
description = "Waitress WSGI server"
category = "dev"
optional = false
python-versions = ">=3.6.0"

[package.extras]
docs = ["Sphinx (>=1.8.1)", "docutils", "pylons-sphinx-themes (>=1.0.9)"]
testing = ["pytest", "pytest-cover", "coverage (>=5.0)"]

[[package]]
name = "wasmer"
version = "0.4.1"
description = "Python extension to run WebAssembly binaries"
category = "dev"
optional = false
python-versions = "*"

[[package]]
name = "watchdog"
version = "2.1.6"
description = "Filesystem events monitoring"
category = "dev"
optional = false
python-versions = ">=3.6"

[package.extras]
watchmedo = ["PyYAML (>=3.10)"]

[[package]]
name = "wcwidth"
version = "0.2.5"
description = "Measures the displayed width of unicode strings in a terminal"
category = "main"
optional = false
python-versions = "*"

[[package]]
name = "webob"
version = "1.8.7"
description = "WSGI request and response object"
category = "dev"
optional = false
python-versions = ">=2.7,!=3.0.*,!=3.1.*,!=3.2.*"

[package.extras]
docs = ["Sphinx (>=1.7.5)", "pylons-sphinx-themes"]
testing = ["pytest (>=3.1.0)", "coverage", "pytest-cov", "pytest-xdist"]

[[package]]
name = "webtest"
version = "3.0.0"
description = "Helper to test WSGI applications"
category = "dev"
optional = false
python-versions = ">=3.6, <4"

[package.dependencies]
beautifulsoup4 = "*"
waitress = ">=0.8.5"
WebOb = ">=1.2"

[package.extras]
docs = ["docutils", "pylons-sphinx-themes (>=1.0.8)", "Sphinx (>=1.8.1)"]
tests = ["coverage", "pastedeploy", "pyquery", "pytest", "pytest-cov", "wsgiproxy2"]

[[package]]
name = "xlrd"
version = "1.2.0"
description = "Library for developers to extract data from Microsoft Excel (tm) spreadsheet files"
category = "main"
optional = false
python-versions = ">=2.7, !=3.0.*, !=3.1.*, !=3.2.*, !=3.3.*"

[[package]]
name = "xlsxwriter"
version = "3.0.2"
description = "A Python module for creating Excel XLSX files."
category = "main"
optional = false
python-versions = ">=3.4"

[[package]]
name = "xlwt"
version = "1.3.0"
description = "Library to create spreadsheet files compatible with MS Excel 97/2000/XP/2003 XLS files, on any platform, with Python 2.6, 2.7, 3.3+"
category = "main"
optional = false
python-versions = "*"

[[package]]
name = "zope.event"
version = "4.5.0"
description = "Very basic event publishing system"
category = "main"
optional = false
python-versions = "*"

[package.extras]
docs = ["sphinx"]
test = ["zope.testrunner"]

[[package]]
name = "zope.interface"
version = "5.4.0"
description = "Interfaces for Python"
category = "main"
optional = false
python-versions = ">=2.7, !=3.0.*, !=3.1.*, !=3.2.*, !=3.3.*, !=3.4.*"

[package.extras]
docs = ["sphinx", "repoze.sphinx.autointerface"]
test = ["coverage (>=5.0.3)", "zope.event", "zope.testing"]
testing = ["coverage (>=5.0.3)", "zope.event", "zope.testing"]

[metadata]
lock-version = "1.1"
<<<<<<< HEAD
python-versions = "3.9.10"
content-hash = "2354b471062a32ffb4d2892c05dc0e537c4974bd492e53c7e424a8c527a89b10"
=======
python-versions = "3.9.1"
content-hash = "bf76de93961d2419c81fdff9b3641e10d3d3004ec9695d6728efce380f476ddf"
>>>>>>> c78deaf7

[metadata.files]
amqp = [
    {file = "amqp-5.0.9-py3-none-any.whl", hash = "sha256:9cd81f7b023fc04bbb108718fbac674f06901b77bfcdce85b10e2a5d0ee91be5"},
    {file = "amqp-5.0.9.tar.gz", hash = "sha256:1e5f707424e544078ca196e72ae6a14887ce74e02bd126be54b7c03c971bef18"},
]
aniso8601 = [
    {file = "aniso8601-7.0.0-py2.py3-none-any.whl", hash = "sha256:d10a4bf949f619f719b227ef5386e31f49a2b6d453004b21f02661ccc8670c7b"},
    {file = "aniso8601-7.0.0.tar.gz", hash = "sha256:513d2b6637b7853806ae79ffaca6f3e8754bdd547048f5ccc1420aec4b714f1e"},
]
appdirs = [
    {file = "appdirs-1.4.4-py2.py3-none-any.whl", hash = "sha256:a841dacd6b99318a741b166adb07e19ee71a274450e68237b4650ca1055ab128"},
    {file = "appdirs-1.4.4.tar.gz", hash = "sha256:7d5d0167b2b1ba821647616af46a749d1c653740dd0d2415100fe26e27afdf41"},
]
appnope = [
    {file = "appnope-0.1.2-py2.py3-none-any.whl", hash = "sha256:93aa393e9d6c54c5cd570ccadd8edad61ea0c4b9ea7a01409020c9aa019eb442"},
    {file = "appnope-0.1.2.tar.gz", hash = "sha256:dd83cd4b5b460958838f6eb3000c660b1f9caf2a5b1de4264e941512f603258a"},
]
argh = [
    {file = "argh-0.26.2-py2.py3-none-any.whl", hash = "sha256:a9b3aaa1904eeb78e32394cd46c6f37ac0fb4af6dc488daa58971bdc7d7fcaf3"},
    {file = "argh-0.26.2.tar.gz", hash = "sha256:e9535b8c84dc9571a48999094fda7f33e63c3f1b74f3e5f3ac0105a58405bb65"},
]
<<<<<<< HEAD
asgiref = [
    {file = "asgiref-3.5.0-py3-none-any.whl", hash = "sha256:88d59c13d634dcffe0510be048210188edd79aeccb6a6c9028cdad6f31d730a9"},
    {file = "asgiref-3.5.0.tar.gz", hash = "sha256:2f8abc20f7248433085eda803936d98992f1343ddb022065779f37c5da0181d0"},
]
=======
>>>>>>> c78deaf7
asttokens = [
    {file = "asttokens-2.0.5-py2.py3-none-any.whl", hash = "sha256:0844691e88552595a6f4a4281a9f7f79b8dd45ca4ccea82e5e05b4bbdb76705c"},
    {file = "asttokens-2.0.5.tar.gz", hash = "sha256:9a54c114f02c7a9480d56550932546a3f1fe71d8a02f1bc7ccd0ee3ee35cf4d5"},
]
azure-common = [
    {file = "azure-common-1.1.28.zip", hash = "sha256:4ac0cd3214e36b6a1b6a442686722a5d8cc449603aa833f3f0f40bda836704a3"},
    {file = "azure_common-1.1.28-py2.py3-none-any.whl", hash = "sha256:5c12d3dcf4ec20599ca6b0d3e09e86e146353d443e7fcc050c9a19c1f9df20ad"},
]
azure-storage-blob = [
    {file = "azure-storage-blob-2.1.0.tar.gz", hash = "sha256:b90323aad60f207f9f90a0c4cf94c10acc313c20b39403398dfba51f25f7b454"},
    {file = "azure_storage_blob-2.1.0-py2.py3-none-any.whl", hash = "sha256:a8e91a51d4f62d11127c7fd8ba0077385c5b11022f0269f8a2a71b9fc36bef31"},
]
azure-storage-common = [
    {file = "azure-storage-common-2.1.0.tar.gz", hash = "sha256:ccedef5c67227bc4d6670ffd37cec18fb529a1b7c3a5e53e4096eb0cf23dc73f"},
    {file = "azure_storage_common-2.1.0-py2.py3-none-any.whl", hash = "sha256:b01a491a18839b9d05a4fe3421458a0ddb5ab9443c14e487f40d16f9a1dc2fbe"},
]
babel = [
    {file = "Babel-2.9.1-py2.py3-none-any.whl", hash = "sha256:ab49e12b91d937cd11f0b67cb259a57ab4ad2b59ac7a3b41d6c06c0ac5b0def9"},
    {file = "Babel-2.9.1.tar.gz", hash = "sha256:bc0c176f9f6a994582230df350aa6e05ba2ebe4b3ac317eab29d9be5d2768da0"},
]
backcall = [
    {file = "backcall-0.2.0-py2.py3-none-any.whl", hash = "sha256:fbbce6a29f263178a1f7915c1940bde0ec2b2a967566fe1c65c1dfb7422bd255"},
    {file = "backcall-0.2.0.tar.gz", hash = "sha256:5cbdbf27be5e7cfadb448baf0aa95508f91f2bbc6c6437cd9cd06e2a4c215e1e"},
]
beautifulsoup4 = [
    {file = "beautifulsoup4-4.10.0-py3-none-any.whl", hash = "sha256:9a315ce70049920ea4572a4055bc4bd700c940521d36fc858205ad4fcde149bf"},
    {file = "beautifulsoup4-4.10.0.tar.gz", hash = "sha256:c23ad23c521d818955a4151a67d81580319d4bf548d3d49f4223ae041ff98891"},
]
billiard = [
    {file = "billiard-3.6.4.0-py3-none-any.whl", hash = "sha256:87103ea78fa6ab4d5c751c4909bcff74617d985de7fa8b672cf8618afd5a875b"},
    {file = "billiard-3.6.4.0.tar.gz", hash = "sha256:299de5a8da28a783d51b197d496bef4f1595dd023a93a4f59dde1886ae905547"},
]
black = [
    {file = "black-20.8b1.tar.gz", hash = "sha256:1c02557aa099101b9d21496f8a914e9ed2222ef70336404eeeac8edba836fbea"},
]
celery = [
    {file = "celery-5.2.2-py3-none-any.whl", hash = "sha256:5a68a351076cfac4f678fa5ffd898105c28825a2224902da006970005196d061"},
    {file = "celery-5.2.2.tar.gz", hash = "sha256:2844eb040e915398623a43253a8e1016723442ece6b0751a3c416d8a2b34216f"},
]
certifi = [
    {file = "certifi-2021.10.8-py2.py3-none-any.whl", hash = "sha256:d62a0163eb4c2344ac042ab2bdf75399a71a2d8c7d47eac2e2ee91b9d6339569"},
    {file = "certifi-2021.10.8.tar.gz", hash = "sha256:78884e7c1d4b00ce3cea67b44566851c4343c120abd683433ce934a68ea58872"},
]
cffi = [
    {file = "cffi-1.15.0-cp27-cp27m-macosx_10_9_x86_64.whl", hash = "sha256:c2502a1a03b6312837279c8c1bd3ebedf6c12c4228ddbad40912d671ccc8a962"},
    {file = "cffi-1.15.0-cp27-cp27m-manylinux1_i686.whl", hash = "sha256:23cfe892bd5dd8941608f93348c0737e369e51c100d03718f108bf1add7bd6d0"},
    {file = "cffi-1.15.0-cp27-cp27m-manylinux1_x86_64.whl", hash = "sha256:41d45de54cd277a7878919867c0f08b0cf817605e4eb94093e7516505d3c8d14"},
    {file = "cffi-1.15.0-cp27-cp27m-win32.whl", hash = "sha256:4a306fa632e8f0928956a41fa8e1d6243c71e7eb59ffbd165fc0b41e316b2474"},
    {file = "cffi-1.15.0-cp27-cp27m-win_amd64.whl", hash = "sha256:e7022a66d9b55e93e1a845d8c9eba2a1bebd4966cd8bfc25d9cd07d515b33fa6"},
    {file = "cffi-1.15.0-cp27-cp27mu-manylinux1_i686.whl", hash = "sha256:14cd121ea63ecdae71efa69c15c5543a4b5fbcd0bbe2aad864baca0063cecf27"},
    {file = "cffi-1.15.0-cp27-cp27mu-manylinux1_x86_64.whl", hash = "sha256:d4d692a89c5cf08a8557fdeb329b82e7bf609aadfaed6c0d79f5a449a3c7c023"},
    {file = "cffi-1.15.0-cp310-cp310-macosx_10_9_x86_64.whl", hash = "sha256:0104fb5ae2391d46a4cb082abdd5c69ea4eab79d8d44eaaf79f1b1fd806ee4c2"},
    {file = "cffi-1.15.0-cp310-cp310-macosx_11_0_arm64.whl", hash = "sha256:91ec59c33514b7c7559a6acda53bbfe1b283949c34fe7440bcf917f96ac0723e"},
    {file = "cffi-1.15.0-cp310-cp310-manylinux_2_12_i686.manylinux2010_i686.whl", hash = "sha256:f5c7150ad32ba43a07c4479f40241756145a1f03b43480e058cfd862bf5041c7"},
    {file = "cffi-1.15.0-cp310-cp310-manylinux_2_12_x86_64.manylinux2010_x86_64.whl", hash = "sha256:00c878c90cb53ccfaae6b8bc18ad05d2036553e6d9d1d9dbcf323bbe83854ca3"},
    {file = "cffi-1.15.0-cp310-cp310-manylinux_2_17_aarch64.manylinux2014_aarch64.whl", hash = "sha256:abb9a20a72ac4e0fdb50dae135ba5e77880518e742077ced47eb1499e29a443c"},
    {file = "cffi-1.15.0-cp310-cp310-manylinux_2_17_ppc64le.manylinux2014_ppc64le.whl", hash = "sha256:a5263e363c27b653a90078143adb3d076c1a748ec9ecc78ea2fb916f9b861962"},
    {file = "cffi-1.15.0-cp310-cp310-manylinux_2_17_s390x.manylinux2014_s390x.whl", hash = "sha256:f54a64f8b0c8ff0b64d18aa76675262e1700f3995182267998c31ae974fbc382"},
    {file = "cffi-1.15.0-cp310-cp310-win32.whl", hash = "sha256:c21c9e3896c23007803a875460fb786118f0cdd4434359577ea25eb556e34c55"},
    {file = "cffi-1.15.0-cp310-cp310-win_amd64.whl", hash = "sha256:5e069f72d497312b24fcc02073d70cb989045d1c91cbd53979366077959933e0"},
    {file = "cffi-1.15.0-cp36-cp36m-macosx_10_9_x86_64.whl", hash = "sha256:64d4ec9f448dfe041705426000cc13e34e6e5bb13736e9fd62e34a0b0c41566e"},
    {file = "cffi-1.15.0-cp36-cp36m-manylinux_2_17_aarch64.manylinux2014_aarch64.whl", hash = "sha256:2756c88cbb94231c7a147402476be2c4df2f6078099a6f4a480d239a8817ae39"},
    {file = "cffi-1.15.0-cp36-cp36m-manylinux_2_17_ppc64le.manylinux2014_ppc64le.whl", hash = "sha256:3b96a311ac60a3f6be21d2572e46ce67f09abcf4d09344c49274eb9e0bf345fc"},
    {file = "cffi-1.15.0-cp36-cp36m-manylinux_2_17_s390x.manylinux2014_s390x.whl", hash = "sha256:75e4024375654472cc27e91cbe9eaa08567f7fbdf822638be2814ce059f58032"},
    {file = "cffi-1.15.0-cp36-cp36m-manylinux_2_5_i686.manylinux1_i686.whl", hash = "sha256:59888172256cac5629e60e72e86598027aca6bf01fa2465bdb676d37636573e8"},
    {file = "cffi-1.15.0-cp36-cp36m-manylinux_2_5_x86_64.manylinux1_x86_64.whl", hash = "sha256:27c219baf94952ae9d50ec19651a687b826792055353d07648a5695413e0c605"},
    {file = "cffi-1.15.0-cp36-cp36m-win32.whl", hash = "sha256:4958391dbd6249d7ad855b9ca88fae690783a6be9e86df65865058ed81fc860e"},
    {file = "cffi-1.15.0-cp36-cp36m-win_amd64.whl", hash = "sha256:f6f824dc3bce0edab5f427efcfb1d63ee75b6fcb7282900ccaf925be84efb0fc"},
    {file = "cffi-1.15.0-cp37-cp37m-macosx_10_9_x86_64.whl", hash = "sha256:06c48159c1abed75c2e721b1715c379fa3200c7784271b3c46df01383b593636"},
    {file = "cffi-1.15.0-cp37-cp37m-manylinux_2_12_i686.manylinux2010_i686.whl", hash = "sha256:c2051981a968d7de9dd2d7b87bcb9c939c74a34626a6e2f8181455dd49ed69e4"},
    {file = "cffi-1.15.0-cp37-cp37m-manylinux_2_12_x86_64.manylinux2010_x86_64.whl", hash = "sha256:fd8a250edc26254fe5b33be00402e6d287f562b6a5b2152dec302fa15bb3e997"},
    {file = "cffi-1.15.0-cp37-cp37m-manylinux_2_17_aarch64.manylinux2014_aarch64.whl", hash = "sha256:91d77d2a782be4274da750752bb1650a97bfd8f291022b379bb8e01c66b4e96b"},
    {file = "cffi-1.15.0-cp37-cp37m-manylinux_2_17_ppc64le.manylinux2014_ppc64le.whl", hash = "sha256:45db3a33139e9c8f7c09234b5784a5e33d31fd6907800b316decad50af323ff2"},
    {file = "cffi-1.15.0-cp37-cp37m-manylinux_2_17_s390x.manylinux2014_s390x.whl", hash = "sha256:263cc3d821c4ab2213cbe8cd8b355a7f72a8324577dc865ef98487c1aeee2bc7"},
    {file = "cffi-1.15.0-cp37-cp37m-win32.whl", hash = "sha256:17771976e82e9f94976180f76468546834d22a7cc404b17c22df2a2c81db0c66"},
    {file = "cffi-1.15.0-cp37-cp37m-win_amd64.whl", hash = "sha256:3415c89f9204ee60cd09b235810be700e993e343a408693e80ce7f6a40108029"},
    {file = "cffi-1.15.0-cp38-cp38-macosx_10_9_x86_64.whl", hash = "sha256:4238e6dab5d6a8ba812de994bbb0a79bddbdf80994e4ce802b6f6f3142fcc880"},
    {file = "cffi-1.15.0-cp38-cp38-manylinux_2_12_i686.manylinux2010_i686.whl", hash = "sha256:0808014eb713677ec1292301ea4c81ad277b6cdf2fdd90fd540af98c0b101d20"},
    {file = "cffi-1.15.0-cp38-cp38-manylinux_2_12_x86_64.manylinux2010_x86_64.whl", hash = "sha256:57e9ac9ccc3101fac9d6014fba037473e4358ef4e89f8e181f8951a2c0162024"},
    {file = "cffi-1.15.0-cp38-cp38-manylinux_2_17_aarch64.manylinux2014_aarch64.whl", hash = "sha256:8b6c2ea03845c9f501ed1313e78de148cd3f6cad741a75d43a29b43da27f2e1e"},
    {file = "cffi-1.15.0-cp38-cp38-manylinux_2_17_ppc64le.manylinux2014_ppc64le.whl", hash = "sha256:10dffb601ccfb65262a27233ac273d552ddc4d8ae1bf93b21c94b8511bffe728"},
    {file = "cffi-1.15.0-cp38-cp38-manylinux_2_17_s390x.manylinux2014_s390x.whl", hash = "sha256:786902fb9ba7433aae840e0ed609f45c7bcd4e225ebb9c753aa39725bb3e6ad6"},
    {file = "cffi-1.15.0-cp38-cp38-win32.whl", hash = "sha256:da5db4e883f1ce37f55c667e5c0de439df76ac4cb55964655906306918e7363c"},
    {file = "cffi-1.15.0-cp38-cp38-win_amd64.whl", hash = "sha256:181dee03b1170ff1969489acf1c26533710231c58f95534e3edac87fff06c443"},
    {file = "cffi-1.15.0-cp39-cp39-macosx_10_9_x86_64.whl", hash = "sha256:45e8636704eacc432a206ac7345a5d3d2c62d95a507ec70d62f23cd91770482a"},
    {file = "cffi-1.15.0-cp39-cp39-macosx_11_0_arm64.whl", hash = "sha256:31fb708d9d7c3f49a60f04cf5b119aeefe5644daba1cd2a0fe389b674fd1de37"},
    {file = "cffi-1.15.0-cp39-cp39-manylinux_2_12_i686.manylinux2010_i686.whl", hash = "sha256:6dc2737a3674b3e344847c8686cf29e500584ccad76204efea14f451d4cc669a"},
    {file = "cffi-1.15.0-cp39-cp39-manylinux_2_12_x86_64.manylinux2010_x86_64.whl", hash = "sha256:74fdfdbfdc48d3f47148976f49fab3251e550a8720bebc99bf1483f5bfb5db3e"},
    {file = "cffi-1.15.0-cp39-cp39-manylinux_2_17_aarch64.manylinux2014_aarch64.whl", hash = "sha256:ffaa5c925128e29efbde7301d8ecaf35c8c60ffbcd6a1ffd3a552177c8e5e796"},
    {file = "cffi-1.15.0-cp39-cp39-manylinux_2_17_ppc64le.manylinux2014_ppc64le.whl", hash = "sha256:3f7d084648d77af029acb79a0ff49a0ad7e9d09057a9bf46596dac9514dc07df"},
    {file = "cffi-1.15.0-cp39-cp39-manylinux_2_17_s390x.manylinux2014_s390x.whl", hash = "sha256:ef1f279350da2c586a69d32fc8733092fd32cc8ac95139a00377841f59a3f8d8"},
    {file = "cffi-1.15.0-cp39-cp39-win32.whl", hash = "sha256:2a23af14f408d53d5e6cd4e3d9a24ff9e05906ad574822a10563efcef137979a"},
    {file = "cffi-1.15.0-cp39-cp39-win_amd64.whl", hash = "sha256:3773c4d81e6e818df2efbc7dd77325ca0dcb688116050fb2b3011218eda36139"},
    {file = "cffi-1.15.0.tar.gz", hash = "sha256:920f0d66a896c2d99f0adbb391f990a84091179542c205fa53ce5787aff87954"},
]
charset-normalizer = [
<<<<<<< HEAD
    {file = "charset-normalizer-2.0.12.tar.gz", hash = "sha256:2857e29ff0d34db842cd7ca3230549d1a697f96ee6d3fb071cfa6c7393832597"},
    {file = "charset_normalizer-2.0.12-py3-none-any.whl", hash = "sha256:6881edbebdb17b39b4eaaa821b438bf6eddffb4468cf344f09f89def34a8b1df"},
=======
    {file = "charset-normalizer-2.0.11.tar.gz", hash = "sha256:98398a9d69ee80548c762ba991a4728bfc3836768ed226b3945908d1a688371c"},
    {file = "charset_normalizer-2.0.11-py3-none-any.whl", hash = "sha256:2842d8f5e82a1f6aa437380934d5e1cd4fcf2003b06fed6940769c164a480a45"},
>>>>>>> c78deaf7
]
click = [
    {file = "click-8.0.3-py3-none-any.whl", hash = "sha256:353f466495adaeb40b6b5f592f9f91cb22372351c84caeb068132442a4518ef3"},
    {file = "click-8.0.3.tar.gz", hash = "sha256:410e932b050f5eed773c4cda94de75971c89cdb3155a72a0831139a79e5ecb5b"},
]
click-didyoumean = [
    {file = "click-didyoumean-0.3.0.tar.gz", hash = "sha256:f184f0d851d96b6d29297354ed981b7dd71df7ff500d82fa6d11f0856bee8035"},
    {file = "click_didyoumean-0.3.0-py3-none-any.whl", hash = "sha256:a0713dc7a1de3f06bc0df5a9567ad19ead2d3d5689b434768a6145bff77c0667"},
]
click-plugins = [
    {file = "click-plugins-1.1.1.tar.gz", hash = "sha256:46ab999744a9d831159c3411bb0c79346d94a444df9a3a3742e9ed63645f264b"},
    {file = "click_plugins-1.1.1-py2.py3-none-any.whl", hash = "sha256:5d262006d3222f5057fd81e1623d4443e41dcda5dc815c06b442aa3c02889fc8"},
]
click-repl = [
    {file = "click-repl-0.2.0.tar.gz", hash = "sha256:cd12f68d745bf6151210790540b4cb064c7b13e571bc64b6957d98d120dacfd8"},
    {file = "click_repl-0.2.0-py3-none-any.whl", hash = "sha256:94b3fbbc9406a236f176e0506524b2937e4b23b6f4c0c0b2a0a83f8a64e9194b"},
]
colorama = [
    {file = "colorama-0.4.4-py2.py3-none-any.whl", hash = "sha256:9f47eda37229f68eee03b24b9748937c7dc3868f906e8ba69fbcbdd3bc5dc3e2"},
    {file = "colorama-0.4.4.tar.gz", hash = "sha256:5941b2b48a20143d2267e95b1c2a7603ce057ee39fd88e7329b0c292aa16869b"},
]
coverage = [
    {file = "coverage-6.3.1-cp310-cp310-macosx_10_9_x86_64.whl", hash = "sha256:eeffd96882d8c06d31b65dddcf51db7c612547babc1c4c5db6a011abe9798525"},
    {file = "coverage-6.3.1-cp310-cp310-macosx_11_0_arm64.whl", hash = "sha256:621f6ea7260ea2ffdaec64fe5cb521669984f567b66f62f81445221d4754df4c"},
    {file = "coverage-6.3.1-cp310-cp310-manylinux_2_17_aarch64.manylinux2014_aarch64.whl", hash = "sha256:84f2436d6742c01136dd940ee158bfc7cf5ced3da7e4c949662b8703b5cd8145"},
    {file = "coverage-6.3.1-cp310-cp310-manylinux_2_5_i686.manylinux1_i686.manylinux_2_17_i686.manylinux2014_i686.whl", hash = "sha256:de73fca6fb403dd72d4da517cfc49fcf791f74eee697d3219f6be29adf5af6ce"},
    {file = "coverage-6.3.1-cp310-cp310-manylinux_2_5_x86_64.manylinux1_x86_64.manylinux_2_17_x86_64.manylinux2014_x86_64.whl", hash = "sha256:78fbb2be068a13a5d99dce9e1e7d168db880870f7bc73f876152130575bd6167"},
    {file = "coverage-6.3.1-cp310-cp310-musllinux_1_1_aarch64.whl", hash = "sha256:f5a4551dfd09c3bd12fca8144d47fe7745275adf3229b7223c2f9e29a975ebda"},
    {file = "coverage-6.3.1-cp310-cp310-musllinux_1_1_i686.whl", hash = "sha256:7bff3a98f63b47464480de1b5bdd80c8fade0ba2832c9381253c9b74c4153c27"},
    {file = "coverage-6.3.1-cp310-cp310-musllinux_1_1_x86_64.whl", hash = "sha256:a06c358f4aed05fa1099c39decc8022261bb07dfadc127c08cfbd1391b09689e"},
    {file = "coverage-6.3.1-cp310-cp310-win32.whl", hash = "sha256:9fff3ff052922cb99f9e52f63f985d4f7a54f6b94287463bc66b7cdf3eb41217"},
    {file = "coverage-6.3.1-cp310-cp310-win_amd64.whl", hash = "sha256:276b13cc085474e482566c477c25ed66a097b44c6e77132f3304ac0b039f83eb"},
    {file = "coverage-6.3.1-cp37-cp37m-macosx_10_9_x86_64.whl", hash = "sha256:56c4a409381ddd7bbff134e9756077860d4e8a583d310a6f38a2315b9ce301d0"},
    {file = "coverage-6.3.1-cp37-cp37m-manylinux_2_17_aarch64.manylinux2014_aarch64.whl", hash = "sha256:9eb494070aa060ceba6e4bbf44c1bc5fa97bfb883a0d9b0c9049415f9e944793"},
    {file = "coverage-6.3.1-cp37-cp37m-manylinux_2_5_i686.manylinux1_i686.manylinux_2_17_i686.manylinux2014_i686.whl", hash = "sha256:5e15d424b8153756b7c903bde6d4610be0c3daca3986173c18dd5c1a1625e4cd"},
    {file = "coverage-6.3.1-cp37-cp37m-manylinux_2_5_x86_64.manylinux1_x86_64.manylinux_2_17_x86_64.manylinux2014_x86_64.whl", hash = "sha256:61d47a897c1e91f33f177c21de897267b38fbb45f2cd8e22a710bcef1df09ac1"},
    {file = "coverage-6.3.1-cp37-cp37m-musllinux_1_1_aarch64.whl", hash = "sha256:25e73d4c81efa8ea3785274a2f7f3bfbbeccb6fcba2a0bdd3be9223371c37554"},
    {file = "coverage-6.3.1-cp37-cp37m-musllinux_1_1_i686.whl", hash = "sha256:fac0bcc5b7e8169bffa87f0dcc24435446d329cbc2b5486d155c2e0f3b493ae1"},
    {file = "coverage-6.3.1-cp37-cp37m-musllinux_1_1_x86_64.whl", hash = "sha256:72128176fea72012063200b7b395ed8a57849282b207321124d7ff14e26988e8"},
    {file = "coverage-6.3.1-cp37-cp37m-win32.whl", hash = "sha256:1bc6d709939ff262fd1432f03f080c5042dc6508b6e0d3d20e61dd045456a1a0"},
    {file = "coverage-6.3.1-cp37-cp37m-win_amd64.whl", hash = "sha256:618eeba986cea7f621d8607ee378ecc8c2504b98b3fdc4952b30fe3578304687"},
    {file = "coverage-6.3.1-cp38-cp38-macosx_10_9_x86_64.whl", hash = "sha256:d5ed164af5c9078596cfc40b078c3b337911190d3faeac830c3f1274f26b8320"},
    {file = "coverage-6.3.1-cp38-cp38-macosx_11_0_arm64.whl", hash = "sha256:352c68e233409c31048a3725c446a9e48bbff36e39db92774d4f2380d630d8f8"},
    {file = "coverage-6.3.1-cp38-cp38-manylinux_2_17_aarch64.manylinux2014_aarch64.whl", hash = "sha256:448d7bde7ceb6c69e08474c2ddbc5b4cd13c9e4aa4a717467f716b5fc938a734"},
    {file = "coverage-6.3.1-cp38-cp38-manylinux_2_5_i686.manylinux1_i686.manylinux_2_17_i686.manylinux2014_i686.whl", hash = "sha256:9fde6b90889522c220dd56a670102ceef24955d994ff7af2cb786b4ba8fe11e4"},
    {file = "coverage-6.3.1-cp38-cp38-manylinux_2_5_x86_64.manylinux1_x86_64.manylinux_2_17_x86_64.manylinux2014_x86_64.whl", hash = "sha256:e647a0be741edbb529a72644e999acb09f2ad60465f80757da183528941ff975"},
    {file = "coverage-6.3.1-cp38-cp38-musllinux_1_1_aarch64.whl", hash = "sha256:6a5cdc3adb4f8bb8d8f5e64c2e9e282bc12980ef055ec6da59db562ee9bdfefa"},
    {file = "coverage-6.3.1-cp38-cp38-musllinux_1_1_i686.whl", hash = "sha256:2dd70a167843b4b4b2630c0c56f1b586fe965b4f8ac5da05b6690344fd065c6b"},
    {file = "coverage-6.3.1-cp38-cp38-musllinux_1_1_x86_64.whl", hash = "sha256:9ad0a117b8dc2061ce9461ea4c1b4799e55edceb236522c5b8f958ce9ed8fa9a"},
    {file = "coverage-6.3.1-cp38-cp38-win32.whl", hash = "sha256:e92c7a5f7d62edff50f60a045dc9542bf939758c95b2fcd686175dd10ce0ed10"},
    {file = "coverage-6.3.1-cp38-cp38-win_amd64.whl", hash = "sha256:482fb42eea6164894ff82abbcf33d526362de5d1a7ed25af7ecbdddd28fc124f"},
    {file = "coverage-6.3.1-cp39-cp39-macosx_10_9_x86_64.whl", hash = "sha256:c5b81fb37db76ebea79aa963b76d96ff854e7662921ce742293463635a87a78d"},
    {file = "coverage-6.3.1-cp39-cp39-macosx_11_0_arm64.whl", hash = "sha256:a4f923b9ab265136e57cc14794a15b9dcea07a9c578609cd5dbbfff28a0d15e6"},
    {file = "coverage-6.3.1-cp39-cp39-manylinux_2_17_aarch64.manylinux2014_aarch64.whl", hash = "sha256:56d296cbc8254a7dffdd7bcc2eb70be5a233aae7c01856d2d936f5ac4e8ac1f1"},
    {file = "coverage-6.3.1-cp39-cp39-manylinux_2_5_i686.manylinux1_i686.manylinux_2_17_i686.manylinux2014_i686.whl", hash = "sha256:1245ab82e8554fa88c4b2ab1e098ae051faac5af829efdcf2ce6b34dccd5567c"},
    {file = "coverage-6.3.1-cp39-cp39-manylinux_2_5_x86_64.manylinux1_x86_64.manylinux_2_17_x86_64.manylinux2014_x86_64.whl", hash = "sha256:3f2b05757c92ad96b33dbf8e8ec8d4ccb9af6ae3c9e9bd141c7cc44d20c6bcba"},
    {file = "coverage-6.3.1-cp39-cp39-musllinux_1_1_aarch64.whl", hash = "sha256:9e3dd806f34de38d4c01416344e98eab2437ac450b3ae39c62a0ede2f8b5e4ed"},
    {file = "coverage-6.3.1-cp39-cp39-musllinux_1_1_i686.whl", hash = "sha256:d651fde74a4d3122e5562705824507e2f5b2d3d57557f1916c4b27635f8fbe3f"},
    {file = "coverage-6.3.1-cp39-cp39-musllinux_1_1_x86_64.whl", hash = "sha256:704f89b87c4f4737da2860695a18c852b78ec7279b24eedacab10b29067d3a38"},
    {file = "coverage-6.3.1-cp39-cp39-win32.whl", hash = "sha256:2aed4761809640f02e44e16b8b32c1a5dee5e80ea30a0ff0912158bde9c501f2"},
    {file = "coverage-6.3.1-cp39-cp39-win_amd64.whl", hash = "sha256:9976fb0a5709988778ac9bc44f3d50fccd989987876dfd7716dee28beed0a9fa"},
    {file = "coverage-6.3.1-pp36.pp37.pp38-none-any.whl", hash = "sha256:463e52616ea687fd323888e86bf25e864a3cc6335a043fad6bbb037dbf49bbe2"},
    {file = "coverage-6.3.1.tar.gz", hash = "sha256:6c3f6158b02ac403868eea390930ae64e9a9a2a5bbfafefbb920d29258d9f2f8"},
]
cryptography = [
    {file = "cryptography-36.0.1-cp36-abi3-macosx_10_10_universal2.whl", hash = "sha256:73bc2d3f2444bcfeac67dd130ff2ea598ea5f20b40e36d19821b4df8c9c5037b"},
    {file = "cryptography-36.0.1-cp36-abi3-macosx_10_10_x86_64.whl", hash = "sha256:2d87cdcb378d3cfed944dac30596da1968f88fb96d7fc34fdae30a99054b2e31"},
    {file = "cryptography-36.0.1-cp36-abi3-manylinux_2_12_x86_64.manylinux2010_x86_64.whl", hash = "sha256:74d6c7e80609c0f4c2434b97b80c7f8fdfaa072ca4baab7e239a15d6d70ed73a"},
    {file = "cryptography-36.0.1-cp36-abi3-manylinux_2_17_aarch64.manylinux2014_aarch64.manylinux_2_24_aarch64.whl", hash = "sha256:6c0c021f35b421ebf5976abf2daacc47e235f8b6082d3396a2fe3ccd537ab173"},
    {file = "cryptography-36.0.1-cp36-abi3-manylinux_2_17_aarch64.manylinux2014_aarch64.whl", hash = "sha256:5d59a9d55027a8b88fd9fd2826c4392bd487d74bf628bb9d39beecc62a644c12"},
    {file = "cryptography-36.0.1-cp36-abi3-manylinux_2_17_x86_64.manylinux2014_x86_64.whl", hash = "sha256:0a817b961b46894c5ca8a66b599c745b9a3d9f822725221f0e0fe49dc043a3a3"},
    {file = "cryptography-36.0.1-cp36-abi3-manylinux_2_24_x86_64.whl", hash = "sha256:94ae132f0e40fe48f310bba63f477f14a43116f05ddb69d6fa31e93f05848ae2"},
    {file = "cryptography-36.0.1-cp36-abi3-musllinux_1_1_aarch64.whl", hash = "sha256:7be0eec337359c155df191d6ae00a5e8bbb63933883f4f5dffc439dac5348c3f"},
    {file = "cryptography-36.0.1-cp36-abi3-musllinux_1_1_x86_64.whl", hash = "sha256:e0344c14c9cb89e76eb6a060e67980c9e35b3f36691e15e1b7a9e58a0a6c6dc3"},
    {file = "cryptography-36.0.1-cp36-abi3-win32.whl", hash = "sha256:4caa4b893d8fad33cf1964d3e51842cd78ba87401ab1d2e44556826df849a8ca"},
    {file = "cryptography-36.0.1-cp36-abi3-win_amd64.whl", hash = "sha256:391432971a66cfaf94b21c24ab465a4cc3e8bf4a939c1ca5c3e3a6e0abebdbcf"},
    {file = "cryptography-36.0.1-pp37-pypy37_pp73-manylinux_2_12_x86_64.manylinux2010_x86_64.whl", hash = "sha256:bb5829d027ff82aa872d76158919045a7c1e91fbf241aec32cb07956e9ebd3c9"},
    {file = "cryptography-36.0.1-pp37-pypy37_pp73-manylinux_2_17_x86_64.manylinux2014_x86_64.whl", hash = "sha256:ebc15b1c22e55c4d5566e3ca4db8689470a0ca2babef8e3a9ee057a8b82ce4b1"},
    {file = "cryptography-36.0.1-pp37-pypy37_pp73-manylinux_2_24_x86_64.whl", hash = "sha256:596f3cd67e1b950bc372c33f1a28a0692080625592ea6392987dba7f09f17a94"},
    {file = "cryptography-36.0.1-pp38-pypy38_pp73-macosx_10_10_x86_64.whl", hash = "sha256:30ee1eb3ebe1644d1c3f183d115a8c04e4e603ed6ce8e394ed39eea4a98469ac"},
    {file = "cryptography-36.0.1-pp38-pypy38_pp73-manylinux_2_12_x86_64.manylinux2010_x86_64.whl", hash = "sha256:ec63da4e7e4a5f924b90af42eddf20b698a70e58d86a72d943857c4c6045b3ee"},
    {file = "cryptography-36.0.1-pp38-pypy38_pp73-manylinux_2_17_x86_64.manylinux2014_x86_64.whl", hash = "sha256:ca238ceb7ba0bdf6ce88c1b74a87bffcee5afbfa1e41e173b1ceb095b39add46"},
    {file = "cryptography-36.0.1-pp38-pypy38_pp73-manylinux_2_24_x86_64.whl", hash = "sha256:ca28641954f767f9822c24e927ad894d45d5a1e501767599647259cbf030b903"},
    {file = "cryptography-36.0.1-pp38-pypy38_pp73-win_amd64.whl", hash = "sha256:39bdf8e70eee6b1c7b289ec6e5d84d49a6bfa11f8b8646b5b3dfe41219153316"},
    {file = "cryptography-36.0.1.tar.gz", hash = "sha256:53e5c1dc3d7a953de055d77bef2ff607ceef7a2aac0353b5d630ab67f7423638"},
]
decorator = [
    {file = "decorator-5.1.1-py3-none-any.whl", hash = "sha256:b8c3f85900b9dc423225913c5aace94729fe1fa9763b38939a95226f02d37186"},
    {file = "decorator-5.1.1.tar.gz", hash = "sha256:637996211036b6385ef91435e4fae22989472f9d571faba8927ba8253acbc330"},
]
defusedxml = [
    {file = "defusedxml-0.7.0rc1-py2.py3-none-any.whl", hash = "sha256:8ede8ba04cf5bf7999e1492fa77df545db83717f52c5eab625f97228ebd539bf"},
    {file = "defusedxml-0.7.0rc1.tar.gz", hash = "sha256:aa621655d72cdd30f57073893b96cd0c3831a85b08b8e4954531bdac47e3e8c8"},
]
diff-match-patch = [
    {file = "diff-match-patch-20200713.tar.gz", hash = "sha256:da6f5a01aa586df23dfc89f3827e1cafbb5420be9d87769eeb079ddfd9477a18"},
    {file = "diff_match_patch-20200713-py3-none-any.whl", hash = "sha256:8bf9d9c4e059d917b5c6312bac0c137971a32815ddbda9c682b949f2986b4d34"},
]
distlib = [
    {file = "distlib-0.3.4-py2.py3-none-any.whl", hash = "sha256:6564fe0a8f51e734df6333d08b8b94d4ea8ee6b99b5ed50613f731fd4089f34b"},
    {file = "distlib-0.3.4.zip", hash = "sha256:e4b58818180336dc9c529bfb9a0b58728ffc09ad92027a3f30b7cd91e3458579"},
]
django = [
    {file = "Django-3.2-py3-none-any.whl", hash = "sha256:0604e84c4fb698a5e53e5857b5aea945b2f19a18f25f10b8748dbdf935788927"},
    {file = "Django-3.2.tar.gz", hash = "sha256:21f0f9643722675976004eb683c55d33c05486f94506672df3d6a141546f389d"},
]
django-admin-extra-urls = [
    {file = "django-admin-extra-urls-3.5.1.tar.gz", hash = "sha256:fc68efd40569f2301cb329a0c445dd3517b0aa9c03c1ab7d9fc8a006d22de9b8"},
]
django-adminactions = [
    {file = "django-adminactions-1.14.0.tar.gz", hash = "sha256:78d77cb795070726ec1aa157dad67cf2f78f920f0f6a99fccb2ec61de3142501"},
    {file = "django_adminactions-1.14.0-py2.py3-none-any.whl", hash = "sha256:0ba5fdf9d113552b7058716df3c82125975d821155d6ad9b5e4d69b660432243"},
]
django-adminfilters = [
    {file = "django-adminfilters-1.9.0.tar.gz", hash = "sha256:73c876b6039053ed39572b977d113ad220ba6b73a24330d08326927d6b013cdb"},
]
django-advanced-filters = [
    {file = "django-advanced-filters-1.4.0.tar.gz", hash = "sha256:3877ffa956b8f1d3918556f00285750478c67312849fee5d882060fd7cad9d99"},
    {file = "django_advanced_filters-1.4.0-py3-none-any.whl", hash = "sha256:40f4fb677c4bae7393ca7bf4c843b7ef76263469a234dcd0a55b6fdbd102ff1b"},
]
django-appconf = [
    {file = "django-appconf-1.0.5.tar.gz", hash = "sha256:be3db0be6c81fa84742000b89a81c016d70ae66a7ccb620cdef592b1f1a6aaa4"},
    {file = "django_appconf-1.0.5-py3-none-any.whl", hash = "sha256:ae9f864ee1958c815a965ed63b3fba4874eec13de10236ba063a788f9a17389d"},
]
django-auditlog = []
django-celery-beat = [
    {file = "django-celery-beat-2.2.1.tar.gz", hash = "sha256:97ae5eb309541551bdb07bf60cc57cadacf42a74287560ced2d2c06298620234"},
    {file = "django_celery_beat-2.2.1-py2.py3-none-any.whl", hash = "sha256:ab43049634fd18dc037927d7c2c7d5f67f95283a20ebbda55f42f8606412e66c"},
]
django-celery-results = [
    {file = "django_celery_results-2.2.0-py2.py3-none-any.whl", hash = "sha256:d5f83fad9091e52cd6dbb3ca80632153ad14b6cdac4d73258e040f92717237cb"},
    {file = "django_celery_results-2.2.0.tar.gz", hash = "sha256:cc0285090a306f97f1d4b7929ed98af0475bf6db2568976b3387de4fbe812edc"},
]
django-compressor = [
    {file = "django_compressor-3.1-py2.py3-none-any.whl", hash = "sha256:89f7ba86777b30672c2f9c7557bf2aff87c5890903c73b1fa3ae38acd143e855"},
    {file = "django_compressor-3.1.tar.gz", hash = "sha256:c4a87bf65f9a534cfaf1c321a000a229c24e50c6d62ba6ab089482db42e819d9"},
]
django-concurrency = [
    {file = "django-concurrency-2.3.tar.gz", hash = "sha256:36c5ab4836de6e255285661b3b057a36c58c8c69c81287f4c1b7e7be7c733503"},
]
django-constance = [
    {file = "django-constance-2.8.0.tar.gz", hash = "sha256:0a492454acc78799ce7b9f7a28a00c53427d513f34f8bf6fdc90a46d8864b2af"},
    {file = "django_constance-2.8.0-py3-none-any.whl", hash = "sha256:60fec73e397d5f4f7440f611b18d3e7ce5342647f316fedc47b62e1411c849e7"},
]
django-cors-headers = [
    {file = "django-cors-headers-3.2.0.tar.gz", hash = "sha256:84933651fbbde8f2bc084bef2f077b79db1ec1389432f21dd661eaae6b3d6a95"},
    {file = "django_cors_headers-3.2.0-py3-none-any.whl", hash = "sha256:a8b2772582e8025412f4d4b54b617d8b707076ffd53a2b961bd24f10ec207a7c"},
]
django-countries = [
    {file = "django-countries-7.2.1.tar.gz", hash = "sha256:26878b54d36bedff30b4535ceefcb8af6784741a8b30b1b8a662fb14a936a4ab"},
    {file = "django_countries-7.2.1-py3-none-any.whl", hash = "sha256:adc965f1d348124274b7d918fc1aad5e29609758af999e1822baa9f2cc06d1b8"},
]
django-elasticsearch-dsl = [
    {file = "django-elasticsearch-dsl-7.1.4.tar.gz", hash = "sha256:5bbd49a9acb51c08fbbb7fba9beee7c9ce73b481af718cc57e4c8ac3d561888f"},
    {file = "django_elasticsearch_dsl-7.1.4-py2.py3-none-any.whl", hash = "sha256:e733ccfd0e8b83ad6896d812a2c15ccbd563caf4ebf30fd31640538ad2de8e26"},
]
django-environ = [
    {file = "django-environ-0.8.1.tar.gz", hash = "sha256:6f0bc902b43891656b20486938cba0861dc62892784a44919170719572a534cb"},
    {file = "django_environ-0.8.1-py2.py3-none-any.whl", hash = "sha256:42593bee519a527602a467c7b682aee1a051c2597f98c45f4f4f44169ecdb6e5"},
]
django-extensions = [
    {file = "django-extensions-2.2.6.tar.gz", hash = "sha256:936e8e3962024d3c75ea54f4e0248002404ca7ca7fb698430e60b06b5555b4e7"},
    {file = "django_extensions-2.2.6-py2.py3-none-any.whl", hash = "sha256:4524eca892d23fa6e93b0620901983b287ff5dc806f1b978d6a98541f06b9471"},
]
django-filter = [
    {file = "django-filter-2.4.0.tar.gz", hash = "sha256:84e9d5bb93f237e451db814ed422a3a625751cbc9968b484ecc74964a8696b06"},
    {file = "django_filter-2.4.0-py3-none-any.whl", hash = "sha256:e00d32cebdb3d54273c48f4f878f898dced8d5dfaad009438fe61ebdf535ace1"},
]
django-hijack = [
    {file = "django-hijack-3.1.4.tar.gz", hash = "sha256:785940c2e693401d8302fff4ced2d8cf0beb69a88b7f944539b035ab11b1b6d3"},
    {file = "django_hijack-3.1.4-py3-none-any.whl", hash = "sha256:93944e6b940d66642fd154e77d960c0f1022eae3e6ca29f0ebce48790c3e62d0"},
]
django-import-export = [
    {file = "django-import-export-2.7.1.tar.gz", hash = "sha256:4bc65943a5ce66aeaf2b5d0d6f75b1863b63b10323bf235e46500bef5d6dd85b"},
    {file = "django_import_export-2.7.1-py3-none-any.whl", hash = "sha256:254ca359782efca932c398edabc15dd51d31da241e85cc03af5b720173e0b2fe"},
]
django-js-asset = [
    {file = "django_js_asset-2.0.0-py3-none-any.whl", hash = "sha256:86f9f300d682537ddaf0487dc2ab356581b8f50c069bdba91d334a46e449f923"},
    {file = "django_js_asset-2.0.0.tar.gz", hash = "sha256:adc1ee1efa853fad42054b540c02205344bb406c9bddf87c9e5377a41b7db90f"},
]
django-jsoneditor = [
    {file = "django-jsoneditor-0.2.2.tar.gz", hash = "sha256:c4d9de033840e0b736ac1c4fcc56298a4a0470402db8aaf35d30567127d8397c"},
    {file = "django_jsoneditor-0.2.2-py2.py3-none-any.whl", hash = "sha256:334c9a48791c51b76d737f1aa0b047d4f9f85356acb2c15c1a5b5639202cadb6"},
]
django-jsonfield = [
    {file = "django-jsonfield-1.4.1.tar.gz", hash = "sha256:f789a0ea1f80b48aff7d6c36dd356ce125dbf1b7cd97a82d315607ac758f50ff"},
    {file = "django_jsonfield-1.4.1-py2.py3-none-any.whl", hash = "sha256:ccb2fe623e1bf7799e49c593b0a89a85084ef8d3debbf26d92a54e27b5305d72"},
]
django-model-utils = [
    {file = "django-model-utils-4.0.0.tar.gz", hash = "sha256:adf09e5be15122a7f4e372cb5a6dd512bbf8d78a23a90770ad0983ee9d909061"},
    {file = "django_model_utils-4.0.0-py2.py3-none-any.whl", hash = "sha256:9cf882e5b604421b62dbe57ad2b18464dc9c8f963fc3f9831badccae66c1139c"},
]
django-mptt = [
    {file = "django-mptt-0.11.0.tar.gz", hash = "sha256:dfdb3af75ad27cdd4458b0544ec8574174f2b90f99bc2cafab6a15b4bc1895a8"},
    {file = "django_mptt-0.11.0-py2.py3-none-any.whl", hash = "sha256:90eb236eb4f1a92124bd7c37852bbe09c0d21158477cc237556d59842a91c509"},
]
django-multiselectfield = [
    {file = "django-multiselectfield-0.1.12.tar.gz", hash = "sha256:d0a4c71568fb2332c71478ffac9f8708e01314a35cf923dfd7a191343452f9f9"},
    {file = "django_multiselectfield-0.1.12-py3-none-any.whl", hash = "sha256:c270faa7f80588214c55f2d68cbddb2add525c2aa830c216b8a198de914eb470"},
]
django-phonenumber-field = [
    {file = "django-phonenumber-field-4.0.0.tar.gz", hash = "sha256:d4580cc3352f4433962825f9927e6669852c1b40ec484fcb5a74064dabc1201a"},
    {file = "django_phonenumber_field-4.0.0-py3-none-any.whl", hash = "sha256:2ca3bb0ada0ebc164bd903a981a34f1202a4294006e520b0da961bd7ce9f20a4"},
]
django-redis = [
    {file = "django-redis-5.2.0.tar.gz", hash = "sha256:8a99e5582c79f894168f5865c52bd921213253b7fd64d16733ae4591564465de"},
    {file = "django_redis-5.2.0-py3-none-any.whl", hash = "sha256:1d037dc02b11ad7aa11f655d26dac3fb1af32630f61ef4428860a2e29ff92026"},
]
django-smart-admin = [
    {file = "django-smart-admin-1.6.0.tar.gz", hash = "sha256:cbd9b0543453cdfac9e3da8fa5cdd9d4ddf9ac4db966d814f9dac04bd4ce1847"},
]
django-sql-explorer = [
    {file = "django-sql-explorer-2.4.tar.gz", hash = "sha256:6f27c8842600f19704ac20bef52d837a25da11c090cd290ee9ff40f79e48da30"},
    {file = "django_sql_explorer-2.4-py3-none-any.whl", hash = "sha256:2b20499a21e0b1faced83eb63f9962dcaea644429092d645583e2f2ea3983cdb"},
]
django-storages = [
    {file = "django-storages-1.8.tar.gz", hash = "sha256:9322ab74ba6371e2e0fccc350c741686ade829e43085597b26b07ae8955a0a00"},
    {file = "django_storages-1.8-py2.py3-none-any.whl", hash = "sha256:0a9b7e620e969fb0797523695329ed223bf540bbfdf6cd163b061fc11dab2d1c"},
]
django-sysinfo = [
    {file = "django-sysinfo-2.6.2.tar.gz", hash = "sha256:2efe6c1a3bedc5766549b8872c7d8b3266ecb45db9a6423b94365d7d089c86dd"},
    {file = "django_sysinfo-2.6.2-py3-none-any.whl", hash = "sha256:9589d4bff0605ed7681a2ca22ce2326a4b64db768038da39180a2ba31ab3ffea"},
]
django-timezone-field = [
    {file = "django-timezone-field-4.2.3.tar.gz", hash = "sha256:5dd5bd9249382bef8847d3e7e4c32b7be182a4b538f354130d1252ed228892f8"},
    {file = "django_timezone_field-4.2.3-py3-none-any.whl", hash = "sha256:7552d2b0f145684b7de3fb5046101c7efd600cc6ba951b15c630fa1e1b83558e"},
]
django-webtest = [
    {file = "django-webtest-1.9.9.tar.gz", hash = "sha256:7b6eab091ba4cb1d6c0aa1059247f181255ffce99e7b976ec391fea04a215c94"},
    {file = "django_webtest-1.9.9-py3-none-any.whl", hash = "sha256:32daef3db0e851d832fe06dbbde70f3a878201086266281fad338eea50f5efc3"},
]
elasticsearch = [
    {file = "elasticsearch-7.13.4-py2.py3-none-any.whl", hash = "sha256:5920df0ab2630778680376d86bea349dc99860977eec9b6d2bd0860f337313f2"},
    {file = "elasticsearch-7.13.4.tar.gz", hash = "sha256:52dda85f76eeb85ec873bf9ffe0ba6849e544e591f66d4048a5e48016de268e0"},
]
elasticsearch-dsl = [
    {file = "elasticsearch-dsl-7.4.0.tar.gz", hash = "sha256:c4a7b93882918a413b63bed54018a1685d7410ffd8facbc860ee7fd57f214a6d"},
    {file = "elasticsearch_dsl-7.4.0-py2.py3-none-any.whl", hash = "sha256:046ea10820b94c075081b528b4526c5bc776bda4226d702f269a5f203232064b"},
]
et-xmlfile = [
    {file = "et_xmlfile-1.1.0-py3-none-any.whl", hash = "sha256:a2ba85d1d6a74ef63837eed693bcb89c3f752169b0e3e7ae5b16ca5e1b3deada"},
    {file = "et_xmlfile-1.1.0.tar.gz", hash = "sha256:8eb9e2bc2f8c97e37a2dc85a09ecdcdec9d8a396530a6d5a33b30b9a92da0c5c"},
]
executing = [
    {file = "executing-0.8.2-py2.py3-none-any.whl", hash = "sha256:32fc6077b103bd19e6494a72682d66d5763cf20a106d5aa7c5ccbea4e47b0df7"},
    {file = "executing-0.8.2.tar.gz", hash = "sha256:c23bf42e9a7b9b212f185b1b2c3c91feb895963378887bb10e64a2e612ec0023"},
]
factory-boy = [
    {file = "factory_boy-2.12.0-py2.py3-none-any.whl", hash = "sha256:728df59b372c9588b83153facf26d3d28947fc750e8e3c95cefa9bed0e6394ee"},
    {file = "factory_boy-2.12.0.tar.gz", hash = "sha256:faf48d608a1735f0d0a3c9cbf536d64f9132b547dae7ba452c4d99a79e84a370"},
]
faker = [
    {file = "Faker-5.0.2-py3-none-any.whl", hash = "sha256:5b17c95cfb013a22b062b8df18286f08ce4ea880f9948ec74295e5a42dbb2e44"},
    {file = "Faker-5.0.2.tar.gz", hash = "sha256:00ce4342c221b1931b2f35d46f5027d35bc62a4ca3a34628b2c5b514b4ca958a"},
]
fastdiff = [
    {file = "fastdiff-0.2.0.tar.gz", hash = "sha256:623ad3d9055ab78e014d0d10767cb033d98d5d4f66052abf498350c8e42e29aa"},
]
filelock = [
    {file = "filelock-3.4.2-py3-none-any.whl", hash = "sha256:cf0fc6a2f8d26bd900f19bf33915ca70ba4dd8c56903eeb14e1e7a2fd7590146"},
    {file = "filelock-3.4.2.tar.gz", hash = "sha256:38b4f4c989f9d06d44524df1b24bd19e167d851f19b50bf3e3559952dddc5b80"},
]
freezegun = [
    {file = "freezegun-0.3.14-py2.py3-none-any.whl", hash = "sha256:10336fc80a235847c64033f9727f3847f37db4bd549be1d9f3b5ae0279256c69"},
    {file = "freezegun-0.3.14.tar.gz", hash = "sha256:6262de2f4bab671f7189bb8a0b9d8751da69a53f0b9813fb8f412681662d872a"},
]
gevent = [
    {file = "gevent-20.9.0-cp27-cp27m-macosx_10_15_x86_64.whl", hash = "sha256:1628a403fc9c3ea9b35924638a4d4fbe236f60ecdf4e22ed133fbbaf0bc7cb6b"},
    {file = "gevent-20.9.0-cp27-cp27m-manylinux2010_x86_64.whl", hash = "sha256:283a021a2e14adfad718346f18982b80569d9c3a59e97cfae1b7d4c5b017941a"},
    {file = "gevent-20.9.0-cp27-cp27m-win32.whl", hash = "sha256:315a63a35068183dfb9bc0331c7bb3c265ee7db8a11797cbe98dadbdb45b5d35"},
    {file = "gevent-20.9.0-cp27-cp27m-win_amd64.whl", hash = "sha256:324808a8558c733f7a9734525483795d52ca3bbd5662b24b361d81c075414b1f"},
    {file = "gevent-20.9.0-cp27-cp27mu-manylinux2010_x86_64.whl", hash = "sha256:2aa70726ad1883fe7c17774e5ccc91ac6e30334efa29bafb9b8fe8ca6091b219"},
    {file = "gevent-20.9.0-cp35-cp35m-manylinux2010_x86_64.whl", hash = "sha256:dd4c6b2f540b25c3d0f277a725bc1a900ce30a681b90a081216e31f814be453b"},
    {file = "gevent-20.9.0-cp35-cp35m-win32.whl", hash = "sha256:1cfa3674866294623e324fa5b76eba7b96744d1956a605cfe24d26c5cd890f91"},
    {file = "gevent-20.9.0-cp35-cp35m-win_amd64.whl", hash = "sha256:906175e3fb25f377a0b581e79d3ed5a7d925c136ff92fd022bb3013e25f5f3a9"},
    {file = "gevent-20.9.0-cp36-cp36m-macosx_10_15_x86_64.whl", hash = "sha256:fb33dc1ab27557bccd64ad4bf81e68c8b0d780fe937b1e2c0814558798137229"},
    {file = "gevent-20.9.0-cp36-cp36m-manylinux2010_x86_64.whl", hash = "sha256:eba19bae532d0c48d489fa16815b242ce074b1f4b63e8a8e663232cbe311ead9"},
    {file = "gevent-20.9.0-cp36-cp36m-win32.whl", hash = "sha256:db208e74a32cff7f55f5aa1ba5d7d1c1a086a6325c8702ae78a5c741155552ff"},
    {file = "gevent-20.9.0-cp36-cp36m-win_amd64.whl", hash = "sha256:2269574444113cb4ca1c1808ab9460a87fe25e1c34a6e36d975d4af46e4afff9"},
    {file = "gevent-20.9.0-cp37-cp37m-macosx_10_15_x86_64.whl", hash = "sha256:adbb267067f56696b2babced3d0856aa39dcf14b8ccd2dffa1fab587b00c6f80"},
    {file = "gevent-20.9.0-cp37-cp37m-manylinux2010_x86_64.whl", hash = "sha256:9bb477f514cf39dc20651b479bf1ad4f38b9a679be2bfa3e162ec0c3785dfa2a"},
    {file = "gevent-20.9.0-cp37-cp37m-win32.whl", hash = "sha256:10110d4881aec04f218c316cb796b18c8b2cac67ae0eb5b0c5780056757268a2"},
    {file = "gevent-20.9.0-cp37-cp37m-win_amd64.whl", hash = "sha256:e11de4b4d107ca2f35000eb08e9c4c4621c153103b400f48a9ea95b96d8c7e0b"},
    {file = "gevent-20.9.0-cp38-cp38-macosx_10_15_x86_64.whl", hash = "sha256:a8733a01974433d91308f8c44fa6cc13428b15bb39d46540657e260ff8852cb1"},
    {file = "gevent-20.9.0-cp38-cp38-manylinux2010_x86_64.whl", hash = "sha256:afc177c37de41ce9c27d351ac84cbaf34407effcab5d6641645838f39d365be1"},
    {file = "gevent-20.9.0-cp38-cp38-win32.whl", hash = "sha256:93980e51dd2e5f81899d644a0b6ef4a73008c679fcedd50e3b21cc3451ba2424"},
    {file = "gevent-20.9.0-cp38-cp38-win_amd64.whl", hash = "sha256:b2948566003a1030e47507755fe1f446995e8671c0c67571091539e01faf94cc"},
    {file = "gevent-20.9.0-cp39-cp39-macosx_10_15_x86_64.whl", hash = "sha256:b07fcbca3e819296979d82fac3d8b44f0d5ced57b9a04dffcfd194da99c8eb2d"},
    {file = "gevent-20.9.0-cp39-cp39-manylinux2010_x86_64.whl", hash = "sha256:33a63f230755c6813fca39d9cea2a8894df32df2ee58fd69d8bf8fcc1d8e018e"},
    {file = "gevent-20.9.0-pp27-pypy_73-win32.whl", hash = "sha256:8d338cd6d040fe2607e5305dd7991b5960b3780ae01f804c2ac5760d31d3b2c6"},
    {file = "gevent-20.9.0.tar.gz", hash = "sha256:5f6d48051d336561ec08995431ee4d265ac723a64bba99cc58c3eb1a4d4f5c8d"},
]
graphene = [
    {file = "graphene-2.1.9-py2.py3-none-any.whl", hash = "sha256:3d446eb1237c551052bc31155cf1a3a607053e4f58c9172b83a1b597beaa0868"},
    {file = "graphene-2.1.9.tar.gz", hash = "sha256:b9f2850e064eebfee9a3ef4a1f8aa0742848d97652173ab44c82cc8a62b9ed93"},
]
graphene-django = [
    {file = "graphene-django-2.15.0.tar.gz", hash = "sha256:b78c9b05bc899016b9cc5bf13faa1f37fe1faa8c5407552c6ddd1a28f46fc31a"},
    {file = "graphene_django-2.15.0-py2.py3-none-any.whl", hash = "sha256:02671d195f0c09c8649acff2a8f4ad4f297d0f7d98ea6e6cdf034b81bab92880"},
]
graphene-file-upload = [
    {file = "graphene_file_upload-1.3.0-py3-none-any.whl", hash = "sha256:5afe50f409f50e3d198fd92c883d98d868e6c6aaadf5df3a3f4d88ecad90ed97"},
    {file = "graphene_file_upload-1.3.0.tar.gz", hash = "sha256:6898480b0556826472c80971032917c01968ade5800d84054008fe598795b063"},
]
graphql-core = [
    {file = "graphql-core-2.3.2.tar.gz", hash = "sha256:aac46a9ac524c9855910c14c48fc5d60474def7f99fd10245e76608eba7af746"},
    {file = "graphql_core-2.3.2-py2.py3-none-any.whl", hash = "sha256:44c9bac4514e5e30c5a595fac8e3c76c1975cae14db215e8174c7fe995825bad"},
]
graphql-relay = [
    {file = "graphql-relay-2.0.1.tar.gz", hash = "sha256:870b6b5304123a38a0b215a79eace021acce5a466bf40cd39fa18cb8528afabb"},
    {file = "graphql_relay-2.0.1-py3-none-any.whl", hash = "sha256:ac514cb86db9a43014d7e73511d521137ac12cf0101b2eaa5f0a3da2e10d913d"},
]
greenlet = [
    {file = "greenlet-0.4.17-cp27-cp27m-manylinux1_x86_64.whl", hash = "sha256:75e4c27188f28149b74e7685809f9227410fd15432a4438fc48627f518577fa5"},
    {file = "greenlet-0.4.17-cp27-cp27m-win32.whl", hash = "sha256:3af587e9813f9bd8be9212722321a5e7be23b2bc37e6323a90e592ab0c2ef117"},
    {file = "greenlet-0.4.17-cp27-cp27m-win_amd64.whl", hash = "sha256:ccd62f09f90b2730150d82f2f2ffc34d73c6ce7eac234aed04d15dc8a3023994"},
    {file = "greenlet-0.4.17-cp27-cp27mu-manylinux1_x86_64.whl", hash = "sha256:13037e2d7ab2145300676852fa069235512fdeba4ed1e3bb4b0677a04223c525"},
    {file = "greenlet-0.4.17-cp35-cp35m-manylinux1_x86_64.whl", hash = "sha256:e495096e3e2e8f7192afb6aaeba19babc4fb2bdf543d7b7fed59e00c1df7f170"},
    {file = "greenlet-0.4.17-cp35-cp35m-win32.whl", hash = "sha256:124a3ae41215f71dc91d1a3d45cbf2f84e46b543e5d60b99ecc20e24b4c8f272"},
    {file = "greenlet-0.4.17-cp35-cp35m-win_amd64.whl", hash = "sha256:5494e3baeacc371d988345fbf8aa4bd15555b3077c40afcf1994776bb6d77eaf"},
    {file = "greenlet-0.4.17-cp36-cp36m-manylinux1_x86_64.whl", hash = "sha256:bee111161420f341a346731279dd976be161b465c1286f82cc0779baf7b729e8"},
    {file = "greenlet-0.4.17-cp36-cp36m-win32.whl", hash = "sha256:ac85db59aa43d78547f95fc7b6fd2913e02b9e9b09e2490dfb7bbdf47b2a4914"},
    {file = "greenlet-0.4.17-cp36-cp36m-win_amd64.whl", hash = "sha256:4481002118b2f1588fa3d821936ffdc03db80ef21186b62b90c18db4ba5e743b"},
    {file = "greenlet-0.4.17-cp37-cp37m-manylinux1_x86_64.whl", hash = "sha256:be7a79988b8fdc5bbbeaed69e79cfb373da9759242f1565668be4fb7f3f37552"},
    {file = "greenlet-0.4.17-cp37-cp37m-win32.whl", hash = "sha256:97f2b01ab622a4aa4b3724a3e1fba66f47f054c434fbaa551833fa2b41e3db51"},
    {file = "greenlet-0.4.17-cp37-cp37m-win_amd64.whl", hash = "sha256:d3436110ca66fe3981031cc6aff8cc7a40d8411d173dde73ddaa5b8445385e2d"},
    {file = "greenlet-0.4.17-cp38-cp38-manylinux1_x86_64.whl", hash = "sha256:a34023b9eabb3525ee059f3bf33a417d2e437f7f17e341d334987d4091ae6072"},
    {file = "greenlet-0.4.17-cp38-cp38-win32.whl", hash = "sha256:e66a824f44892bc4ec66c58601a413419cafa9cec895e63d8da889c8a1a4fa4a"},
    {file = "greenlet-0.4.17-cp38-cp38-win_amd64.whl", hash = "sha256:47825c3a109f0331b1e54c1173d4e57fa000aa6c96756b62852bfa1af91cd652"},
    {file = "greenlet-0.4.17-cp39-cp39-manylinux1_x86_64.whl", hash = "sha256:1023d7b43ca11264ab7052cb09f5635d4afdb43df55e0854498fc63070a0b206"},
    {file = "greenlet-0.4.17.tar.gz", hash = "sha256:41d8835c69a78de718e466dd0e6bfd4b46125f21a67c3ff6d76d8d8059868d6b"},
]
gunicorn = [
    {file = "gunicorn-20.0.4-py2.py3-none-any.whl", hash = "sha256:cd4a810dd51bf497552cf3f863b575dabd73d6ad6a91075b65936b151cbf4f9c"},
    {file = "gunicorn-20.0.4.tar.gz", hash = "sha256:1904bb2b8a43658807108d59c3f3d56c2b6121a701161de0ddf9ad140073c626"},
]
idna = [
    {file = "idna-3.3-py3-none-any.whl", hash = "sha256:84d9dd047ffa80596e0f246e2eab0b391788b0503584e8945f2368256d2735ff"},
    {file = "idna-3.3.tar.gz", hash = "sha256:9d643ff0a55b762d5cdb124b8eaa99c66322e2157b69160bc32796e824360e6d"},
]
ipdb = [
    {file = "ipdb-0.13.4.tar.gz", hash = "sha256:c85398b5fb82f82399fc38c44fe3532c0dde1754abee727d8f5cfcc74547b334"},
]
ipython = [
    {file = "ipython-8.0.1-py3-none-any.whl", hash = "sha256:c503a0dd6ccac9c8c260b211f2dd4479c042b49636b097cc9a0d55fe62dff64c"},
    {file = "ipython-8.0.1.tar.gz", hash = "sha256:ab564d4521ea8ceaac26c3a2c6e5ddbca15c8848fd5a5cc325f960da88d42974"},
]
jdcal = [
    {file = "jdcal-1.4.1-py2.py3-none-any.whl", hash = "sha256:1abf1305fce18b4e8aa248cf8fe0c56ce2032392bc64bbd61b5dff2a19ec8bba"},
    {file = "jdcal-1.4.1.tar.gz", hash = "sha256:472872e096eb8df219c23f2689fc336668bdb43d194094b5cc1707e1640acfc8"},
]
jedi = [
    {file = "jedi-0.17.2-py2.py3-none-any.whl", hash = "sha256:98cc583fa0f2f8304968199b01b6b4b94f469a1f4a74c1560506ca2a211378b5"},
    {file = "jedi-0.17.2.tar.gz", hash = "sha256:86ed7d9b750603e4ba582ea8edc678657fb4007894a12bcf6f4bb97892f31d20"},
]
jinja2 = [
    {file = "Jinja2-2.11.2-py2.py3-none-any.whl", hash = "sha256:f0a4641d3cf955324a89c04f3d94663aa4d638abe8f733ecd3582848e1c37035"},
    {file = "Jinja2-2.11.2.tar.gz", hash = "sha256:89aab215427ef59c34ad58735269eb58b1a5808103067f7bb9d5836c651b3bb0"},
]
kombu = [
    {file = "kombu-5.2.3-py3-none-any.whl", hash = "sha256:eeaeb8024f3a5cfc71c9250e45cddb8493f269d74ada2f74909a93c59c4b4179"},
    {file = "kombu-5.2.3.tar.gz", hash = "sha256:81a90c1de97e08d3db37dbf163eaaf667445e1068c98bfd89f051a40e9f6dbbd"},
]
markuppy = [
    {file = "MarkupPy-1.14.tar.gz", hash = "sha256:1adee2c0a542af378fe84548ff6f6b0168f3cb7f426b46961038a2bcfaad0d5f"},
]
markupsafe = [
    {file = "MarkupSafe-2.0.1-cp310-cp310-macosx_10_9_universal2.whl", hash = "sha256:d8446c54dc28c01e5a2dbac5a25f071f6653e6e40f3a8818e8b45d790fe6ef53"},
    {file = "MarkupSafe-2.0.1-cp310-cp310-macosx_10_9_x86_64.whl", hash = "sha256:36bc903cbb393720fad60fc28c10de6acf10dc6cc883f3e24ee4012371399a38"},
    {file = "MarkupSafe-2.0.1-cp310-cp310-manylinux_2_17_aarch64.manylinux2014_aarch64.whl", hash = "sha256:2d7d807855b419fc2ed3e631034685db6079889a1f01d5d9dac950f764da3dad"},
    {file = "MarkupSafe-2.0.1-cp310-cp310-manylinux_2_5_i686.manylinux1_i686.manylinux_2_12_i686.manylinux2010_i686.whl", hash = "sha256:add36cb2dbb8b736611303cd3bfcee00afd96471b09cda130da3581cbdc56a6d"},
    {file = "MarkupSafe-2.0.1-cp310-cp310-manylinux_2_5_x86_64.manylinux1_x86_64.manylinux_2_12_x86_64.manylinux2010_x86_64.whl", hash = "sha256:168cd0a3642de83558a5153c8bd34f175a9a6e7f6dc6384b9655d2697312a646"},
    {file = "MarkupSafe-2.0.1-cp310-cp310-musllinux_1_1_aarch64.whl", hash = "sha256:4dc8f9fb58f7364b63fd9f85013b780ef83c11857ae79f2feda41e270468dd9b"},
    {file = "MarkupSafe-2.0.1-cp310-cp310-musllinux_1_1_i686.whl", hash = "sha256:20dca64a3ef2d6e4d5d615a3fd418ad3bde77a47ec8a23d984a12b5b4c74491a"},
    {file = "MarkupSafe-2.0.1-cp310-cp310-musllinux_1_1_x86_64.whl", hash = "sha256:cdfba22ea2f0029c9261a4bd07e830a8da012291fbe44dc794e488b6c9bb353a"},
    {file = "MarkupSafe-2.0.1-cp310-cp310-win32.whl", hash = "sha256:99df47edb6bda1249d3e80fdabb1dab8c08ef3975f69aed437cb69d0a5de1e28"},
    {file = "MarkupSafe-2.0.1-cp310-cp310-win_amd64.whl", hash = "sha256:e0f138900af21926a02425cf736db95be9f4af72ba1bb21453432a07f6082134"},
    {file = "MarkupSafe-2.0.1-cp36-cp36m-macosx_10_9_x86_64.whl", hash = "sha256:f9081981fe268bd86831e5c75f7de206ef275defcb82bc70740ae6dc507aee51"},
    {file = "MarkupSafe-2.0.1-cp36-cp36m-manylinux1_i686.whl", hash = "sha256:0955295dd5eec6cb6cc2fe1698f4c6d84af2e92de33fbcac4111913cd100a6ff"},
    {file = "MarkupSafe-2.0.1-cp36-cp36m-manylinux1_x86_64.whl", hash = "sha256:0446679737af14f45767963a1a9ef7620189912317d095f2d9ffa183a4d25d2b"},
    {file = "MarkupSafe-2.0.1-cp36-cp36m-manylinux2010_i686.whl", hash = "sha256:f826e31d18b516f653fe296d967d700fddad5901ae07c622bb3705955e1faa94"},
    {file = "MarkupSafe-2.0.1-cp36-cp36m-manylinux2010_x86_64.whl", hash = "sha256:fa130dd50c57d53368c9d59395cb5526eda596d3ffe36666cd81a44d56e48872"},
    {file = "MarkupSafe-2.0.1-cp36-cp36m-manylinux2014_aarch64.whl", hash = "sha256:905fec760bd2fa1388bb5b489ee8ee5f7291d692638ea5f67982d968366bef9f"},
    {file = "MarkupSafe-2.0.1-cp36-cp36m-manylinux_2_17_aarch64.manylinux2014_aarch64.whl", hash = "sha256:bf5d821ffabf0ef3533c39c518f3357b171a1651c1ff6827325e4489b0e46c3c"},
    {file = "MarkupSafe-2.0.1-cp36-cp36m-manylinux_2_5_i686.manylinux1_i686.manylinux_2_12_i686.manylinux2010_i686.whl", hash = "sha256:0d4b31cc67ab36e3392bbf3862cfbadac3db12bdd8b02a2731f509ed5b829724"},
    {file = "MarkupSafe-2.0.1-cp36-cp36m-manylinux_2_5_x86_64.manylinux1_x86_64.manylinux_2_12_x86_64.manylinux2010_x86_64.whl", hash = "sha256:baa1a4e8f868845af802979fcdbf0bb11f94f1cb7ced4c4b8a351bb60d108145"},
    {file = "MarkupSafe-2.0.1-cp36-cp36m-musllinux_1_1_aarch64.whl", hash = "sha256:deb993cacb280823246a026e3b2d81c493c53de6acfd5e6bfe31ab3402bb37dd"},
    {file = "MarkupSafe-2.0.1-cp36-cp36m-musllinux_1_1_i686.whl", hash = "sha256:63f3268ba69ace99cab4e3e3b5840b03340efed0948ab8f78d2fd87ee5442a4f"},
    {file = "MarkupSafe-2.0.1-cp36-cp36m-musllinux_1_1_x86_64.whl", hash = "sha256:8d206346619592c6200148b01a2142798c989edcb9c896f9ac9722a99d4e77e6"},
    {file = "MarkupSafe-2.0.1-cp36-cp36m-win32.whl", hash = "sha256:6c4ca60fa24e85fe25b912b01e62cb969d69a23a5d5867682dd3e80b5b02581d"},
    {file = "MarkupSafe-2.0.1-cp36-cp36m-win_amd64.whl", hash = "sha256:b2f4bf27480f5e5e8ce285a8c8fd176c0b03e93dcc6646477d4630e83440c6a9"},
    {file = "MarkupSafe-2.0.1-cp37-cp37m-macosx_10_9_x86_64.whl", hash = "sha256:0717a7390a68be14b8c793ba258e075c6f4ca819f15edfc2a3a027c823718567"},
    {file = "MarkupSafe-2.0.1-cp37-cp37m-manylinux1_i686.whl", hash = "sha256:6557b31b5e2c9ddf0de32a691f2312a32f77cd7681d8af66c2692efdbef84c18"},
    {file = "MarkupSafe-2.0.1-cp37-cp37m-manylinux1_x86_64.whl", hash = "sha256:49e3ceeabbfb9d66c3aef5af3a60cc43b85c33df25ce03d0031a608b0a8b2e3f"},
    {file = "MarkupSafe-2.0.1-cp37-cp37m-manylinux2010_i686.whl", hash = "sha256:d7f9850398e85aba693bb640262d3611788b1f29a79f0c93c565694658f4071f"},
    {file = "MarkupSafe-2.0.1-cp37-cp37m-manylinux2010_x86_64.whl", hash = "sha256:6a7fae0dd14cf60ad5ff42baa2e95727c3d81ded453457771d02b7d2b3f9c0c2"},
    {file = "MarkupSafe-2.0.1-cp37-cp37m-manylinux2014_aarch64.whl", hash = "sha256:b7f2d075102dc8c794cbde1947378051c4e5180d52d276987b8d28a3bd58c17d"},
    {file = "MarkupSafe-2.0.1-cp37-cp37m-manylinux_2_17_aarch64.manylinux2014_aarch64.whl", hash = "sha256:e9936f0b261d4df76ad22f8fee3ae83b60d7c3e871292cd42f40b81b70afae85"},
    {file = "MarkupSafe-2.0.1-cp37-cp37m-manylinux_2_5_i686.manylinux1_i686.manylinux_2_12_i686.manylinux2010_i686.whl", hash = "sha256:2a7d351cbd8cfeb19ca00de495e224dea7e7d919659c2841bbb7f420ad03e2d6"},
    {file = "MarkupSafe-2.0.1-cp37-cp37m-manylinux_2_5_x86_64.manylinux1_x86_64.manylinux_2_12_x86_64.manylinux2010_x86_64.whl", hash = "sha256:60bf42e36abfaf9aff1f50f52644b336d4f0a3fd6d8a60ca0d054ac9f713a864"},
    {file = "MarkupSafe-2.0.1-cp37-cp37m-musllinux_1_1_aarch64.whl", hash = "sha256:d6c7ebd4e944c85e2c3421e612a7057a2f48d478d79e61800d81468a8d842207"},
    {file = "MarkupSafe-2.0.1-cp37-cp37m-musllinux_1_1_i686.whl", hash = "sha256:f0567c4dc99f264f49fe27da5f735f414c4e7e7dd850cfd8e69f0862d7c74ea9"},
    {file = "MarkupSafe-2.0.1-cp37-cp37m-musllinux_1_1_x86_64.whl", hash = "sha256:89c687013cb1cd489a0f0ac24febe8c7a666e6e221b783e53ac50ebf68e45d86"},
    {file = "MarkupSafe-2.0.1-cp37-cp37m-win32.whl", hash = "sha256:a30e67a65b53ea0a5e62fe23682cfe22712e01f453b95233b25502f7c61cb415"},
    {file = "MarkupSafe-2.0.1-cp37-cp37m-win_amd64.whl", hash = "sha256:611d1ad9a4288cf3e3c16014564df047fe08410e628f89805e475368bd304914"},
    {file = "MarkupSafe-2.0.1-cp38-cp38-macosx_10_9_universal2.whl", hash = "sha256:5bb28c636d87e840583ee3adeb78172efc47c8b26127267f54a9c0ec251d41a9"},
    {file = "MarkupSafe-2.0.1-cp38-cp38-macosx_10_9_x86_64.whl", hash = "sha256:be98f628055368795d818ebf93da628541e10b75b41c559fdf36d104c5787066"},
    {file = "MarkupSafe-2.0.1-cp38-cp38-manylinux1_i686.whl", hash = "sha256:1d609f577dc6e1aa17d746f8bd3c31aa4d258f4070d61b2aa5c4166c1539de35"},
    {file = "MarkupSafe-2.0.1-cp38-cp38-manylinux1_x86_64.whl", hash = "sha256:7d91275b0245b1da4d4cfa07e0faedd5b0812efc15b702576d103293e252af1b"},
    {file = "MarkupSafe-2.0.1-cp38-cp38-manylinux2010_i686.whl", hash = "sha256:01a9b8ea66f1658938f65b93a85ebe8bc016e6769611be228d797c9d998dd298"},
    {file = "MarkupSafe-2.0.1-cp38-cp38-manylinux2010_x86_64.whl", hash = "sha256:47ab1e7b91c098ab893b828deafa1203de86d0bc6ab587b160f78fe6c4011f75"},
    {file = "MarkupSafe-2.0.1-cp38-cp38-manylinux2014_aarch64.whl", hash = "sha256:97383d78eb34da7e1fa37dd273c20ad4320929af65d156e35a5e2d89566d9dfb"},
    {file = "MarkupSafe-2.0.1-cp38-cp38-manylinux_2_17_aarch64.manylinux2014_aarch64.whl", hash = "sha256:6fcf051089389abe060c9cd7caa212c707e58153afa2c649f00346ce6d260f1b"},
    {file = "MarkupSafe-2.0.1-cp38-cp38-manylinux_2_5_i686.manylinux1_i686.manylinux_2_12_i686.manylinux2010_i686.whl", hash = "sha256:5855f8438a7d1d458206a2466bf82b0f104a3724bf96a1c781ab731e4201731a"},
    {file = "MarkupSafe-2.0.1-cp38-cp38-manylinux_2_5_x86_64.manylinux1_x86_64.manylinux_2_12_x86_64.manylinux2010_x86_64.whl", hash = "sha256:3dd007d54ee88b46be476e293f48c85048603f5f516008bee124ddd891398ed6"},
    {file = "MarkupSafe-2.0.1-cp38-cp38-musllinux_1_1_aarch64.whl", hash = "sha256:aca6377c0cb8a8253e493c6b451565ac77e98c2951c45f913e0b52facdcff83f"},
    {file = "MarkupSafe-2.0.1-cp38-cp38-musllinux_1_1_i686.whl", hash = "sha256:04635854b943835a6ea959e948d19dcd311762c5c0c6e1f0e16ee57022669194"},
    {file = "MarkupSafe-2.0.1-cp38-cp38-musllinux_1_1_x86_64.whl", hash = "sha256:6300b8454aa6930a24b9618fbb54b5a68135092bc666f7b06901f897fa5c2fee"},
    {file = "MarkupSafe-2.0.1-cp38-cp38-win32.whl", hash = "sha256:023cb26ec21ece8dc3907c0e8320058b2e0cb3c55cf9564da612bc325bed5e64"},
    {file = "MarkupSafe-2.0.1-cp38-cp38-win_amd64.whl", hash = "sha256:984d76483eb32f1bcb536dc27e4ad56bba4baa70be32fa87152832cdd9db0833"},
    {file = "MarkupSafe-2.0.1-cp39-cp39-macosx_10_9_universal2.whl", hash = "sha256:2ef54abee730b502252bcdf31b10dacb0a416229b72c18b19e24a4509f273d26"},
    {file = "MarkupSafe-2.0.1-cp39-cp39-macosx_10_9_x86_64.whl", hash = "sha256:3c112550557578c26af18a1ccc9e090bfe03832ae994343cfdacd287db6a6ae7"},
    {file = "MarkupSafe-2.0.1-cp39-cp39-manylinux1_i686.whl", hash = "sha256:53edb4da6925ad13c07b6d26c2a852bd81e364f95301c66e930ab2aef5b5ddd8"},
    {file = "MarkupSafe-2.0.1-cp39-cp39-manylinux1_x86_64.whl", hash = "sha256:f5653a225f31e113b152e56f154ccbe59eeb1c7487b39b9d9f9cdb58e6c79dc5"},
    {file = "MarkupSafe-2.0.1-cp39-cp39-manylinux2010_i686.whl", hash = "sha256:4efca8f86c54b22348a5467704e3fec767b2db12fc39c6d963168ab1d3fc9135"},
    {file = "MarkupSafe-2.0.1-cp39-cp39-manylinux2010_x86_64.whl", hash = "sha256:ab3ef638ace319fa26553db0624c4699e31a28bb2a835c5faca8f8acf6a5a902"},
    {file = "MarkupSafe-2.0.1-cp39-cp39-manylinux2014_aarch64.whl", hash = "sha256:f8ba0e8349a38d3001fae7eadded3f6606f0da5d748ee53cc1dab1d6527b9509"},
    {file = "MarkupSafe-2.0.1-cp39-cp39-manylinux_2_17_aarch64.manylinux2014_aarch64.whl", hash = "sha256:c47adbc92fc1bb2b3274c4b3a43ae0e4573d9fbff4f54cd484555edbf030baf1"},
    {file = "MarkupSafe-2.0.1-cp39-cp39-manylinux_2_5_i686.manylinux1_i686.manylinux_2_12_i686.manylinux2010_i686.whl", hash = "sha256:37205cac2a79194e3750b0af2a5720d95f786a55ce7df90c3af697bfa100eaac"},
    {file = "MarkupSafe-2.0.1-cp39-cp39-manylinux_2_5_x86_64.manylinux1_x86_64.manylinux_2_12_x86_64.manylinux2010_x86_64.whl", hash = "sha256:1f2ade76b9903f39aa442b4aadd2177decb66525062db244b35d71d0ee8599b6"},
    {file = "MarkupSafe-2.0.1-cp39-cp39-musllinux_1_1_aarch64.whl", hash = "sha256:4296f2b1ce8c86a6aea78613c34bb1a672ea0e3de9c6ba08a960efe0b0a09047"},
    {file = "MarkupSafe-2.0.1-cp39-cp39-musllinux_1_1_i686.whl", hash = "sha256:9f02365d4e99430a12647f09b6cc8bab61a6564363f313126f775eb4f6ef798e"},
    {file = "MarkupSafe-2.0.1-cp39-cp39-musllinux_1_1_x86_64.whl", hash = "sha256:5b6d930f030f8ed98e3e6c98ffa0652bdb82601e7a016ec2ab5d7ff23baa78d1"},
    {file = "MarkupSafe-2.0.1-cp39-cp39-win32.whl", hash = "sha256:10f82115e21dc0dfec9ab5c0223652f7197feb168c940f3ef61563fc2d6beb74"},
    {file = "MarkupSafe-2.0.1-cp39-cp39-win_amd64.whl", hash = "sha256:693ce3f9e70a6cf7d2fb9e6c9d8b204b6b39897a2c4a1aa65728d5ac97dcc1d8"},
    {file = "MarkupSafe-2.0.1.tar.gz", hash = "sha256:594c67807fb16238b30c44bdf74f36c02cdf22d1c8cda91ef8a0ed8dabf5620a"},
]
matplotlib-inline = [
    {file = "matplotlib-inline-0.1.3.tar.gz", hash = "sha256:a04bfba22e0d1395479f866853ec1ee28eea1485c1d69a6faf00dc3e24ff34ee"},
    {file = "matplotlib_inline-0.1.3-py3-none-any.whl", hash = "sha256:aed605ba3b72462d64d475a21a9296f400a19c4f74a31b59103d2a99ffd5aa5c"},
]
mypy-extensions = [
    {file = "mypy_extensions-0.4.3-py2.py3-none-any.whl", hash = "sha256:090fedd75945a69ae91ce1303b5824f428daf5a028d2f6ab8a299250a846f15d"},
    {file = "mypy_extensions-0.4.3.tar.gz", hash = "sha256:2d82818f5bb3e369420cb3c4060a7970edba416647068eb4c5343488a6c604a8"},
]
oauthlib = [
    {file = "oauthlib-3.2.0-py3-none-any.whl", hash = "sha256:6db33440354787f9b7f3a6dbd4febf5d0f93758354060e802f6c06cb493022fe"},
    {file = "oauthlib-3.2.0.tar.gz", hash = "sha256:23a8208d75b902797ea29fd31fa80a15ed9dc2c6c16fe73f5d346f83f6fa27a2"},
]
odfpy = [
    {file = "odfpy-1.4.1-py2.7.egg", hash = "sha256:fc3b8d1bc098eba4a0fda865a76d9d1e577c4ceec771426bcb169a82c5e9dfe0"},
    {file = "odfpy-1.4.1.tar.gz", hash = "sha256:db766a6e59c5103212f3cc92ec8dd50a0f3a02790233ed0b52148b70d3c438ec"},
]
openpyxl = [
    {file = "openpyxl-3.0.3.tar.gz", hash = "sha256:547a9fc6aafcf44abe358b89ed4438d077e9d92e4f182c87e2dc294186dc4b64"},
]
openpyxl-image-loader = [
    {file = "openpyxl-image-loader-1.0.5.tar.gz", hash = "sha256:6d9d7fa5c35ac0a3e620b9eaf7334420a7693ccdb2a16e940a3a92bc3ec87fe8"},
    {file = "openpyxl_image_loader-1.0.5-py3-none-any.whl", hash = "sha256:103e6ad4dc433cc3bb18d1f6c413139ad4a91a5f3de0e39783534e22ff0c9c0b"},
]
packaging = [
    {file = "packaging-21.3-py3-none-any.whl", hash = "sha256:ef103e05f519cdc783ae24ea4e2e0f508a9c99b2d4969652eed6a2e1ea5bd522"},
    {file = "packaging-21.3.tar.gz", hash = "sha256:dd47c42927d89ab911e606518907cc2d3a1f38bbd026385970643f9c5b8ecfeb"},
]
parameterized = [
    {file = "parameterized-0.7.4-py2.py3-none-any.whl", hash = "sha256:59ab908e31c01505a987a2be78854e19cb1630c047bbab7848169c371d614d56"},
    {file = "parameterized-0.7.4.tar.gz", hash = "sha256:190f8cc7230eee0b56b30d7f074fd4d165f7c45e6077582d0813c8557e738490"},
]
parso = [
    {file = "parso-0.7.1-py2.py3-none-any.whl", hash = "sha256:97218d9159b2520ff45eb78028ba8b50d2bc61dcc062a9682666f2dc4bd331ea"},
    {file = "parso-0.7.1.tar.gz", hash = "sha256:caba44724b994a8a5e086460bb212abc5a8bc46951bf4a9a1210745953622eb9"},
]
pathspec = [
    {file = "pathspec-0.9.0-py2.py3-none-any.whl", hash = "sha256:7d15c4ddb0b5c802d161efc417ec1a2558ea2653c2e8ad9c19098201dc1c993a"},
    {file = "pathspec-0.9.0.tar.gz", hash = "sha256:e564499435a2673d586f6b2130bb5b95f04a3ba06f81b8f895b651a3c76aabb1"},
]
pexpect = [
    {file = "pexpect-4.8.0-py2.py3-none-any.whl", hash = "sha256:0b48a55dcb3c05f3329815901ea4fc1537514d6ba867a152b581d69ae3710937"},
    {file = "pexpect-4.8.0.tar.gz", hash = "sha256:fc65a43959d153d0114afe13997d439c22823a27cefceb5ff35c2178c6784c0c"},
]
phonenumbers = [
    {file = "phonenumbers-8.11.1-py2.py3-none-any.whl", hash = "sha256:aaa19bc1f2c7efbf7a94be33558e0c5b71620377c9271692d3e314c558962460"},
    {file = "phonenumbers-8.11.1.tar.gz", hash = "sha256:239507184ee5b1b83557005af1d5fcce70f83ae18f5dff45b94a67226db10d63"},
]
pickleshare = [
    {file = "pickleshare-0.7.5-py2.py3-none-any.whl", hash = "sha256:9649af414d74d4df115d5d718f82acb59c9d418196b7b4290ed47a12ce62df56"},
    {file = "pickleshare-0.7.5.tar.gz", hash = "sha256:87683d47965c1da65cdacaf31c8441d12b8044cdec9aca500cd78fc2c683afca"},
]
pillow = [
    {file = "Pillow-7.0.0-cp35-cp35m-macosx_10_6_intel.whl", hash = "sha256:5f3546ceb08089cedb9e8ff7e3f6a7042bb5b37c2a95d392fb027c3e53a2da00"},
    {file = "Pillow-7.0.0-cp35-cp35m-manylinux1_i686.whl", hash = "sha256:9d2ba4ed13af381233e2d810ff3bab84ef9f18430a9b336ab69eaf3cd24299ff"},
    {file = "Pillow-7.0.0-cp35-cp35m-manylinux1_x86_64.whl", hash = "sha256:ff3797f2f16bf9d17d53257612da84dd0758db33935777149b3334c01ff68865"},
    {file = "Pillow-7.0.0-cp35-cp35m-win32.whl", hash = "sha256:c18f70dc27cc5d236f10e7834236aff60aadc71346a5bc1f4f83a4b3abee6386"},
    {file = "Pillow-7.0.0-cp35-cp35m-win_amd64.whl", hash = "sha256:875358310ed7abd5320f21dd97351d62de4929b0426cdb1eaa904b64ac36b435"},
    {file = "Pillow-7.0.0-cp36-cp36m-macosx_10_6_intel.whl", hash = "sha256:ab76e5580b0ed647a8d8d2d2daee170e8e9f8aad225ede314f684e297e3643c2"},
    {file = "Pillow-7.0.0-cp36-cp36m-manylinux1_i686.whl", hash = "sha256:a62ec5e13e227399be73303ff301f2865bf68657d15ea50b038d25fc41097317"},
    {file = "Pillow-7.0.0-cp36-cp36m-manylinux1_x86_64.whl", hash = "sha256:8ac6ce7ff3892e5deaab7abaec763538ffd011f74dc1801d93d3c5fc541feee2"},
    {file = "Pillow-7.0.0-cp36-cp36m-win32.whl", hash = "sha256:91b710e3353aea6fc758cdb7136d9bbdcb26b53cefe43e2cba953ac3ee1d3313"},
    {file = "Pillow-7.0.0-cp36-cp36m-win_amd64.whl", hash = "sha256:bf598d2e37cf8edb1a2f26ed3fb255191f5232badea4003c16301cb94ac5bdd0"},
    {file = "Pillow-7.0.0-cp37-cp37m-macosx_10_6_intel.whl", hash = "sha256:5bfef0b1cdde9f33881c913af14e43db69815c7e8df429ceda4c70a5e529210f"},
    {file = "Pillow-7.0.0-cp37-cp37m-manylinux1_i686.whl", hash = "sha256:dc058b7833184970d1248135b8b0ab702e6daa833be14035179f2acb78ff5636"},
    {file = "Pillow-7.0.0-cp37-cp37m-manylinux1_x86_64.whl", hash = "sha256:c5ed816632204a2fc9486d784d8e0d0ae754347aba99c811458d69fcdfd2a2f9"},
    {file = "Pillow-7.0.0-cp37-cp37m-win32.whl", hash = "sha256:54ebae163e8412aff0b9df1e88adab65788f5f5b58e625dc5c7f51eaf14a6837"},
    {file = "Pillow-7.0.0-cp37-cp37m-win_amd64.whl", hash = "sha256:87269cc6ce1e3dee11f23fa515e4249ae678dbbe2704598a51cee76c52e19cda"},
    {file = "Pillow-7.0.0-cp38-cp38-macosx_10_9_x86_64.whl", hash = "sha256:0a628977ac2e01ca96aaae247ec2bd38e729631ddf2221b4b715446fd45505be"},
    {file = "Pillow-7.0.0-cp38-cp38-manylinux1_i686.whl", hash = "sha256:62a889aeb0a79e50ecf5af272e9e3c164148f4bd9636cc6bcfa182a52c8b0533"},
    {file = "Pillow-7.0.0-cp38-cp38-manylinux1_x86_64.whl", hash = "sha256:bf4003aa538af3f4205c5fac56eacaa67a6dd81e454ffd9e9f055fff9f1bc614"},
    {file = "Pillow-7.0.0-cp38-cp38-win32.whl", hash = "sha256:7406f5a9b2fd966e79e6abdaf700585a4522e98d6559ce37fc52e5c955fade0a"},
    {file = "Pillow-7.0.0-cp38-cp38-win_amd64.whl", hash = "sha256:5f7ae9126d16194f114435ebb79cc536b5682002a4fa57fa7bb2cbcde65f2f4d"},
    {file = "Pillow-7.0.0-pp373-pypy36_pp73-win32.whl", hash = "sha256:8453f914f4e5a3d828281a6628cf517832abfa13ff50679a4848926dac7c0358"},
    {file = "Pillow-7.0.0.tar.gz", hash = "sha256:4d9ed9a64095e031435af120d3c910148067087541131e82b3e8db302f4c8946"},
]
platformdirs = [
    {file = "platformdirs-2.5.0-py3-none-any.whl", hash = "sha256:30671902352e97b1eafd74ade8e4a694782bd3471685e78c32d0fdfd3aa7e7bb"},
    {file = "platformdirs-2.5.0.tar.gz", hash = "sha256:8ec11dfba28ecc0715eb5fb0147a87b1bf325f349f3da9aab2cd6b50b96b692b"},
]
pluggy = [
    {file = "pluggy-1.0.0-py2.py3-none-any.whl", hash = "sha256:74134bbf457f031a36d68416e1509f34bd5ccc019f0bcc952c7b909d06b37bd3"},
    {file = "pluggy-1.0.0.tar.gz", hash = "sha256:4224373bacce55f955a878bf9cfa763c1e360858e330072059e10bad68531159"},
]
promise = [
    {file = "promise-2.3.tar.gz", hash = "sha256:dfd18337c523ba4b6a58801c164c1904a9d4d1b1747c7d5dbf45b693a49d93d0"},
]
prompt-toolkit = [
    {file = "prompt_toolkit-3.0.8-py3-none-any.whl", hash = "sha256:7debb9a521e0b1ee7d2fe96ee4bd60ef03c6492784de0547337ca4433e46aa63"},
    {file = "prompt_toolkit-3.0.8.tar.gz", hash = "sha256:25c95d2ac813909f813c93fde734b6e44406d1477a9faef7c915ff37d39c0a8c"},
]
psutil = [
    {file = "psutil-5.9.0-cp27-cp27m-manylinux2010_i686.whl", hash = "sha256:55ce319452e3d139e25d6c3f85a1acf12d1607ddedea5e35fb47a552c051161b"},
    {file = "psutil-5.9.0-cp27-cp27m-manylinux2010_x86_64.whl", hash = "sha256:7336292a13a80eb93c21f36bde4328aa748a04b68c13d01dfddd67fc13fd0618"},
    {file = "psutil-5.9.0-cp27-cp27mu-manylinux2010_i686.whl", hash = "sha256:cb8d10461c1ceee0c25a64f2dd54872b70b89c26419e147a05a10b753ad36ec2"},
    {file = "psutil-5.9.0-cp27-cp27mu-manylinux2010_x86_64.whl", hash = "sha256:7641300de73e4909e5d148e90cc3142fb890079e1525a840cf0dfd39195239fd"},
    {file = "psutil-5.9.0-cp27-none-win32.whl", hash = "sha256:ea42d747c5f71b5ccaa6897b216a7dadb9f52c72a0fe2b872ef7d3e1eacf3ba3"},
    {file = "psutil-5.9.0-cp27-none-win_amd64.whl", hash = "sha256:ef216cc9feb60634bda2f341a9559ac594e2eeaadd0ba187a4c2eb5b5d40b91c"},
    {file = "psutil-5.9.0-cp310-cp310-macosx_10_9_x86_64.whl", hash = "sha256:90a58b9fcae2dbfe4ba852b57bd4a1dded6b990a33d6428c7614b7d48eccb492"},
    {file = "psutil-5.9.0-cp310-cp310-manylinux_2_12_i686.manylinux2010_i686.manylinux_2_17_i686.manylinux2014_i686.whl", hash = "sha256:ff0d41f8b3e9ebb6b6110057e40019a432e96aae2008951121ba4e56040b84f3"},
    {file = "psutil-5.9.0-cp310-cp310-manylinux_2_12_x86_64.manylinux2010_x86_64.manylinux_2_17_x86_64.manylinux2014_x86_64.whl", hash = "sha256:742c34fff804f34f62659279ed5c5b723bb0195e9d7bd9907591de9f8f6558e2"},
    {file = "psutil-5.9.0-cp310-cp310-win32.whl", hash = "sha256:8293942e4ce0c5689821f65ce6522ce4786d02af57f13c0195b40e1edb1db61d"},
    {file = "psutil-5.9.0-cp310-cp310-win_amd64.whl", hash = "sha256:9b51917c1af3fa35a3f2dabd7ba96a2a4f19df3dec911da73875e1edaf22a40b"},
    {file = "psutil-5.9.0-cp36-cp36m-macosx_10_9_x86_64.whl", hash = "sha256:e9805fed4f2a81de98ae5fe38b75a74c6e6ad2df8a5c479594c7629a1fe35f56"},
    {file = "psutil-5.9.0-cp36-cp36m-manylinux_2_12_i686.manylinux2010_i686.manylinux_2_17_i686.manylinux2014_i686.whl", hash = "sha256:c51f1af02334e4b516ec221ee26b8fdf105032418ca5a5ab9737e8c87dafe203"},
    {file = "psutil-5.9.0-cp36-cp36m-manylinux_2_12_x86_64.manylinux2010_x86_64.manylinux_2_17_x86_64.manylinux2014_x86_64.whl", hash = "sha256:32acf55cb9a8cbfb29167cd005951df81b567099295291bcfd1027365b36591d"},
    {file = "psutil-5.9.0-cp36-cp36m-win32.whl", hash = "sha256:e5c783d0b1ad6ca8a5d3e7b680468c9c926b804be83a3a8e95141b05c39c9f64"},
    {file = "psutil-5.9.0-cp36-cp36m-win_amd64.whl", hash = "sha256:d62a2796e08dd024b8179bd441cb714e0f81226c352c802fca0fd3f89eeacd94"},
    {file = "psutil-5.9.0-cp37-cp37m-macosx_10_9_x86_64.whl", hash = "sha256:3d00a664e31921009a84367266b35ba0aac04a2a6cad09c550a89041034d19a0"},
    {file = "psutil-5.9.0-cp37-cp37m-manylinux_2_12_i686.manylinux2010_i686.manylinux_2_17_i686.manylinux2014_i686.whl", hash = "sha256:7779be4025c540d1d65a2de3f30caeacc49ae7a2152108adeaf42c7534a115ce"},
    {file = "psutil-5.9.0-cp37-cp37m-manylinux_2_12_x86_64.manylinux2010_x86_64.manylinux_2_17_x86_64.manylinux2014_x86_64.whl", hash = "sha256:072664401ae6e7c1bfb878c65d7282d4b4391f1bc9a56d5e03b5a490403271b5"},
    {file = "psutil-5.9.0-cp37-cp37m-win32.whl", hash = "sha256:df2c8bd48fb83a8408c8390b143c6a6fa10cb1a674ca664954de193fdcab36a9"},
    {file = "psutil-5.9.0-cp37-cp37m-win_amd64.whl", hash = "sha256:1d7b433519b9a38192dfda962dd8f44446668c009833e1429a52424624f408b4"},
    {file = "psutil-5.9.0-cp38-cp38-macosx_10_9_x86_64.whl", hash = "sha256:c3400cae15bdb449d518545cbd5b649117de54e3596ded84aacabfbb3297ead2"},
    {file = "psutil-5.9.0-cp38-cp38-manylinux_2_12_i686.manylinux2010_i686.manylinux_2_17_i686.manylinux2014_i686.whl", hash = "sha256:b2237f35c4bbae932ee98902a08050a27821f8f6dfa880a47195e5993af4702d"},
    {file = "psutil-5.9.0-cp38-cp38-manylinux_2_12_x86_64.manylinux2010_x86_64.manylinux_2_17_x86_64.manylinux2014_x86_64.whl", hash = "sha256:1070a9b287846a21a5d572d6dddd369517510b68710fca56b0e9e02fd24bed9a"},
    {file = "psutil-5.9.0-cp38-cp38-win32.whl", hash = "sha256:76cebf84aac1d6da5b63df11fe0d377b46b7b500d892284068bacccf12f20666"},
    {file = "psutil-5.9.0-cp38-cp38-win_amd64.whl", hash = "sha256:3151a58f0fbd8942ba94f7c31c7e6b310d2989f4da74fcbf28b934374e9bf841"},
    {file = "psutil-5.9.0-cp39-cp39-macosx_10_9_x86_64.whl", hash = "sha256:539e429da49c5d27d5a58e3563886057f8fc3868a5547b4f1876d9c0f007bccf"},
    {file = "psutil-5.9.0-cp39-cp39-manylinux_2_12_i686.manylinux2010_i686.manylinux_2_17_i686.manylinux2014_i686.whl", hash = "sha256:58c7d923dc209225600aec73aa2c4ae8ea33b1ab31bc11ef8a5933b027476f07"},
    {file = "psutil-5.9.0-cp39-cp39-manylinux_2_12_x86_64.manylinux2010_x86_64.manylinux_2_17_x86_64.manylinux2014_x86_64.whl", hash = "sha256:3611e87eea393f779a35b192b46a164b1d01167c9d323dda9b1e527ea69d697d"},
    {file = "psutil-5.9.0-cp39-cp39-win32.whl", hash = "sha256:4e2fb92e3aeae3ec3b7b66c528981fd327fb93fd906a77215200404444ec1845"},
    {file = "psutil-5.9.0-cp39-cp39-win_amd64.whl", hash = "sha256:7d190ee2eaef7831163f254dc58f6d2e2a22e27382b936aab51c835fc080c3d3"},
    {file = "psutil-5.9.0.tar.gz", hash = "sha256:869842dbd66bb80c3217158e629d6fceaecc3a3166d3d1faee515b05dd26ca25"},
]
psycopg2 = [
    {file = "psycopg2-2.8.4-cp27-cp27m-win32.whl", hash = "sha256:72772181d9bad1fa349792a1e7384dde56742c14af2b9986013eb94a240f005b"},
    {file = "psycopg2-2.8.4-cp27-cp27m-win_amd64.whl", hash = "sha256:893c11064b347b24ecdd277a094413e1954f8a4e8cdaf7ffbe7ca3db87c103f0"},
    {file = "psycopg2-2.8.4-cp34-cp34m-win32.whl", hash = "sha256:9ab75e0b2820880ae24b7136c4d230383e07db014456a476d096591172569c38"},
    {file = "psycopg2-2.8.4-cp34-cp34m-win_amd64.whl", hash = "sha256:b0845e3bdd4aa18dc2f9b6fb78fbd3d9d371ad167fd6d1b7ad01c0a6cdad4fc6"},
    {file = "psycopg2-2.8.4-cp35-cp35m-win32.whl", hash = "sha256:ef6df7e14698e79c59c7ee7cf94cd62e5b869db369ed4b1b8f7b729ea825712a"},
    {file = "psycopg2-2.8.4-cp35-cp35m-win_amd64.whl", hash = "sha256:965c4c93e33e6984d8031f74e51227bd755376a9df6993774fd5b6fb3288b1f4"},
    {file = "psycopg2-2.8.4-cp36-cp36m-win32.whl", hash = "sha256:ed686e5926929887e2c7ae0a700e32c6129abb798b4ad2b846e933de21508151"},
    {file = "psycopg2-2.8.4-cp36-cp36m-win_amd64.whl", hash = "sha256:dca2d7203f0dfce8ea4b3efd668f8ea65cd2b35112638e488a4c12594015f67b"},
    {file = "psycopg2-2.8.4-cp37-cp37m-win32.whl", hash = "sha256:8396be6e5ff844282d4d49b81631772f80dabae5658d432202faf101f5283b7c"},
    {file = "psycopg2-2.8.4-cp37-cp37m-win_amd64.whl", hash = "sha256:47fc642bf6f427805daf52d6e52619fe0637648fe27017062d898f3bf891419d"},
    {file = "psycopg2-2.8.4-cp38-cp38-win32.whl", hash = "sha256:4212ca404c4445dc5746c0d68db27d2cbfb87b523fe233dc84ecd24062e35677"},
    {file = "psycopg2-2.8.4-cp38-cp38-win_amd64.whl", hash = "sha256:92a07dfd4d7c325dd177548c4134052d4842222833576c8391aab6f74038fc3f"},
    {file = "psycopg2-2.8.4.tar.gz", hash = "sha256:f898e5cc0a662a9e12bde6f931263a1bbd350cfb18e1d5336a12927851825bb6"},
]
ptyprocess = [
    {file = "ptyprocess-0.6.0-py2.py3-none-any.whl", hash = "sha256:d7cc528d76e76342423ca640335bd3633420dc1366f258cb31d05e865ef5ca1f"},
    {file = "ptyprocess-0.6.0.tar.gz", hash = "sha256:923f299cc5ad920c68f2bc0bc98b75b9f838b93b599941a6b63ddbc2476394c0"},
]
pure-eval = [
    {file = "pure_eval-0.2.2-py3-none-any.whl", hash = "sha256:01eaab343580944bc56080ebe0a674b39ec44a945e6d09ba7db3cb8cec289350"},
    {file = "pure_eval-0.2.2.tar.gz", hash = "sha256:2b45320af6dfaa1750f543d714b6d1c520a1688dec6fd24d339063ce0aaa9ac3"},
]
<<<<<<< HEAD
py = [
    {file = "py-1.11.0-py2.py3-none-any.whl", hash = "sha256:607c53218732647dff4acdfcd50cb62615cedf612e72d1724fb1a0cc6405b378"},
    {file = "py-1.11.0.tar.gz", hash = "sha256:51c75c4126074b472f746a24399ad32f6053d1b34b68d2fa41e558e6f4a98719"},
]
=======
>>>>>>> c78deaf7
pycountry = [
    {file = "pycountry-20.7.3.tar.gz", hash = "sha256:81084a53d3454344c0292deebc20fcd0a1488c136d4900312cbd465cf552cb42"},
]
pycparser = [
    {file = "pycparser-2.21-py2.py3-none-any.whl", hash = "sha256:8ee45429555515e1f6b185e78100aea234072576aa43ab53aefcae078162fca9"},
    {file = "pycparser-2.21.tar.gz", hash = "sha256:e644fdec12f7872f86c58ff790da456218b10f863970249516d60a5eaca77206"},
]
pygments = [
    {file = "Pygments-2.7.3-py3-none-any.whl", hash = "sha256:f275b6c0909e5dafd2d6269a656aa90fa58ebf4a74f8fcf9053195d226b24a08"},
    {file = "Pygments-2.7.3.tar.gz", hash = "sha256:ccf3acacf3782cbed4a989426012f1c535c9a90d3a7fc3f16d231b9372d2b716"},
]
pyjwt = [
    {file = "PyJWT-1.7.1-py2.py3-none-any.whl", hash = "sha256:5c6eca3c2940464d106b99ba83b00c6add741c9becaec087fb7ccdefea71350e"},
    {file = "PyJWT-1.7.1.tar.gz", hash = "sha256:8d59a976fb773f3e6a39c85636357c4f0e242707394cadadd9814f5cbaa20e96"},
]
pyparsing = [
    {file = "pyparsing-3.0.7-py3-none-any.whl", hash = "sha256:a6c06a88f252e6c322f65faf8f418b16213b51bdfaece0524c1c1bc30c63c484"},
    {file = "pyparsing-3.0.7.tar.gz", hash = "sha256:18ee9022775d270c55187733956460083db60b37d0d0fb357445f3094eed3eea"},
]
python-crontab = [
    {file = "python-crontab-2.6.0.tar.gz", hash = "sha256:1e35ed7a3cdc3100545b43e196d34754e6551e7f95e4caebbe0e1c0ca41c2f1b"},
]
python-dateutil = [
    {file = "python-dateutil-2.6.0.tar.gz", hash = "sha256:62a2f8df3d66f878373fd0072eacf4ee52194ba302e00082828e0d263b0418d2"},
    {file = "python-dateutil-2.6.0.zip", hash = "sha256:3acbef017340600e9ff8f2994d8f7afd6eacb295383f286466a6df3961e486f0"},
    {file = "python_dateutil-2.6.0-py2.py3-none-any.whl", hash = "sha256:537bf2a8f8ce6f6862ad705cd68f9e405c0b5db014aa40fa29eab4335d4b1716"},
]
python3-openid = [
    {file = "python3-openid-3.2.0.tar.gz", hash = "sha256:33fbf6928f401e0b790151ed2b5290b02545e8775f982485205a066f874aaeaf"},
    {file = "python3_openid-3.2.0-py3-none-any.whl", hash = "sha256:6626f771e0417486701e0b4daff762e7212e820ca5b29fcc0d05f6f8736dfa6b"},
]
pytz = [
    {file = "pytz-2020.4-py2.py3-none-any.whl", hash = "sha256:5c55e189b682d420be27c6995ba6edce0c0a77dd67bfbe2ae6607134d5851ffd"},
    {file = "pytz-2020.4.tar.gz", hash = "sha256:3e6b7dd2d1e0a59084bcee14a17af60c5c562cdc16d828e8eba2e683d3a7e268"},
]
pyyaml = [
    {file = "PyYAML-5.4.1-cp27-cp27m-macosx_10_9_x86_64.whl", hash = "sha256:3b2b1824fe7112845700f815ff6a489360226a5609b96ec2190a45e62a9fc922"},
    {file = "PyYAML-5.4.1-cp27-cp27m-win32.whl", hash = "sha256:129def1b7c1bf22faffd67b8f3724645203b79d8f4cc81f674654d9902cb4393"},
    {file = "PyYAML-5.4.1-cp27-cp27m-win_amd64.whl", hash = "sha256:4465124ef1b18d9ace298060f4eccc64b0850899ac4ac53294547536533800c8"},
    {file = "PyYAML-5.4.1-cp27-cp27mu-manylinux1_x86_64.whl", hash = "sha256:bb4191dfc9306777bc594117aee052446b3fa88737cd13b7188d0e7aa8162185"},
    {file = "PyYAML-5.4.1-cp36-cp36m-macosx_10_9_x86_64.whl", hash = "sha256:6c78645d400265a062508ae399b60b8c167bf003db364ecb26dcab2bda048253"},
    {file = "PyYAML-5.4.1-cp36-cp36m-manylinux1_x86_64.whl", hash = "sha256:4e0583d24c881e14342eaf4ec5fbc97f934b999a6828693a99157fde912540cc"},
    {file = "PyYAML-5.4.1-cp36-cp36m-manylinux2014_aarch64.whl", hash = "sha256:72a01f726a9c7851ca9bfad6fd09ca4e090a023c00945ea05ba1638c09dc3347"},
    {file = "PyYAML-5.4.1-cp36-cp36m-manylinux2014_s390x.whl", hash = "sha256:895f61ef02e8fed38159bb70f7e100e00f471eae2bc838cd0f4ebb21e28f8541"},
    {file = "PyYAML-5.4.1-cp36-cp36m-win32.whl", hash = "sha256:3bd0e463264cf257d1ffd2e40223b197271046d09dadf73a0fe82b9c1fc385a5"},
    {file = "PyYAML-5.4.1-cp36-cp36m-win_amd64.whl", hash = "sha256:e4fac90784481d221a8e4b1162afa7c47ed953be40d31ab4629ae917510051df"},
    {file = "PyYAML-5.4.1-cp37-cp37m-macosx_10_9_x86_64.whl", hash = "sha256:5accb17103e43963b80e6f837831f38d314a0495500067cb25afab2e8d7a4018"},
    {file = "PyYAML-5.4.1-cp37-cp37m-manylinux1_x86_64.whl", hash = "sha256:e1d4970ea66be07ae37a3c2e48b5ec63f7ba6804bdddfdbd3cfd954d25a82e63"},
    {file = "PyYAML-5.4.1-cp37-cp37m-manylinux2014_aarch64.whl", hash = "sha256:cb333c16912324fd5f769fff6bc5de372e9e7a202247b48870bc251ed40239aa"},
    {file = "PyYAML-5.4.1-cp37-cp37m-manylinux2014_s390x.whl", hash = "sha256:fe69978f3f768926cfa37b867e3843918e012cf83f680806599ddce33c2c68b0"},
    {file = "PyYAML-5.4.1-cp37-cp37m-win32.whl", hash = "sha256:dd5de0646207f053eb0d6c74ae45ba98c3395a571a2891858e87df7c9b9bd51b"},
    {file = "PyYAML-5.4.1-cp37-cp37m-win_amd64.whl", hash = "sha256:08682f6b72c722394747bddaf0aa62277e02557c0fd1c42cb853016a38f8dedf"},
    {file = "PyYAML-5.4.1-cp38-cp38-macosx_10_9_x86_64.whl", hash = "sha256:d2d9808ea7b4af864f35ea216be506ecec180628aced0704e34aca0b040ffe46"},
    {file = "PyYAML-5.4.1-cp38-cp38-manylinux1_x86_64.whl", hash = "sha256:8c1be557ee92a20f184922c7b6424e8ab6691788e6d86137c5d93c1a6ec1b8fb"},
    {file = "PyYAML-5.4.1-cp38-cp38-manylinux2014_aarch64.whl", hash = "sha256:fd7f6999a8070df521b6384004ef42833b9bd62cfee11a09bda1079b4b704247"},
    {file = "PyYAML-5.4.1-cp38-cp38-manylinux2014_s390x.whl", hash = "sha256:bfb51918d4ff3d77c1c856a9699f8492c612cde32fd3bcd344af9be34999bfdc"},
    {file = "PyYAML-5.4.1-cp38-cp38-win32.whl", hash = "sha256:fa5ae20527d8e831e8230cbffd9f8fe952815b2b7dae6ffec25318803a7528fc"},
    {file = "PyYAML-5.4.1-cp38-cp38-win_amd64.whl", hash = "sha256:0f5f5786c0e09baddcd8b4b45f20a7b5d61a7e7e99846e3c799b05c7c53fa696"},
    {file = "PyYAML-5.4.1-cp39-cp39-macosx_10_9_x86_64.whl", hash = "sha256:294db365efa064d00b8d1ef65d8ea2c3426ac366c0c4368d930bf1c5fb497f77"},
    {file = "PyYAML-5.4.1-cp39-cp39-manylinux1_x86_64.whl", hash = "sha256:74c1485f7707cf707a7aef42ef6322b8f97921bd89be2ab6317fd782c2d53183"},
    {file = "PyYAML-5.4.1-cp39-cp39-manylinux2014_aarch64.whl", hash = "sha256:d483ad4e639292c90170eb6f7783ad19490e7a8defb3e46f97dfe4bacae89122"},
    {file = "PyYAML-5.4.1-cp39-cp39-manylinux2014_s390x.whl", hash = "sha256:fdc842473cd33f45ff6bce46aea678a54e3d21f1b61a7750ce3c498eedfe25d6"},
    {file = "PyYAML-5.4.1-cp39-cp39-win32.whl", hash = "sha256:49d4cdd9065b9b6e206d0595fee27a96b5dd22618e7520c33204a4a3239d5b10"},
    {file = "PyYAML-5.4.1-cp39-cp39-win_amd64.whl", hash = "sha256:c20cfa2d49991c8b4147af39859b167664f2ad4561704ee74c1de03318e898db"},
    {file = "PyYAML-5.4.1.tar.gz", hash = "sha256:607774cbba28732bfa802b54baa7484215f530991055bb562efbed5b2f20a45e"},
]
rcssmin = [
    {file = "rcssmin-1.1.0-cp27-cp27m-manylinux1_i686.whl", hash = "sha256:2211a5c91ea14a5937b57904c9121f8bfef20987825e55368143da7d25446e3b"},
    {file = "rcssmin-1.1.0-cp27-cp27m-manylinux1_x86_64.whl", hash = "sha256:7085d1b51dd2556f3aae03947380f6e9e1da29fb1eeadfa6766b7f105c54c9ff"},
    {file = "rcssmin-1.1.0-cp27-cp27mu-manylinux1_i686.whl", hash = "sha256:1512223b6a687bb747e4e531187bd49a56ed71287e7ead9529cbaa1ca4718a0a"},
    {file = "rcssmin-1.1.0-cp27-cp27mu-manylinux1_x86_64.whl", hash = "sha256:6158d0d86cd611c5304d738dc3d6cfeb23864dd78ad0d83a633f443696ac5d77"},
    {file = "rcssmin-1.1.0-cp310-cp310-manylinux1_i686.whl", hash = "sha256:0a6aae7e119509445bf7aa6da6ca0f285cc198273c20f470ad999ff83bbadcf9"},
    {file = "rcssmin-1.1.0-cp310-cp310-manylinux1_x86_64.whl", hash = "sha256:506e33ab4c47051f7deae35b6d8dbb4a5c025f016e90a830929a1ecc7daa1682"},
    {file = "rcssmin-1.1.0-cp310-cp310-manylinux2014_aarch64.whl", hash = "sha256:352dd3a78eb914bb1cb269ac2b66b3154f2490a52ab605558c681de3fb5194d2"},
    {file = "rcssmin-1.1.0-cp36-cp36m-manylinux1_i686.whl", hash = "sha256:30f5522285065cae0164d20068377d84b5d10b414156115f8729b034d0ea5e8b"},
    {file = "rcssmin-1.1.0-cp36-cp36m-manylinux1_x86_64.whl", hash = "sha256:49807735f26f59404194f1e6f93254b6d5b6f7748c2a954f4470a86a40ff4c13"},
    {file = "rcssmin-1.1.0-cp36-cp36m-manylinux2014_aarch64.whl", hash = "sha256:f1a37bbd36b050813673e62ae6464467548628690bf4d48a938170e121e8616e"},
    {file = "rcssmin-1.1.0-cp37-cp37m-manylinux1_i686.whl", hash = "sha256:ddff3a41611664c7f1d9e3d8a9c1669e0e155ac0458e586ffa834dc5953e7d9f"},
    {file = "rcssmin-1.1.0-cp37-cp37m-manylinux1_x86_64.whl", hash = "sha256:8b659a88850e772c84cfac4520ec223de6807875e173d8ef3248ab7f90876066"},
    {file = "rcssmin-1.1.0-cp37-cp37m-manylinux2014_aarch64.whl", hash = "sha256:1d7c2719d014e4e4df4e33b75ae8067c7e246cf470eaec8585e06e2efac7586c"},
    {file = "rcssmin-1.1.0-cp38-cp38-manylinux1_i686.whl", hash = "sha256:37f1242e34ca273ed2c26cf778854e18dd11b31c6bfca60e23fce146c84667c1"},
    {file = "rcssmin-1.1.0-cp38-cp38-manylinux1_x86_64.whl", hash = "sha256:f31c82d06ba2dbf33c20db9550157e80bb0c4cbd24575c098f0831d1d2e3c5df"},
    {file = "rcssmin-1.1.0-cp38-cp38-manylinux2014_aarch64.whl", hash = "sha256:7da63fee37edf204bbd86785edb4d7491642adbfd1d36fd230b7ccbbd8db1a6f"},
    {file = "rcssmin-1.1.0-cp39-cp39-manylinux1_i686.whl", hash = "sha256:c28b9eb20982b45ebe6adef8bd2547e5ed314dafddfff4eba806b0f8c166cfd1"},
    {file = "rcssmin-1.1.0-cp39-cp39-manylinux1_x86_64.whl", hash = "sha256:32ccaebbbd4d56eab08cf26aed36f5d33389b9d1d3ca1fecf53eb6ab77760ddf"},
    {file = "rcssmin-1.1.0-cp39-cp39-manylinux2014_aarch64.whl", hash = "sha256:7c44002b79f3656348196005b9522ec5e04f182b466f66d72b16be0bd03c13d8"},
    {file = "rcssmin-1.1.0.tar.gz", hash = "sha256:27fc400627fd3d328b7fe95af2a01f5d0af6b5af39731af5d071826a1f08e362"},
]
redis = [
    {file = "redis-3.5.3-py2.py3-none-any.whl", hash = "sha256:432b788c4530cfe16d8d943a09d40ca6c16149727e4afe8c2c9d5580c59d9f24"},
    {file = "redis-3.5.3.tar.gz", hash = "sha256:0e7e0cfca8660dea8b7d5cd8c4f6c5e29e11f31158c0b0ae91a397f00e5a05a2"},
]
regex = [
    {file = "regex-2022.1.18-cp310-cp310-macosx_10_9_x86_64.whl", hash = "sha256:34316bf693b1d2d29c087ee7e4bb10cdfa39da5f9c50fa15b07489b4ab93a1b5"},
    {file = "regex-2022.1.18-cp310-cp310-macosx_11_0_arm64.whl", hash = "sha256:7a0b9f6a1a15d494b35f25ed07abda03209fa76c33564c09c9e81d34f4b919d7"},
    {file = "regex-2022.1.18-cp310-cp310-manylinux_2_17_aarch64.manylinux2014_aarch64.whl", hash = "sha256:f99112aed4fb7cee00c7f77e8b964a9b10f69488cdff626ffd797d02e2e4484f"},
    {file = "regex-2022.1.18-cp310-cp310-manylinux_2_17_ppc64le.manylinux2014_ppc64le.whl", hash = "sha256:9a2bf98ac92f58777c0fafc772bf0493e67fcf677302e0c0a630ee517a43b949"},
    {file = "regex-2022.1.18-cp310-cp310-manylinux_2_17_s390x.manylinux2014_s390x.whl", hash = "sha256:8618d9213a863c468a865e9d2ec50221015f7abf52221bc927152ef26c484b4c"},
    {file = "regex-2022.1.18-cp310-cp310-manylinux_2_17_x86_64.manylinux2014_x86_64.whl", hash = "sha256:b52cc45e71657bc4743a5606d9023459de929b2a198d545868e11898ba1c3f59"},
    {file = "regex-2022.1.18-cp310-cp310-manylinux_2_5_i686.manylinux1_i686.manylinux_2_17_i686.manylinux2014_i686.whl", hash = "sha256:7e12949e5071c20ec49ef00c75121ed2b076972132fc1913ddf5f76cae8d10b4"},
    {file = "regex-2022.1.18-cp310-cp310-manylinux_2_5_x86_64.manylinux1_x86_64.manylinux_2_12_x86_64.manylinux2010_x86_64.whl", hash = "sha256:b02e3e72665cd02afafb933453b0c9f6c59ff6e3708bd28d0d8580450e7e88af"},
    {file = "regex-2022.1.18-cp310-cp310-musllinux_1_1_aarch64.whl", hash = "sha256:abfcb0ef78df0ee9df4ea81f03beea41849340ce33a4c4bd4dbb99e23ec781b6"},
    {file = "regex-2022.1.18-cp310-cp310-musllinux_1_1_i686.whl", hash = "sha256:6213713ac743b190ecbf3f316d6e41d099e774812d470422b3a0f137ea635832"},
    {file = "regex-2022.1.18-cp310-cp310-musllinux_1_1_ppc64le.whl", hash = "sha256:61ebbcd208d78658b09e19c78920f1ad38936a0aa0f9c459c46c197d11c580a0"},
    {file = "regex-2022.1.18-cp310-cp310-musllinux_1_1_s390x.whl", hash = "sha256:b013f759cd69cb0a62de954d6d2096d648bc210034b79b1881406b07ed0a83f9"},
    {file = "regex-2022.1.18-cp310-cp310-musllinux_1_1_x86_64.whl", hash = "sha256:9187500d83fd0cef4669385cbb0961e227a41c0c9bc39219044e35810793edf7"},
    {file = "regex-2022.1.18-cp310-cp310-win32.whl", hash = "sha256:94c623c331a48a5ccc7d25271399aff29729fa202c737ae3b4b28b89d2b0976d"},
    {file = "regex-2022.1.18-cp310-cp310-win_amd64.whl", hash = "sha256:1a171eaac36a08964d023eeff740b18a415f79aeb212169080c170ec42dd5184"},
    {file = "regex-2022.1.18-cp36-cp36m-macosx_10_9_x86_64.whl", hash = "sha256:49810f907dfe6de8da5da7d2b238d343e6add62f01a15d03e2195afc180059ed"},
    {file = "regex-2022.1.18-cp36-cp36m-manylinux_2_17_aarch64.manylinux2014_aarch64.whl", hash = "sha256:0d2f5c3f7057530afd7b739ed42eb04f1011203bc5e4663e1e1d01bb50f813e3"},
    {file = "regex-2022.1.18-cp36-cp36m-manylinux_2_17_ppc64le.manylinux2014_ppc64le.whl", hash = "sha256:85ffd6b1cb0dfb037ede50ff3bef80d9bf7fa60515d192403af6745524524f3b"},
    {file = "regex-2022.1.18-cp36-cp36m-manylinux_2_17_s390x.manylinux2014_s390x.whl", hash = "sha256:ba37f11e1d020969e8a779c06b4af866ffb6b854d7229db63c5fdddfceaa917f"},
    {file = "regex-2022.1.18-cp36-cp36m-manylinux_2_17_x86_64.manylinux2014_x86_64.whl", hash = "sha256:637e27ea1ebe4a561db75a880ac659ff439dec7f55588212e71700bb1ddd5af9"},
    {file = "regex-2022.1.18-cp36-cp36m-manylinux_2_5_i686.manylinux1_i686.manylinux_2_17_i686.manylinux2014_i686.whl", hash = "sha256:37978254d9d00cda01acc1997513f786b6b971e57b778fbe7c20e30ae81a97f3"},
    {file = "regex-2022.1.18-cp36-cp36m-manylinux_2_5_x86_64.manylinux1_x86_64.manylinux_2_12_x86_64.manylinux2010_x86_64.whl", hash = "sha256:e54a1eb9fd38f2779e973d2f8958fd575b532fe26013405d1afb9ee2374e7ab8"},
    {file = "regex-2022.1.18-cp36-cp36m-musllinux_1_1_aarch64.whl", hash = "sha256:768632fd8172ae03852e3245f11c8a425d95f65ff444ce46b3e673ae5b057b74"},
    {file = "regex-2022.1.18-cp36-cp36m-musllinux_1_1_i686.whl", hash = "sha256:de2923886b5d3214be951bc2ce3f6b8ac0d6dfd4a0d0e2a4d2e5523d8046fdfb"},
    {file = "regex-2022.1.18-cp36-cp36m-musllinux_1_1_ppc64le.whl", hash = "sha256:1333b3ce73269f986b1fa4d5d395643810074dc2de5b9d262eb258daf37dc98f"},
    {file = "regex-2022.1.18-cp36-cp36m-musllinux_1_1_s390x.whl", hash = "sha256:d19a34f8a3429bd536996ad53597b805c10352a8561d8382e05830df389d2b43"},
    {file = "regex-2022.1.18-cp36-cp36m-musllinux_1_1_x86_64.whl", hash = "sha256:8d2f355a951f60f0843f2368b39970e4667517e54e86b1508e76f92b44811a8a"},
    {file = "regex-2022.1.18-cp36-cp36m-win32.whl", hash = "sha256:2245441445099411b528379dee83e56eadf449db924648e5feb9b747473f42e3"},
    {file = "regex-2022.1.18-cp36-cp36m-win_amd64.whl", hash = "sha256:25716aa70a0d153cd844fe861d4f3315a6ccafce22b39d8aadbf7fcadff2b633"},
    {file = "regex-2022.1.18-cp37-cp37m-macosx_10_9_x86_64.whl", hash = "sha256:7e070d3aef50ac3856f2ef5ec7214798453da878bb5e5a16c16a61edf1817cc3"},
    {file = "regex-2022.1.18-cp37-cp37m-manylinux_2_17_aarch64.manylinux2014_aarch64.whl", hash = "sha256:22709d701e7037e64dae2a04855021b62efd64a66c3ceed99dfd684bfef09e38"},
    {file = "regex-2022.1.18-cp37-cp37m-manylinux_2_17_ppc64le.manylinux2014_ppc64le.whl", hash = "sha256:c9099bf89078675c372339011ccfc9ec310310bf6c292b413c013eb90ffdcafc"},
    {file = "regex-2022.1.18-cp37-cp37m-manylinux_2_17_s390x.manylinux2014_s390x.whl", hash = "sha256:04611cc0f627fc4a50bc4a9a2e6178a974c6a6a4aa9c1cca921635d2c47b9c87"},
    {file = "regex-2022.1.18-cp37-cp37m-manylinux_2_17_x86_64.manylinux2014_x86_64.whl", hash = "sha256:552a39987ac6655dad4bf6f17dd2b55c7b0c6e949d933b8846d2e312ee80005a"},
    {file = "regex-2022.1.18-cp37-cp37m-manylinux_2_5_i686.manylinux1_i686.manylinux_2_17_i686.manylinux2014_i686.whl", hash = "sha256:1e031899cb2bc92c0cf4d45389eff5b078d1936860a1be3aa8c94fa25fb46ed8"},
    {file = "regex-2022.1.18-cp37-cp37m-manylinux_2_5_x86_64.manylinux1_x86_64.manylinux_2_12_x86_64.manylinux2010_x86_64.whl", hash = "sha256:2dacb3dae6b8cc579637a7b72f008bff50a94cde5e36e432352f4ca57b9e54c4"},
    {file = "regex-2022.1.18-cp37-cp37m-musllinux_1_1_aarch64.whl", hash = "sha256:e5c31d70a478b0ca22a9d2d76d520ae996214019d39ed7dd93af872c7f301e52"},
    {file = "regex-2022.1.18-cp37-cp37m-musllinux_1_1_i686.whl", hash = "sha256:bb804c7d0bfbd7e3f33924ff49757de9106c44e27979e2492819c16972ec0da2"},
    {file = "regex-2022.1.18-cp37-cp37m-musllinux_1_1_ppc64le.whl", hash = "sha256:36b2d700a27e168fa96272b42d28c7ac3ff72030c67b32f37c05616ebd22a202"},
    {file = "regex-2022.1.18-cp37-cp37m-musllinux_1_1_s390x.whl", hash = "sha256:16f81025bb3556eccb0681d7946e2b35ff254f9f888cff7d2120e8826330315c"},
    {file = "regex-2022.1.18-cp37-cp37m-musllinux_1_1_x86_64.whl", hash = "sha256:da80047524eac2acf7c04c18ac7a7da05a9136241f642dd2ed94269ef0d0a45a"},
    {file = "regex-2022.1.18-cp37-cp37m-win32.whl", hash = "sha256:6ca45359d7a21644793de0e29de497ef7f1ae7268e346c4faf87b421fea364e6"},
    {file = "regex-2022.1.18-cp37-cp37m-win_amd64.whl", hash = "sha256:38289f1690a7e27aacd049e420769b996826f3728756859420eeee21cc857118"},
    {file = "regex-2022.1.18-cp38-cp38-macosx_10_9_x86_64.whl", hash = "sha256:6014038f52b4b2ac1fa41a58d439a8a00f015b5c0735a0cd4b09afe344c94899"},
    {file = "regex-2022.1.18-cp38-cp38-macosx_11_0_arm64.whl", hash = "sha256:0b5d6f9aed3153487252d00a18e53f19b7f52a1651bc1d0c4b5844bc286dfa52"},
    {file = "regex-2022.1.18-cp38-cp38-manylinux_2_17_aarch64.manylinux2014_aarch64.whl", hash = "sha256:a9d24b03daf7415f78abc2d25a208f234e2c585e5e6f92f0204d2ab7b9ab48e3"},
    {file = "regex-2022.1.18-cp38-cp38-manylinux_2_17_ppc64le.manylinux2014_ppc64le.whl", hash = "sha256:bf594cc7cc9d528338d66674c10a5b25e3cde7dd75c3e96784df8f371d77a298"},
    {file = "regex-2022.1.18-cp38-cp38-manylinux_2_17_s390x.manylinux2014_s390x.whl", hash = "sha256:fd914db437ec25bfa410f8aa0aa2f3ba87cdfc04d9919d608d02330947afaeab"},
    {file = "regex-2022.1.18-cp38-cp38-manylinux_2_17_x86_64.manylinux2014_x86_64.whl", hash = "sha256:90b6840b6448203228a9d8464a7a0d99aa8fa9f027ef95fe230579abaf8a6ee1"},
    {file = "regex-2022.1.18-cp38-cp38-manylinux_2_5_i686.manylinux1_i686.manylinux_2_17_i686.manylinux2014_i686.whl", hash = "sha256:11772be1eb1748e0e197a40ffb82fb8fd0d6914cd147d841d9703e2bef24d288"},
    {file = "regex-2022.1.18-cp38-cp38-manylinux_2_5_x86_64.manylinux1_x86_64.manylinux_2_12_x86_64.manylinux2010_x86_64.whl", hash = "sha256:a602bdc8607c99eb5b391592d58c92618dcd1537fdd87df1813f03fed49957a6"},
    {file = "regex-2022.1.18-cp38-cp38-musllinux_1_1_aarch64.whl", hash = "sha256:7e26eac9e52e8ce86f915fd33380f1b6896a2b51994e40bb094841e5003429b4"},
    {file = "regex-2022.1.18-cp38-cp38-musllinux_1_1_i686.whl", hash = "sha256:519c0b3a6fbb68afaa0febf0d28f6c4b0a1074aefc484802ecb9709faf181607"},
    {file = "regex-2022.1.18-cp38-cp38-musllinux_1_1_ppc64le.whl", hash = "sha256:3c7ea86b9ca83e30fa4d4cd0eaf01db3ebcc7b2726a25990966627e39577d729"},
    {file = "regex-2022.1.18-cp38-cp38-musllinux_1_1_s390x.whl", hash = "sha256:51f02ca184518702975b56affde6c573ebad4e411599005ce4468b1014b4786c"},
    {file = "regex-2022.1.18-cp38-cp38-musllinux_1_1_x86_64.whl", hash = "sha256:385ccf6d011b97768a640e9d4de25412204fbe8d6b9ae39ff115d4ff03f6fe5d"},
    {file = "regex-2022.1.18-cp38-cp38-win32.whl", hash = "sha256:1f8c0ae0a0de4e19fddaaff036f508db175f6f03db318c80bbc239a1def62d02"},
    {file = "regex-2022.1.18-cp38-cp38-win_amd64.whl", hash = "sha256:760c54ad1b8a9b81951030a7e8e7c3ec0964c1cb9fee585a03ff53d9e531bb8e"},
    {file = "regex-2022.1.18-cp39-cp39-macosx_10_9_x86_64.whl", hash = "sha256:93c20777a72cae8620203ac11c4010365706062aa13aaedd1a21bb07adbb9d5d"},
    {file = "regex-2022.1.18-cp39-cp39-macosx_11_0_arm64.whl", hash = "sha256:6aa427c55a0abec450bca10b64446331b5ca8f79b648531138f357569705bc4a"},
    {file = "regex-2022.1.18-cp39-cp39-manylinux_2_17_aarch64.manylinux2014_aarch64.whl", hash = "sha256:c38baee6bdb7fe1b110b6b3aaa555e6e872d322206b7245aa39572d3fc991ee4"},
    {file = "regex-2022.1.18-cp39-cp39-manylinux_2_17_ppc64le.manylinux2014_ppc64le.whl", hash = "sha256:752e7ddfb743344d447367baa85bccd3629c2c3940f70506eb5f01abce98ee68"},
    {file = "regex-2022.1.18-cp39-cp39-manylinux_2_17_s390x.manylinux2014_s390x.whl", hash = "sha256:8acef4d8a4353f6678fd1035422a937c2170de58a2b29f7da045d5249e934101"},
    {file = "regex-2022.1.18-cp39-cp39-manylinux_2_17_x86_64.manylinux2014_x86_64.whl", hash = "sha256:c73d2166e4b210b73d1429c4f1ca97cea9cc090e5302df2a7a0a96ce55373f1c"},
    {file = "regex-2022.1.18-cp39-cp39-manylinux_2_5_i686.manylinux1_i686.manylinux_2_17_i686.manylinux2014_i686.whl", hash = "sha256:24c89346734a4e4d60ecf9b27cac4c1fee3431a413f7aa00be7c4d7bbacc2c4d"},
    {file = "regex-2022.1.18-cp39-cp39-manylinux_2_5_x86_64.manylinux1_x86_64.manylinux_2_12_x86_64.manylinux2010_x86_64.whl", hash = "sha256:596f5ae2eeddb79b595583c2e0285312b2783b0ec759930c272dbf02f851ff75"},
    {file = "regex-2022.1.18-cp39-cp39-musllinux_1_1_aarch64.whl", hash = "sha256:ecfe51abf7f045e0b9cdde71ca9e153d11238679ef7b5da6c82093874adf3338"},
    {file = "regex-2022.1.18-cp39-cp39-musllinux_1_1_i686.whl", hash = "sha256:1d6301f5288e9bdca65fab3de6b7de17362c5016d6bf8ee4ba4cbe833b2eda0f"},
    {file = "regex-2022.1.18-cp39-cp39-musllinux_1_1_ppc64le.whl", hash = "sha256:93cce7d422a0093cfb3606beae38a8e47a25232eea0f292c878af580a9dc7605"},
    {file = "regex-2022.1.18-cp39-cp39-musllinux_1_1_s390x.whl", hash = "sha256:cf0db26a1f76aa6b3aa314a74b8facd586b7a5457d05b64f8082a62c9c49582a"},
    {file = "regex-2022.1.18-cp39-cp39-musllinux_1_1_x86_64.whl", hash = "sha256:defa0652696ff0ba48c8aff5a1fac1eef1ca6ac9c660b047fc8e7623c4eb5093"},
    {file = "regex-2022.1.18-cp39-cp39-win32.whl", hash = "sha256:6db1b52c6f2c04fafc8da17ea506608e6be7086715dab498570c3e55e4f8fbd1"},
    {file = "regex-2022.1.18-cp39-cp39-win_amd64.whl", hash = "sha256:ebaeb93f90c0903233b11ce913a7cb8f6ee069158406e056f884854c737d2442"},
    {file = "regex-2022.1.18.tar.gz", hash = "sha256:97f32dc03a8054a4c4a5ab5d761ed4861e828b2c200febd4e46857069a483916"},
]
requests = [
    {file = "requests-2.27.1-py2.py3-none-any.whl", hash = "sha256:f22fa1e554c9ddfd16e6e41ac79759e17be9e492b3587efa038054674760e72d"},
    {file = "requests-2.27.1.tar.gz", hash = "sha256:68d7c56fd5a8999887728ef304a6d12edc7be74f1cfa47714fc8b414525c9a61"},
]
requests-mock = [
    {file = "requests-mock-1.9.3.tar.gz", hash = "sha256:8d72abe54546c1fc9696fa1516672f1031d72a55a1d66c85184f972a24ba0eba"},
    {file = "requests_mock-1.9.3-py2.py3-none-any.whl", hash = "sha256:0a2d38a117c08bb78939ec163522976ad59a6b7fdd82b709e23bb98004a44970"},
]
requests-oauthlib = [
    {file = "requests-oauthlib-1.3.1.tar.gz", hash = "sha256:75beac4a47881eeb94d5ea5d6ad31ef88856affe2332b9aafb52c6452ccf0d7a"},
    {file = "requests_oauthlib-1.3.1-py2.py3-none-any.whl", hash = "sha256:2577c501a2fb8d05a304c09d090d6e47c306fef15809d102b327cf8364bddab5"},
]
responses = [
    {file = "responses-0.13.4-py2.py3-none-any.whl", hash = "sha256:d8d0f655710c46fd3513b9202a7f0dcedd02ca0f8cf4976f27fa8ab5b81e656d"},
    {file = "responses-0.13.4.tar.gz", hash = "sha256:9476775d856d3c24ae660bbebe29fb6d789d4ad16acd723efbfb6ee20990b899"},
]
rjsmin = [
    {file = "rjsmin-1.2.0-cp27-cp27m-manylinux1_i686.whl", hash = "sha256:e18fe1a610fb105273bb369f61c2b0bd9e66a3f0792e27e4cac44e42ace1968b"},
    {file = "rjsmin-1.2.0-cp27-cp27m-manylinux1_x86_64.whl", hash = "sha256:6c395ffc130332cca744f081ed5efd5699038dcb7a5d30c3ff4bc6adb5b30a62"},
    {file = "rjsmin-1.2.0-cp27-cp27mu-manylinux1_i686.whl", hash = "sha256:3b14f4c2933ec194eb816b71a0854ce461b6419a3d852bf360344731ab28c0a6"},
    {file = "rjsmin-1.2.0-cp27-cp27mu-manylinux1_x86_64.whl", hash = "sha256:54fc30519365841b27556ccc1cb94c5b4413c384ff6d467442fddba66e2e325a"},
    {file = "rjsmin-1.2.0-cp310-cp310-manylinux1_i686.whl", hash = "sha256:40e7211a25d9a11ac9ff50446e41268c978555676828af86fa1866615823bfff"},
    {file = "rjsmin-1.2.0-cp310-cp310-manylinux2014_aarch64.whl", hash = "sha256:99e5597a812b60058baa1457387dc79cca7d273b2a700dc98bfd20d43d60711d"},
    {file = "rjsmin-1.2.0-cp310-cp310-manylinux2014_x86_64.whl", hash = "sha256:993935654c1311280e69665367d7e6ff694ac9e1609168cf51cae8c0307df0db"},
    {file = "rjsmin-1.2.0-cp36-cp36m-manylinux1_i686.whl", hash = "sha256:c81229ffe5b0a0d5b3b5d5e6d0431f182572de9e9a077e85dbae5757db0ab75c"},
    {file = "rjsmin-1.2.0-cp36-cp36m-manylinux2014_aarch64.whl", hash = "sha256:1c93b29fd725e61718299ffe57de93ff32d71b313eaabbfcc7bd32ddb82831d5"},
    {file = "rjsmin-1.2.0-cp36-cp36m-manylinux2014_x86_64.whl", hash = "sha256:38a4474ed52e1575fb9da983ec8657faecd8ab3738508d36e04f87769411fd3d"},
    {file = "rjsmin-1.2.0-cp37-cp37m-manylinux1_i686.whl", hash = "sha256:1622fbb6c6a8daaf77da13cc83356539bfe79c1440f9664b02c7f7b150b9a18e"},
    {file = "rjsmin-1.2.0-cp37-cp37m-manylinux2014_aarch64.whl", hash = "sha256:4387a00777faddf853eebdece9f2e56ebaf243c3f24676a9de6a20c5d4f3d731"},
    {file = "rjsmin-1.2.0-cp37-cp37m-manylinux2014_x86_64.whl", hash = "sha256:86c4da7285ddafe6888cb262da563570f28e4a31146b5164a7a6947b1222196b"},
    {file = "rjsmin-1.2.0-cp38-cp38-manylinux1_i686.whl", hash = "sha256:d63e193a2f932a786ae82068aa76d1d126fcdff8582094caff9e5e66c4dcc124"},
    {file = "rjsmin-1.2.0-cp38-cp38-manylinux2014_aarch64.whl", hash = "sha256:05efa485dfddb6418e3b86d8862463aa15641a61f6ae05e7e6de8f116ee77c69"},
    {file = "rjsmin-1.2.0-cp38-cp38-manylinux2014_x86_64.whl", hash = "sha256:b6a7c8c8d19e154334f640954e43e57283e87bb4a2f6e23295db14eea8e9fc1d"},
    {file = "rjsmin-1.2.0-cp39-cp39-manylinux1_i686.whl", hash = "sha256:2ed83aca637186bafdc894b4b7fc3657e2d74014ccca7d3d69122c1e82675216"},
    {file = "rjsmin-1.2.0-cp39-cp39-manylinux2014_aarch64.whl", hash = "sha256:41c7c3910f7b8816e37366b293e576ddecf696c5f2197d53cf2c1526ac336646"},
    {file = "rjsmin-1.2.0-cp39-cp39-manylinux2014_x86_64.whl", hash = "sha256:8944a8a55ac825b8e5ec29f341ecb7574697691ef416506885898d2f780fb4ca"},
    {file = "rjsmin-1.2.0.tar.gz", hash = "sha256:6c529feb6c400984452494c52dd9fdf59185afeacca2afc5174a28ab37751a1b"},
]
rx = [
    {file = "Rx-1.6.1-py2.py3-none-any.whl", hash = "sha256:7357592bc7e881a95e0c2013b73326f704953301ab551fbc8133a6fadab84105"},
    {file = "Rx-1.6.1.tar.gz", hash = "sha256:13a1d8d9e252625c173dc795471e614eadfe1cf40ffc684e08b8fff0d9748c23"},
]
sentry-sdk = [
    {file = "sentry-sdk-0.19.5.tar.gz", hash = "sha256:737a094e49a529dd0fdcaafa9e97cf7c3d5eb964bd229821d640bc77f3502b3f"},
    {file = "sentry_sdk-0.19.5-py2.py3-none-any.whl", hash = "sha256:0a711ec952441c2ec89b8f5d226c33bc697914f46e876b44a4edd3e7864cf4d0"},
]
simplejson = [
    {file = "simplejson-3.17.6-cp27-cp27m-macosx_10_9_x86_64.whl", hash = "sha256:a89acae02b2975b1f8e4974cb8cdf9bf9f6c91162fb8dec50c259ce700f2770a"},
    {file = "simplejson-3.17.6-cp27-cp27m-manylinux1_i686.whl", hash = "sha256:82ff356ff91be0ab2293fc6d8d262451eb6ac4fd999244c4b5f863e049ba219c"},
    {file = "simplejson-3.17.6-cp27-cp27m-manylinux1_x86_64.whl", hash = "sha256:0de783e9c2b87bdd75b57efa2b6260c24b94605b5c9843517577d40ee0c3cc8a"},
    {file = "simplejson-3.17.6-cp27-cp27m-manylinux2010_i686.whl", hash = "sha256:d24a9e61df7a7787b338a58abfba975414937b609eb6b18973e25f573bc0eeeb"},
    {file = "simplejson-3.17.6-cp27-cp27m-manylinux2010_x86_64.whl", hash = "sha256:e8603e691580487f11306ecb066c76f1f4a8b54fb3bdb23fa40643a059509366"},
    {file = "simplejson-3.17.6-cp27-cp27mu-manylinux1_i686.whl", hash = "sha256:9b01e7b00654115965a206e3015f0166674ec1e575198a62a977355597c0bef5"},
    {file = "simplejson-3.17.6-cp27-cp27mu-manylinux1_x86_64.whl", hash = "sha256:37bc0cf0e5599f36072077e56e248f3336917ded1d33d2688624d8ed3cefd7d2"},
    {file = "simplejson-3.17.6-cp27-cp27mu-manylinux2010_i686.whl", hash = "sha256:cf6e7d5fe2aeb54898df18db1baf479863eae581cce05410f61f6b4188c8ada1"},
    {file = "simplejson-3.17.6-cp27-cp27mu-manylinux2010_x86_64.whl", hash = "sha256:bdfc54b4468ed4cd7415928cbe782f4d782722a81aeb0f81e2ddca9932632211"},
    {file = "simplejson-3.17.6-cp310-cp310-macosx_10_9_universal2.whl", hash = "sha256:dd16302d39c4d6f4afde80edd0c97d4db643327d355a312762ccd9bd2ca515ed"},
    {file = "simplejson-3.17.6-cp310-cp310-macosx_10_9_x86_64.whl", hash = "sha256:deac4bdafa19bbb89edfb73b19f7f69a52d0b5bd3bb0c4ad404c1bbfd7b4b7fd"},
    {file = "simplejson-3.17.6-cp310-cp310-macosx_11_0_arm64.whl", hash = "sha256:a8bbdb166e2fb816e43ab034c865147edafe28e1b19c72433147789ac83e2dda"},
    {file = "simplejson-3.17.6-cp310-cp310-manylinux_2_17_aarch64.manylinux2014_aarch64.whl", hash = "sha256:a7854326920d41c3b5d468154318fe6ba4390cb2410480976787c640707e0180"},
    {file = "simplejson-3.17.6-cp310-cp310-manylinux_2_5_i686.manylinux1_i686.manylinux_2_12_i686.manylinux2010_i686.whl", hash = "sha256:04e31fa6ac8e326480703fb6ded1488bfa6f1d3f760d32e29dbf66d0838982ce"},
    {file = "simplejson-3.17.6-cp310-cp310-manylinux_2_5_x86_64.manylinux1_x86_64.manylinux_2_12_x86_64.manylinux2010_x86_64.whl", hash = "sha256:f63600ec06982cdf480899026f4fda622776f5fabed9a869fdb32d72bc17e99a"},
    {file = "simplejson-3.17.6-cp310-cp310-musllinux_1_1_aarch64.whl", hash = "sha256:e03c3b8cc7883a54c3f34a6a135c4a17bc9088a33f36796acdb47162791b02f6"},
    {file = "simplejson-3.17.6-cp310-cp310-musllinux_1_1_i686.whl", hash = "sha256:a2d30d6c1652140181dc6861f564449ad71a45e4f165a6868c27d36745b65d40"},
    {file = "simplejson-3.17.6-cp310-cp310-musllinux_1_1_x86_64.whl", hash = "sha256:a1aa6e4cae8e3b8d5321be4f51c5ce77188faf7baa9fe1e78611f93a8eed2882"},
    {file = "simplejson-3.17.6-cp310-cp310-win32.whl", hash = "sha256:97202f939c3ff341fc3fa84d15db86156b1edc669424ba20b0a1fcd4a796a045"},
    {file = "simplejson-3.17.6-cp310-cp310-win_amd64.whl", hash = "sha256:80d3bc9944be1d73e5b1726c3bbfd2628d3d7fe2880711b1eb90b617b9b8ac70"},
    {file = "simplejson-3.17.6-cp36-cp36m-macosx_10_9_x86_64.whl", hash = "sha256:9fa621b3c0c05d965882c920347b6593751b7ab20d8fa81e426f1735ca1a9fc7"},
    {file = "simplejson-3.17.6-cp36-cp36m-manylinux_2_17_aarch64.manylinux2014_aarch64.whl", hash = "sha256:dd2fb11922f58df8528adfca123f6a84748ad17d066007e7ac977720063556bd"},
    {file = "simplejson-3.17.6-cp36-cp36m-manylinux_2_5_i686.manylinux1_i686.manylinux_2_12_i686.manylinux2010_i686.whl", hash = "sha256:724c1fe135aa437d5126138d977004d165a3b5e2ee98fc4eb3e7c0ef645e7e27"},
    {file = "simplejson-3.17.6-cp36-cp36m-manylinux_2_5_x86_64.manylinux1_x86_64.manylinux_2_12_x86_64.manylinux2010_x86_64.whl", hash = "sha256:4ff4ac6ff3aa8f814ac0f50bf218a2e1a434a17aafad4f0400a57a8cc62ef17f"},
    {file = "simplejson-3.17.6-cp36-cp36m-musllinux_1_1_aarch64.whl", hash = "sha256:67093a526e42981fdd954868062e56c9b67fdd7e712616cc3265ad0c210ecb51"},
    {file = "simplejson-3.17.6-cp36-cp36m-musllinux_1_1_i686.whl", hash = "sha256:5d6b4af7ad7e4ac515bc6e602e7b79e2204e25dbd10ab3aa2beef3c5a9cad2c7"},
    {file = "simplejson-3.17.6-cp36-cp36m-musllinux_1_1_x86_64.whl", hash = "sha256:1c9b1ed7ed282b36571638297525f8ef80f34b3e2d600a56f962c6044f24200d"},
    {file = "simplejson-3.17.6-cp36-cp36m-win32.whl", hash = "sha256:632ecbbd2228575e6860c9e49ea3cc5423764d5aa70b92acc4e74096fb434044"},
    {file = "simplejson-3.17.6-cp36-cp36m-win_amd64.whl", hash = "sha256:4c09868ddb86bf79b1feb4e3e7e4a35cd6e61ddb3452b54e20cf296313622566"},
    {file = "simplejson-3.17.6-cp37-cp37m-macosx_10_9_x86_64.whl", hash = "sha256:4b6bd8144f15a491c662f06814bd8eaa54b17f26095bb775411f39bacaf66837"},
    {file = "simplejson-3.17.6-cp37-cp37m-manylinux_2_17_aarch64.manylinux2014_aarch64.whl", hash = "sha256:5decdc78849617917c206b01e9fc1d694fd58caa961be816cb37d3150d613d9a"},
    {file = "simplejson-3.17.6-cp37-cp37m-manylinux_2_5_i686.manylinux1_i686.manylinux_2_12_i686.manylinux2010_i686.whl", hash = "sha256:521877c7bd060470806eb6335926e27453d740ac1958eaf0d8c00911bc5e1802"},
    {file = "simplejson-3.17.6-cp37-cp37m-manylinux_2_5_x86_64.manylinux1_x86_64.manylinux_2_12_x86_64.manylinux2010_x86_64.whl", hash = "sha256:65b998193bd7b0c7ecdfffbc825d808eac66279313cb67d8892bb259c9d91494"},
    {file = "simplejson-3.17.6-cp37-cp37m-musllinux_1_1_aarch64.whl", hash = "sha256:ac786f6cb7aa10d44e9641c7a7d16d7f6e095b138795cd43503769d4154e0dc2"},
    {file = "simplejson-3.17.6-cp37-cp37m-musllinux_1_1_i686.whl", hash = "sha256:3ff5b3464e1ce86a8de8c88e61d4836927d5595c2162cab22e96ff551b916e81"},
    {file = "simplejson-3.17.6-cp37-cp37m-musllinux_1_1_x86_64.whl", hash = "sha256:69bd56b1d257a91e763256d63606937ae4eb890b18a789b66951c00062afec33"},
    {file = "simplejson-3.17.6-cp37-cp37m-win32.whl", hash = "sha256:b81076552d34c27e5149a40187a8f7e2abb2d3185576a317aaf14aeeedad862a"},
    {file = "simplejson-3.17.6-cp37-cp37m-win_amd64.whl", hash = "sha256:07ecaafc1b1501f275bf5acdee34a4ad33c7c24ede287183ea77a02dc071e0c0"},
    {file = "simplejson-3.17.6-cp38-cp38-macosx_10_9_universal2.whl", hash = "sha256:068670af975247acbb9fc3d5393293368cda17026db467bf7a51548ee8f17ee1"},
    {file = "simplejson-3.17.6-cp38-cp38-macosx_10_9_x86_64.whl", hash = "sha256:4d1c135af0c72cb28dd259cf7ba218338f4dc027061262e46fe058b4e6a4c6a3"},
    {file = "simplejson-3.17.6-cp38-cp38-macosx_11_0_arm64.whl", hash = "sha256:23fe704da910ff45e72543cbba152821685a889cf00fc58d5c8ee96a9bad5f94"},
    {file = "simplejson-3.17.6-cp38-cp38-manylinux_2_17_aarch64.manylinux2014_aarch64.whl", hash = "sha256:f444762fed1bc1fd75187ef14a20ed900c1fbb245d45be9e834b822a0223bc81"},
    {file = "simplejson-3.17.6-cp38-cp38-manylinux_2_5_i686.manylinux1_i686.manylinux_2_12_i686.manylinux2010_i686.whl", hash = "sha256:681eb4d37c9a9a6eb9b3245a5e89d7f7b2b9895590bb08a20aa598c1eb0a1d9d"},
    {file = "simplejson-3.17.6-cp38-cp38-manylinux_2_5_x86_64.manylinux1_x86_64.manylinux_2_12_x86_64.manylinux2010_x86_64.whl", hash = "sha256:8e8607d8f6b4f9d46fee11447e334d6ab50e993dd4dbfb22f674616ce20907ab"},
    {file = "simplejson-3.17.6-cp38-cp38-musllinux_1_1_aarch64.whl", hash = "sha256:b10556817f09d46d420edd982dd0653940b90151d0576f09143a8e773459f6fe"},
    {file = "simplejson-3.17.6-cp38-cp38-musllinux_1_1_i686.whl", hash = "sha256:e1ec8a9ee0987d4524ffd6299e778c16cc35fef6d1a2764e609f90962f0b293a"},
    {file = "simplejson-3.17.6-cp38-cp38-musllinux_1_1_x86_64.whl", hash = "sha256:0b4126cac7d69ac06ff22efd3e0b3328a4a70624fcd6bca4fc1b4e6d9e2e12bf"},
    {file = "simplejson-3.17.6-cp38-cp38-win32.whl", hash = "sha256:35a49ebef25f1ebdef54262e54ae80904d8692367a9f208cdfbc38dbf649e00a"},
    {file = "simplejson-3.17.6-cp38-cp38-win_amd64.whl", hash = "sha256:743cd768affaa508a21499f4858c5b824ffa2e1394ed94eb85caf47ac0732198"},
    {file = "simplejson-3.17.6-cp39-cp39-macosx_10_9_universal2.whl", hash = "sha256:fb62d517a516128bacf08cb6a86ecd39fb06d08e7c4980251f5d5601d29989ba"},
    {file = "simplejson-3.17.6-cp39-cp39-macosx_10_9_x86_64.whl", hash = "sha256:12133863178a8080a3dccbf5cb2edfab0001bc41e5d6d2446af2a1131105adfe"},
    {file = "simplejson-3.17.6-cp39-cp39-macosx_11_0_arm64.whl", hash = "sha256:5540fba2d437edaf4aa4fbb80f43f42a8334206ad1ad3b27aef577fd989f20d9"},
    {file = "simplejson-3.17.6-cp39-cp39-manylinux_2_17_aarch64.manylinux2014_aarch64.whl", hash = "sha256:d74ee72b5071818a1a5dab47338e87f08a738cb938a3b0653b9e4d959ddd1fd9"},
    {file = "simplejson-3.17.6-cp39-cp39-manylinux_2_5_i686.manylinux1_i686.manylinux_2_12_i686.manylinux2010_i686.whl", hash = "sha256:28221620f4dcabdeac310846629b976e599a13f59abb21616356a85231ebd6ad"},
    {file = "simplejson-3.17.6-cp39-cp39-manylinux_2_5_x86_64.manylinux1_x86_64.manylinux_2_12_x86_64.manylinux2010_x86_64.whl", hash = "sha256:b09bc62e5193e31d7f9876220fb429ec13a6a181a24d897b9edfbbdbcd678851"},
    {file = "simplejson-3.17.6-cp39-cp39-musllinux_1_1_aarch64.whl", hash = "sha256:7255a37ff50593c9b2f1afa8fafd6ef5763213c1ed5a9e2c6f5b9cc925ab979f"},
    {file = "simplejson-3.17.6-cp39-cp39-musllinux_1_1_i686.whl", hash = "sha256:401d40969cee3df7bda211e57b903a534561b77a7ade0dd622a8d1a31eaa8ba7"},
    {file = "simplejson-3.17.6-cp39-cp39-musllinux_1_1_x86_64.whl", hash = "sha256:a649d0f66029c7eb67042b15374bd93a26aae202591d9afd71e111dd0006b198"},
    {file = "simplejson-3.17.6-cp39-cp39-win32.whl", hash = "sha256:522fad7be85de57430d6d287c4b635813932946ebf41b913fe7e880d154ade2e"},
    {file = "simplejson-3.17.6-cp39-cp39-win_amd64.whl", hash = "sha256:3fe87570168b2ae018391e2b43fbf66e8593a86feccb4b0500d134c998983ccc"},
    {file = "simplejson-3.17.6.tar.gz", hash = "sha256:cf98038d2abf63a1ada5730e91e84c642ba6c225b0198c3684151b1f80c5f8a6"},
]
single-source = [
    {file = "single-source-0.1.5.tar.gz", hash = "sha256:61b5c04e558fa73ac725b9fbdfb24027845533d99ca72e225efd5810dc261483"},
    {file = "single_source-0.1.5-py3-none-any.whl", hash = "sha256:cc4574d4b62ae88230dc21a468017b9a25aacd41e2b16686ee8ec529f219f254"},
]
singledispatch = [
    {file = "singledispatch-3.7.0-py2.py3-none-any.whl", hash = "sha256:bc77afa97c8a22596d6d4fc20f1b7bdd2b86edc2a65a4262bdd7cc3cc19aa989"},
    {file = "singledispatch-3.7.0.tar.gz", hash = "sha256:c1a4d5c1da310c3fd8fccfb8d4e1cb7df076148fd5d858a819e37fffe44f3092"},
]
six = [
    {file = "six-1.16.0-py2.py3-none-any.whl", hash = "sha256:8abb2f1d86890a2dfb989f9a77cfcfd3e47c2a354b01111771326f8aa26e0254"},
    {file = "six-1.16.0.tar.gz", hash = "sha256:1e61c37477a1626458e36f7b1d82aa5c9b094fa4802892072e49de9c60c4c926"},
]
snapshottest = [
    {file = "snapshottest-0.5.1.tar.gz", hash = "sha256:2cc7157e77674ea8ebeb2351466ff50cd4b5ad8e213adc06df9c16a75ab5bafc"},
]
social-auth-app-django = [
    {file = "social-auth-app-django-3.4.0.tar.gz", hash = "sha256:09575f5c7dd91465df3a898c58e7c4ae1e78f31edba36b8b7be47ab0aeef2789"},
    {file = "social_auth_app_django-3.4.0-py2-none-any.whl", hash = "sha256:02b561e175d4a93896e4436b591586b61e647bd8eeef14c99a26344eb3b48d0e"},
    {file = "social_auth_app_django-3.4.0-py3-none-any.whl", hash = "sha256:47d1720115a9eaad78a67e99987d556abaa01222b9c2b9538182bbdbb10304ba"},
]
social-auth-core = [
    {file = "social-auth-core-3.4.0.tar.gz", hash = "sha256:aaec7f1e1a9bb61d0467d05c8cfe8dd55402f39229716b933e3dc29eb5f1e61a"},
    {file = "social_auth_core-3.4.0-py2-none-any.whl", hash = "sha256:a4b972b6250d7a32940aec2972e33ebc645de91b2153d18dcd3e38fb74271042"},
    {file = "social_auth_core-3.4.0-py3-none-any.whl", hash = "sha256:b3aa96be236e59842ae45a5a51fe75c97814087ab5ba3092e80b41cb3dcdd8af"},
]
sorl-thumbnail = [
    {file = "sorl-thumbnail-12.5.0.tar.gz", hash = "sha256:8dfe5fda91a5047d1d35a0b9effe7b000764a01d648e15ca076f44e9c34b6dbd"},
    {file = "sorl_thumbnail-12.5.0-py2.py3-none-any.whl", hash = "sha256:d9e3f018d19293824803e4ffead96b19dfcd44fa7987cea392f50436817bef34"},
]
soupsieve = [
    {file = "soupsieve-2.3.1-py3-none-any.whl", hash = "sha256:1a3cca2617c6b38c0343ed661b1fa5de5637f257d4fe22bd9f1338010a1efefb"},
    {file = "soupsieve-2.3.1.tar.gz", hash = "sha256:b8d49b1cd4f037c7082a9683dfa1801aa2597fb11c3a1155b7a5b94829b4f1f9"},
]
sqlparse = [
    {file = "sqlparse-0.4.2-py3-none-any.whl", hash = "sha256:48719e356bb8b42991bdbb1e8b83223757b93789c00910a616a071910ca4a64d"},
    {file = "sqlparse-0.4.2.tar.gz", hash = "sha256:0c00730c74263a94e5a9919ade150dfc3b19c574389985446148402998287dae"},
]
stack-data = [
    {file = "stack_data-0.1.4-py3-none-any.whl", hash = "sha256:02cc0683cbc445ae4ca8c4e3a0e58cb1df59f252efb0aa016b34804a707cf9bc"},
    {file = "stack_data-0.1.4.tar.gz", hash = "sha256:7769ed2482ce0030e00175dd1bf4ef1e873603b6ab61cd3da443b410e64e9477"},
]
tablib = [
    {file = "tablib-3.2.0-py3-none-any.whl", hash = "sha256:1ba12da7b0b17e33f5997fb1bc8ed560aae3535f5892ae5e5c01a056c47d4d78"},
    {file = "tablib-3.2.0.tar.gz", hash = "sha256:12d8686454c721de88d8ca5adf07e1f419ef6dbcecedf65e8950d4a329daf3a0"},
]
termcolor = [
    {file = "termcolor-1.1.0.tar.gz", hash = "sha256:1d6d69ce66211143803fbc56652b41d73b4a400a2891d7bf7a1cdf4c02de613b"},
]
text-unidecode = [
    {file = "text-unidecode-1.3.tar.gz", hash = "sha256:bad6603bb14d279193107714b288be206cac565dfa49aa5b105294dd5c4aab93"},
    {file = "text_unidecode-1.3-py2.py3-none-any.whl", hash = "sha256:1311f10e8b895935241623731c2ba64f4c455287888b18189350b67134a822e8"},
]
toml = [
    {file = "toml-0.10.2-py2.py3-none-any.whl", hash = "sha256:806143ae5bfb6a3c6e736a764057db0e6a0e05e338b5630894a5f779cabb4f9b"},
    {file = "toml-0.10.2.tar.gz", hash = "sha256:b3bda1d108d5dd99f4a20d24d9c348e91c4db7ab1b749200bded2f839ccbe68f"},
]
tox = [
    {file = "tox-3.24.5-py2.py3-none-any.whl", hash = "sha256:be3362472a33094bce26727f5f771ca0facf6dafa217f65875314e9a6600c95c"},
    {file = "tox-3.24.5.tar.gz", hash = "sha256:67e0e32c90e278251fea45b696d0fef3879089ccbe979b0c556d35d5a70e2993"},
]
traitlets = [
    {file = "traitlets-5.1.1-py3-none-any.whl", hash = "sha256:2d313cc50a42cd6c277e7d7dc8d4d7fedd06a2c215f78766ae7b1a66277e0033"},
    {file = "traitlets-5.1.1.tar.gz", hash = "sha256:059f456c5a7c1c82b98c2e8c799f39c9b8128f6d0d46941ee118daace9eb70c7"},
]
typed-ast = [
    {file = "typed_ast-1.5.2-cp310-cp310-macosx_10_9_x86_64.whl", hash = "sha256:183b183b7771a508395d2cbffd6db67d6ad52958a5fdc99f450d954003900266"},
    {file = "typed_ast-1.5.2-cp310-cp310-macosx_11_0_arm64.whl", hash = "sha256:676d051b1da67a852c0447621fdd11c4e104827417bf216092ec3e286f7da596"},
    {file = "typed_ast-1.5.2-cp310-cp310-manylinux_2_17_aarch64.manylinux2014_aarch64.whl", hash = "sha256:bc2542e83ac8399752bc16e0b35e038bdb659ba237f4222616b4e83fb9654985"},
    {file = "typed_ast-1.5.2-cp310-cp310-manylinux_2_5_x86_64.manylinux1_x86_64.manylinux_2_12_x86_64.manylinux2010_x86_64.whl", hash = "sha256:74cac86cc586db8dfda0ce65d8bcd2bf17b58668dfcc3652762f3ef0e6677e76"},
    {file = "typed_ast-1.5.2-cp310-cp310-win_amd64.whl", hash = "sha256:18fe320f354d6f9ad3147859b6e16649a0781425268c4dde596093177660e71a"},
    {file = "typed_ast-1.5.2-cp36-cp36m-macosx_10_9_x86_64.whl", hash = "sha256:31d8c6b2df19a777bc8826770b872a45a1f30cfefcfd729491baa5237faae837"},
    {file = "typed_ast-1.5.2-cp36-cp36m-manylinux_2_17_aarch64.manylinux2014_aarch64.whl", hash = "sha256:963a0ccc9a4188524e6e6d39b12c9ca24cc2d45a71cfdd04a26d883c922b4b78"},
    {file = "typed_ast-1.5.2-cp36-cp36m-manylinux_2_5_x86_64.manylinux1_x86_64.manylinux_2_12_x86_64.manylinux2010_x86_64.whl", hash = "sha256:0eb77764ea470f14fcbb89d51bc6bbf5e7623446ac4ed06cbd9ca9495b62e36e"},
    {file = "typed_ast-1.5.2-cp36-cp36m-win_amd64.whl", hash = "sha256:294a6903a4d087db805a7656989f613371915fc45c8cc0ddc5c5a0a8ad9bea4d"},
    {file = "typed_ast-1.5.2-cp37-cp37m-macosx_10_9_x86_64.whl", hash = "sha256:26a432dc219c6b6f38be20a958cbe1abffcc5492821d7e27f08606ef99e0dffd"},
    {file = "typed_ast-1.5.2-cp37-cp37m-manylinux_2_17_aarch64.manylinux2014_aarch64.whl", hash = "sha256:c7407cfcad702f0b6c0e0f3e7ab876cd1d2c13b14ce770e412c0c4b9728a0f88"},
    {file = "typed_ast-1.5.2-cp37-cp37m-manylinux_2_5_x86_64.manylinux1_x86_64.manylinux_2_12_x86_64.manylinux2010_x86_64.whl", hash = "sha256:f30ddd110634c2d7534b2d4e0e22967e88366b0d356b24de87419cc4410c41b7"},
    {file = "typed_ast-1.5.2-cp37-cp37m-win_amd64.whl", hash = "sha256:8c08d6625bb258179b6e512f55ad20f9dfef019bbfbe3095247401e053a3ea30"},
    {file = "typed_ast-1.5.2-cp38-cp38-macosx_10_9_x86_64.whl", hash = "sha256:90904d889ab8e81a956f2c0935a523cc4e077c7847a836abee832f868d5c26a4"},
    {file = "typed_ast-1.5.2-cp38-cp38-macosx_11_0_arm64.whl", hash = "sha256:bbebc31bf11762b63bf61aaae232becb41c5bf6b3461b80a4df7e791fabb3aca"},
    {file = "typed_ast-1.5.2-cp38-cp38-manylinux_2_17_aarch64.manylinux2014_aarch64.whl", hash = "sha256:c29dd9a3a9d259c9fa19d19738d021632d673f6ed9b35a739f48e5f807f264fb"},
    {file = "typed_ast-1.5.2-cp38-cp38-manylinux_2_5_x86_64.manylinux1_x86_64.manylinux_2_12_x86_64.manylinux2010_x86_64.whl", hash = "sha256:58ae097a325e9bb7a684572d20eb3e1809802c5c9ec7108e85da1eb6c1a3331b"},
    {file = "typed_ast-1.5.2-cp38-cp38-win_amd64.whl", hash = "sha256:da0a98d458010bf4fe535f2d1e367a2e2060e105978873c04c04212fb20543f7"},
    {file = "typed_ast-1.5.2-cp39-cp39-macosx_10_9_x86_64.whl", hash = "sha256:33b4a19ddc9fc551ebabca9765d54d04600c4a50eda13893dadf67ed81d9a098"},
    {file = "typed_ast-1.5.2-cp39-cp39-macosx_11_0_arm64.whl", hash = "sha256:1098df9a0592dd4c8c0ccfc2e98931278a6c6c53cb3a3e2cf7e9ee3b06153344"},
    {file = "typed_ast-1.5.2-cp39-cp39-manylinux_2_17_aarch64.manylinux2014_aarch64.whl", hash = "sha256:42c47c3b43fe3a39ddf8de1d40dbbfca60ac8530a36c9b198ea5b9efac75c09e"},
    {file = "typed_ast-1.5.2-cp39-cp39-manylinux_2_5_x86_64.manylinux1_x86_64.manylinux_2_12_x86_64.manylinux2010_x86_64.whl", hash = "sha256:f290617f74a610849bd8f5514e34ae3d09eafd521dceaa6cf68b3f4414266d4e"},
    {file = "typed_ast-1.5.2-cp39-cp39-win_amd64.whl", hash = "sha256:df05aa5b241e2e8045f5f4367a9f6187b09c4cdf8578bb219861c4e27c443db5"},
    {file = "typed_ast-1.5.2.tar.gz", hash = "sha256:525a2d4088e70a9f75b08b3f87a51acc9cde640e19cc523c7e41aa355564ae27"},
]
typing-extensions = [
<<<<<<< HEAD
    {file = "typing_extensions-4.1.1-py3-none-any.whl", hash = "sha256:21c85e0fe4b9a155d0799430b0ad741cdce7e359660ccbd8b530613e8df88ce2"},
    {file = "typing_extensions-4.1.1.tar.gz", hash = "sha256:1a9462dcc3347a79b1f1c0271fbe79e844580bb598bafa1ed208b94da3cdcd42"},
=======
    {file = "typing_extensions-4.0.1-py3-none-any.whl", hash = "sha256:7f001e5ac290a0c0401508864c7ec868be4e701886d5b573a9528ed3973d9d3b"},
    {file = "typing_extensions-4.0.1.tar.gz", hash = "sha256:4ca091dea149f945ec56afb48dae714f21e8692ef22a395223bcd328961b6a0e"},
>>>>>>> c78deaf7
]
unittest-xml-reporting = [
    {file = "unittest-xml-reporting-3.0.4.tar.gz", hash = "sha256:984cebba69e889401bfe3adb9088ca376b3a1f923f0590d005126c1bffd1a695"},
    {file = "unittest_xml_reporting-3.0.4-py2.py3-none-any.whl", hash = "sha256:7bf515ea8cb244255a25100cd29db611a73f8d3d0aaf672ed3266307e14cc1ca"},
]
urllib3 = [
    {file = "urllib3-1.26.2-py2.py3-none-any.whl", hash = "sha256:d8ff90d979214d7b4f8ce956e80f4028fc6860e4431f731ea4a8c08f23f99473"},
    {file = "urllib3-1.26.2.tar.gz", hash = "sha256:19188f96923873c92ccb987120ec4acaa12f0461fa9ce5d3d0772bc965a39e08"},
]
vine = [
    {file = "vine-5.0.0-py2.py3-none-any.whl", hash = "sha256:4c9dceab6f76ed92105027c49c823800dd33cacce13bdedc5b914e3514b7fb30"},
    {file = "vine-5.0.0.tar.gz", hash = "sha256:7d3b1624a953da82ef63462013bbd271d3eb75751489f9807598e8f340bd637e"},
]
virtualenv = [
    {file = "virtualenv-20.13.1-py2.py3-none-any.whl", hash = "sha256:45e1d053cad4cd453181ae877c4ffc053546ae99e7dd049b9ff1d9be7491abf7"},
    {file = "virtualenv-20.13.1.tar.gz", hash = "sha256:e0621bcbf4160e4e1030f05065c8834b4e93f4fcc223255db2a823440aca9c14"},
]
waitress = [
    {file = "waitress-2.0.0-py3-none-any.whl", hash = "sha256:29af5a53e9fb4e158f525367678b50053808ca6c21ba585754c77d790008c746"},
    {file = "waitress-2.0.0.tar.gz", hash = "sha256:69e1f242c7f80273490d3403c3976f3ac3b26e289856936d1f620ed48f321897"},
]
wasmer = [
    {file = "wasmer-0.4.1-cp36-cp36m-macosx_10_7_x86_64.whl", hash = "sha256:519d9f7a33f0dc28498edf8d074944df1cfda3f4d56a6b0a9dc606e99f230c07"},
    {file = "wasmer-0.4.1-cp36-cp36m-manylinux1_x86_64.whl", hash = "sha256:c36c6c7a3582c0467ea76c5b86a5a25c2e1a713669ebf8fc6511b26f30828ed7"},
    {file = "wasmer-0.4.1-cp37-cp37m-macosx_10_7_x86_64.whl", hash = "sha256:6e37fd76931da954d12f7708e7fc790c479e17ea6dfe54bb4f1403d6fe919c62"},
    {file = "wasmer-0.4.1-cp37-cp37m-manylinux1_x86_64.whl", hash = "sha256:d5a58b318628bd48605a4810ee9ba030ec4423dee730d45f031bd082cf36ad8b"},
    {file = "wasmer-0.4.1-cp38-cp38-macosx_10_7_x86_64.whl", hash = "sha256:f864b1e910e6803aa8f3ed9c371b145f0b6fd191f5fbefea011ac7ed4258734d"},
    {file = "wasmer-0.4.1-cp38-cp38-manylinux1_x86_64.whl", hash = "sha256:fa1c8479781c91e6b814ef006f6e099b6550eba12601a8617475fb514fc09365"},
    {file = "wasmer-0.4.1-py3-none-any.whl", hash = "sha256:92aee4b3994735f72e27c9deaca36d063781ddfd1068756bf63509288c1a2c14"},
]
watchdog = [
    {file = "watchdog-2.1.6-cp310-cp310-macosx_10_9_universal2.whl", hash = "sha256:9693f35162dc6208d10b10ddf0458cc09ad70c30ba689d9206e02cd836ce28a3"},
    {file = "watchdog-2.1.6-cp310-cp310-macosx_10_9_x86_64.whl", hash = "sha256:aba5c812f8ee8a3ff3be51887ca2d55fb8e268439ed44110d3846e4229eb0e8b"},
    {file = "watchdog-2.1.6-cp310-cp310-macosx_11_0_arm64.whl", hash = "sha256:4ae38bf8ba6f39d5b83f78661273216e7db5b00f08be7592062cb1fc8b8ba542"},
    {file = "watchdog-2.1.6-cp36-cp36m-macosx_10_9_x86_64.whl", hash = "sha256:ad6f1796e37db2223d2a3f302f586f74c72c630b48a9872c1e7ae8e92e0ab669"},
    {file = "watchdog-2.1.6-cp37-cp37m-macosx_10_9_x86_64.whl", hash = "sha256:922a69fa533cb0c793b483becaaa0845f655151e7256ec73630a1b2e9ebcb660"},
    {file = "watchdog-2.1.6-cp38-cp38-macosx_10_9_universal2.whl", hash = "sha256:b2fcf9402fde2672545b139694284dc3b665fd1be660d73eca6805197ef776a3"},
    {file = "watchdog-2.1.6-cp38-cp38-macosx_10_9_x86_64.whl", hash = "sha256:3386b367e950a11b0568062b70cc026c6f645428a698d33d39e013aaeda4cc04"},
    {file = "watchdog-2.1.6-cp38-cp38-macosx_11_0_arm64.whl", hash = "sha256:8f1c00aa35f504197561060ca4c21d3cc079ba29cf6dd2fe61024c70160c990b"},
    {file = "watchdog-2.1.6-cp39-cp39-macosx_10_9_universal2.whl", hash = "sha256:b52b88021b9541a60531142b0a451baca08d28b74a723d0c99b13c8c8d48d604"},
    {file = "watchdog-2.1.6-cp39-cp39-macosx_10_9_x86_64.whl", hash = "sha256:8047da932432aa32c515ec1447ea79ce578d0559362ca3605f8e9568f844e3c6"},
    {file = "watchdog-2.1.6-cp39-cp39-macosx_11_0_arm64.whl", hash = "sha256:e92c2d33858c8f560671b448205a268096e17870dcf60a9bb3ac7bfbafb7f5f9"},
    {file = "watchdog-2.1.6-pp37-pypy37_pp73-macosx_10_9_x86_64.whl", hash = "sha256:b7d336912853d7b77f9b2c24eeed6a5065d0a0cc0d3b6a5a45ad6d1d05fb8cd8"},
    {file = "watchdog-2.1.6-py3-none-manylinux2014_aarch64.whl", hash = "sha256:cca7741c0fcc765568350cb139e92b7f9f3c9a08c4f32591d18ab0a6ac9e71b6"},
    {file = "watchdog-2.1.6-py3-none-manylinux2014_armv7l.whl", hash = "sha256:25fb5240b195d17de949588628fdf93032ebf163524ef08933db0ea1f99bd685"},
    {file = "watchdog-2.1.6-py3-none-manylinux2014_i686.whl", hash = "sha256:be9be735f827820a06340dff2ddea1fb7234561fa5e6300a62fe7f54d40546a0"},
    {file = "watchdog-2.1.6-py3-none-manylinux2014_ppc64.whl", hash = "sha256:d0d19fb2441947b58fbf91336638c2b9f4cc98e05e1045404d7a4cb7cddc7a65"},
    {file = "watchdog-2.1.6-py3-none-manylinux2014_ppc64le.whl", hash = "sha256:3becdb380d8916c873ad512f1701f8a92ce79ec6978ffde92919fd18d41da7fb"},
    {file = "watchdog-2.1.6-py3-none-manylinux2014_s390x.whl", hash = "sha256:ae67501c95606072aafa865b6ed47343ac6484472a2f95490ba151f6347acfc2"},
    {file = "watchdog-2.1.6-py3-none-manylinux2014_x86_64.whl", hash = "sha256:e0f30db709c939cabf64a6dc5babb276e6d823fd84464ab916f9b9ba5623ca15"},
    {file = "watchdog-2.1.6-py3-none-win32.whl", hash = "sha256:e02794ac791662a5eafc6ffeaf9bcc149035a0e48eb0a9d40a8feb4622605a3d"},
    {file = "watchdog-2.1.6-py3-none-win_amd64.whl", hash = "sha256:bd9ba4f332cf57b2c1f698be0728c020399ef3040577cde2939f2e045b39c1e5"},
    {file = "watchdog-2.1.6-py3-none-win_ia64.whl", hash = "sha256:a0f1c7edf116a12f7245be06120b1852275f9506a7d90227648b250755a03923"},
    {file = "watchdog-2.1.6.tar.gz", hash = "sha256:a36e75df6c767cbf46f61a91c70b3ba71811dfa0aca4a324d9407a06a8b7a2e7"},
]
wcwidth = [
    {file = "wcwidth-0.2.5-py2.py3-none-any.whl", hash = "sha256:beb4802a9cebb9144e99086eff703a642a13d6a0052920003a230f3294bbe784"},
    {file = "wcwidth-0.2.5.tar.gz", hash = "sha256:c4d647b99872929fdb7bdcaa4fbe7f01413ed3d98077df798530e5b04f116c83"},
]
webob = [
    {file = "WebOb-1.8.7-py2.py3-none-any.whl", hash = "sha256:73aae30359291c14fa3b956f8b5ca31960e420c28c1bec002547fb04928cf89b"},
    {file = "WebOb-1.8.7.tar.gz", hash = "sha256:b64ef5141be559cfade448f044fa45c2260351edcb6a8ef6b7e00c7dcef0c323"},
]
webtest = [
    {file = "WebTest-3.0.0-py3-none-any.whl", hash = "sha256:2a001a9efa40d2a7e5d9cd8d1527c75f41814eb6afce2c3d207402547b1e5ead"},
    {file = "WebTest-3.0.0.tar.gz", hash = "sha256:54bd969725838d9861a9fa27f8d971f79d275d94ae255f5c501f53bb6d9929eb"},
]
xlrd = [
    {file = "xlrd-1.2.0-py2.py3-none-any.whl", hash = "sha256:e551fb498759fa3a5384a94ccd4c3c02eb7c00ea424426e212ac0c57be9dfbde"},
    {file = "xlrd-1.2.0.tar.gz", hash = "sha256:546eb36cee8db40c3eaa46c351e67ffee6eeb5fa2650b71bc4c758a29a1b29b2"},
]
xlsxwriter = [
    {file = "XlsxWriter-3.0.2-py3-none-any.whl", hash = "sha256:1aa65166697c42284e82f5bf9a33c2e913341eeef2b262019c3f5b5334768765"},
    {file = "XlsxWriter-3.0.2.tar.gz", hash = "sha256:53005f03e8eb58f061ebf41d5767c7495ee0772c2396fe26b7e0ca22fa9c2570"},
]
xlwt = [
    {file = "xlwt-1.3.0-py2.py3-none-any.whl", hash = "sha256:a082260524678ba48a297d922cc385f58278b8aa68741596a87de01a9c628b2e"},
    {file = "xlwt-1.3.0.tar.gz", hash = "sha256:c59912717a9b28f1a3c2a98fd60741014b06b043936dcecbc113eaaada156c88"},
]
"zope.event" = [
    {file = "zope.event-4.5.0-py2.py3-none-any.whl", hash = "sha256:2666401939cdaa5f4e0c08cf7f20c9b21423b95e88f4675b1443973bdb080c42"},
    {file = "zope.event-4.5.0.tar.gz", hash = "sha256:5e76517f5b9b119acf37ca8819781db6c16ea433f7e2062c4afc2b6fbedb1330"},
]
"zope.interface" = [
    {file = "zope.interface-5.4.0-cp27-cp27m-macosx_10_14_x86_64.whl", hash = "sha256:7df1e1c05304f26faa49fa752a8c690126cf98b40b91d54e6e9cc3b7d6ffe8b7"},
    {file = "zope.interface-5.4.0-cp27-cp27m-manylinux1_i686.whl", hash = "sha256:2c98384b254b37ce50eddd55db8d381a5c53b4c10ee66e1e7fe749824f894021"},
    {file = "zope.interface-5.4.0-cp27-cp27m-manylinux1_x86_64.whl", hash = "sha256:08f9636e99a9d5410181ba0729e0408d3d8748026ea938f3b970a0249daa8192"},
    {file = "zope.interface-5.4.0-cp27-cp27m-manylinux2010_i686.whl", hash = "sha256:0ea1d73b7c9dcbc5080bb8aaffb776f1c68e807767069b9ccdd06f27a161914a"},
    {file = "zope.interface-5.4.0-cp27-cp27m-manylinux2010_x86_64.whl", hash = "sha256:273f158fabc5ea33cbc936da0ab3d4ba80ede5351babc4f577d768e057651531"},
    {file = "zope.interface-5.4.0-cp27-cp27m-win32.whl", hash = "sha256:a1e6e96217a0f72e2b8629e271e1b280c6fa3fe6e59fa8f6701bec14e3354325"},
    {file = "zope.interface-5.4.0-cp27-cp27m-win_amd64.whl", hash = "sha256:877473e675fdcc113c138813a5dd440da0769a2d81f4d86614e5d62b69497155"},
    {file = "zope.interface-5.4.0-cp27-cp27mu-manylinux1_i686.whl", hash = "sha256:f7ee479e96f7ee350db1cf24afa5685a5899e2b34992fb99e1f7c1b0b758d263"},
    {file = "zope.interface-5.4.0-cp27-cp27mu-manylinux1_x86_64.whl", hash = "sha256:b0297b1e05fd128d26cc2460c810d42e205d16d76799526dfa8c8ccd50e74959"},
    {file = "zope.interface-5.4.0-cp27-cp27mu-manylinux2010_i686.whl", hash = "sha256:af310ec8335016b5e52cae60cda4a4f2a60a788cbb949a4fbea13d441aa5a09e"},
    {file = "zope.interface-5.4.0-cp27-cp27mu-manylinux2010_x86_64.whl", hash = "sha256:9a9845c4c6bb56e508651f005c4aeb0404e518c6f000d5a1123ab077ab769f5c"},
    {file = "zope.interface-5.4.0-cp35-cp35m-manylinux1_i686.whl", hash = "sha256:0b465ae0962d49c68aa9733ba92a001b2a0933c317780435f00be7ecb959c702"},
    {file = "zope.interface-5.4.0-cp35-cp35m-manylinux1_x86_64.whl", hash = "sha256:5dd9ca406499444f4c8299f803d4a14edf7890ecc595c8b1c7115c2342cadc5f"},
    {file = "zope.interface-5.4.0-cp35-cp35m-manylinux2010_i686.whl", hash = "sha256:469e2407e0fe9880ac690a3666f03eb4c3c444411a5a5fddfdabc5d184a79f05"},
    {file = "zope.interface-5.4.0-cp35-cp35m-manylinux2010_x86_64.whl", hash = "sha256:52de7fc6c21b419078008f697fd4103dbc763288b1406b4562554bd47514c004"},
    {file = "zope.interface-5.4.0-cp35-cp35m-manylinux2014_aarch64.whl", hash = "sha256:3dd4952748521205697bc2802e4afac5ed4b02909bb799ba1fe239f77fd4e117"},
    {file = "zope.interface-5.4.0-cp35-cp35m-win32.whl", hash = "sha256:dd93ea5c0c7f3e25335ab7d22a507b1dc43976e1345508f845efc573d3d779d8"},
    {file = "zope.interface-5.4.0-cp35-cp35m-win_amd64.whl", hash = "sha256:3748fac0d0f6a304e674955ab1365d515993b3a0a865e16a11ec9d86fb307f63"},
    {file = "zope.interface-5.4.0-cp36-cp36m-macosx_10_14_x86_64.whl", hash = "sha256:66c0061c91b3b9cf542131148ef7ecbecb2690d48d1612ec386de9d36766058f"},
    {file = "zope.interface-5.4.0-cp36-cp36m-manylinux1_i686.whl", hash = "sha256:d0c1bc2fa9a7285719e5678584f6b92572a5b639d0e471bb8d4b650a1a910920"},
    {file = "zope.interface-5.4.0-cp36-cp36m-manylinux1_x86_64.whl", hash = "sha256:2876246527c91e101184f63ccd1d716ec9c46519cc5f3d5375a3351c46467c46"},
    {file = "zope.interface-5.4.0-cp36-cp36m-manylinux2010_i686.whl", hash = "sha256:334701327f37c47fa628fc8b8d28c7d7730ce7daaf4bda1efb741679c2b087fc"},
    {file = "zope.interface-5.4.0-cp36-cp36m-manylinux2010_x86_64.whl", hash = "sha256:71aace0c42d53abe6fc7f726c5d3b60d90f3c5c055a447950ad6ea9cec2e37d9"},
    {file = "zope.interface-5.4.0-cp36-cp36m-manylinux2014_aarch64.whl", hash = "sha256:5bb3489b4558e49ad2c5118137cfeaf59434f9737fa9c5deefc72d22c23822e2"},
    {file = "zope.interface-5.4.0-cp36-cp36m-win32.whl", hash = "sha256:1c0e316c9add0db48a5b703833881351444398b04111188069a26a61cfb4df78"},
    {file = "zope.interface-5.4.0-cp36-cp36m-win_amd64.whl", hash = "sha256:6f0c02cbb9691b7c91d5009108f975f8ffeab5dff8f26d62e21c493060eff2a1"},
    {file = "zope.interface-5.4.0-cp37-cp37m-macosx_10_14_x86_64.whl", hash = "sha256:7d97a4306898b05404a0dcdc32d9709b7d8832c0c542b861d9a826301719794e"},
    {file = "zope.interface-5.4.0-cp37-cp37m-manylinux1_i686.whl", hash = "sha256:867a5ad16892bf20e6c4ea2aab1971f45645ff3102ad29bd84c86027fa99997b"},
    {file = "zope.interface-5.4.0-cp37-cp37m-manylinux1_x86_64.whl", hash = "sha256:5f931a1c21dfa7a9c573ec1f50a31135ccce84e32507c54e1ea404894c5eb96f"},
    {file = "zope.interface-5.4.0-cp37-cp37m-manylinux2010_i686.whl", hash = "sha256:194d0bcb1374ac3e1e023961610dc8f2c78a0f5f634d0c737691e215569e640d"},
    {file = "zope.interface-5.4.0-cp37-cp37m-manylinux2010_x86_64.whl", hash = "sha256:8270252effc60b9642b423189a2fe90eb6b59e87cbee54549db3f5562ff8d1b8"},
    {file = "zope.interface-5.4.0-cp37-cp37m-manylinux2014_aarch64.whl", hash = "sha256:15e7d1f7a6ee16572e21e3576d2012b2778cbacf75eb4b7400be37455f5ca8bf"},
    {file = "zope.interface-5.4.0-cp37-cp37m-win32.whl", hash = "sha256:8892f89999ffd992208754851e5a052f6b5db70a1e3f7d54b17c5211e37a98c7"},
    {file = "zope.interface-5.4.0-cp37-cp37m-win_amd64.whl", hash = "sha256:2e5a26f16503be6c826abca904e45f1a44ff275fdb7e9d1b75c10671c26f8b94"},
    {file = "zope.interface-5.4.0-cp38-cp38-macosx_10_14_x86_64.whl", hash = "sha256:0f91b5b948686659a8e28b728ff5e74b1be6bf40cb04704453617e5f1e945ef3"},
    {file = "zope.interface-5.4.0-cp38-cp38-manylinux1_i686.whl", hash = "sha256:4de4bc9b6d35c5af65b454d3e9bc98c50eb3960d5a3762c9438df57427134b8e"},
    {file = "zope.interface-5.4.0-cp38-cp38-manylinux1_x86_64.whl", hash = "sha256:bf68f4b2b6683e52bec69273562df15af352e5ed25d1b6641e7efddc5951d1a7"},
    {file = "zope.interface-5.4.0-cp38-cp38-manylinux2010_i686.whl", hash = "sha256:63b82bb63de7c821428d513607e84c6d97d58afd1fe2eb645030bdc185440120"},
    {file = "zope.interface-5.4.0-cp38-cp38-manylinux2010_x86_64.whl", hash = "sha256:db1fa631737dab9fa0b37f3979d8d2631e348c3b4e8325d6873c2541d0ae5a48"},
    {file = "zope.interface-5.4.0-cp38-cp38-manylinux2014_aarch64.whl", hash = "sha256:f44e517131a98f7a76696a7b21b164bcb85291cee106a23beccce454e1f433a4"},
    {file = "zope.interface-5.4.0-cp38-cp38-win32.whl", hash = "sha256:a9506a7e80bcf6eacfff7f804c0ad5350c8c95b9010e4356a4b36f5322f09abb"},
    {file = "zope.interface-5.4.0-cp38-cp38-win_amd64.whl", hash = "sha256:3c02411a3b62668200910090a0dff17c0b25aaa36145082a5a6adf08fa281e54"},
    {file = "zope.interface-5.4.0-cp39-cp39-macosx_10_14_x86_64.whl", hash = "sha256:0cee5187b60ed26d56eb2960136288ce91bcf61e2a9405660d271d1f122a69a4"},
    {file = "zope.interface-5.4.0-cp39-cp39-manylinux1_i686.whl", hash = "sha256:a8156e6a7f5e2a0ff0c5b21d6bcb45145efece1909efcbbbf48c56f8da68221d"},
    {file = "zope.interface-5.4.0-cp39-cp39-manylinux1_x86_64.whl", hash = "sha256:205e40ccde0f37496904572035deea747390a8b7dc65146d30b96e2dd1359a83"},
    {file = "zope.interface-5.4.0-cp39-cp39-manylinux2010_i686.whl", hash = "sha256:3f24df7124c323fceb53ff6168da70dbfbae1442b4f3da439cd441681f54fe25"},
    {file = "zope.interface-5.4.0-cp39-cp39-manylinux2010_x86_64.whl", hash = "sha256:5208ebd5152e040640518a77827bdfcc73773a15a33d6644015b763b9c9febc1"},
    {file = "zope.interface-5.4.0-cp39-cp39-manylinux2014_aarch64.whl", hash = "sha256:17776ecd3a1fdd2b2cd5373e5ef8b307162f581c693575ec62e7c5399d80794c"},
    {file = "zope.interface-5.4.0-cp39-cp39-win32.whl", hash = "sha256:d4d9d6c1a455d4babd320203b918ccc7fcbefe308615c521062bc2ba1aa4d26e"},
    {file = "zope.interface-5.4.0-cp39-cp39-win_amd64.whl", hash = "sha256:0cba8477e300d64a11a9789ed40ee8932b59f9ee05f85276dbb4b59acee5dd09"},
    {file = "zope.interface-5.4.0.tar.gz", hash = "sha256:5dba5f530fec3f0988d83b78cc591b58c0b6eb8431a85edd1569a0539a8a5a0e"},
]<|MERGE_RESOLUTION|>--- conflicted
+++ resolved
@@ -42,7 +42,6 @@
 python-versions = "*"
 
 [[package]]
-<<<<<<< HEAD
 name = "asgiref"
 version = "3.5.0"
 description = "ASGI specs, helper code, and adapters"
@@ -54,8 +53,6 @@
 tests = ["pytest", "pytest-asyncio", "mypy (>=0.800)"]
 
 [[package]]
-=======
->>>>>>> c78deaf7
 name = "asttokens"
 version = "2.0.5"
 description = "Annotate AST trees with source code positions"
@@ -240,11 +237,7 @@
 
 [[package]]
 name = "charset-normalizer"
-<<<<<<< HEAD
 version = "2.0.12"
-=======
-version = "2.0.11"
->>>>>>> c78deaf7
 description = "The Real First Universal Charset Detector. Open, modern and actively maintained alternative to Chardet."
 category = "main"
 optional = false
@@ -470,10 +463,6 @@
 [package.source]
 type = "url"
 url = "https://github.com/Tivix/django-auditlog/archive/refs/heads/master.zip"
-<<<<<<< HEAD
-
-=======
->>>>>>> c78deaf7
 [[package]]
 name = "django-celery-beat"
 version = "2.2.1"
@@ -907,7 +896,7 @@
 
 [[package]]
 name = "filelock"
-version = "3.4.2"
+version = "3.5.0"
 description = "A platform independent file lock."
 category = "dev"
 optional = false
@@ -1425,7 +1414,6 @@
 tests = ["pytest"]
 
 [[package]]
-<<<<<<< HEAD
 name = "py"
 version = "1.11.0"
 description = "library with cross-python path, ini-parsing, io, code, log facilities"
@@ -1434,8 +1422,6 @@
 python-versions = ">=2.7, !=3.0.*, !=3.1.*, !=3.2.*, !=3.3.*, !=3.4.*"
 
 [[package]]
-=======
->>>>>>> c78deaf7
 name = "pycountry"
 version = "20.7.3"
 description = "ISO country, subdivision, language, currency and script definitions and their translations"
@@ -1717,21 +1703,20 @@
 
 [[package]]
 name = "snapshottest"
-version = "0.5.1"
-description = "Snapshot Testing utils for Python"
-category = "dev"
-optional = false
-python-versions = "*"
-
-[package.dependencies]
-fastdiff = ">=0.1.4"
-six = ">=1.10.0"
+version = "1.0.0a0"
+description = "Snapshot testing for pytest, unittest, Django, and Nose"
+category = "dev"
+optional = false
+python-versions = "*"
+
+[package.dependencies]
+fastdiff = ">=0.1.4,<1"
 termcolor = "*"
 
 [package.extras]
 nose = ["nose"]
 pytest = ["pytest"]
-test = ["six", "pytest (>=3.1.0)", "pytest-cov", "nose", "django (>=1.10.6)"]
+test = ["pytest (>=4.6)", "pytest-cov", "nose", "django (>=1.10.6)"]
 
 [[package]]
 name = "social-auth-app-django"
@@ -1797,7 +1782,7 @@
 
 [[package]]
 name = "stack-data"
-version = "0.1.4"
+version = "0.2.0"
 description = "Extract data from python stack frames and tracebacks for informative displays"
 category = "dev"
 optional = false
@@ -1809,7 +1794,7 @@
 pure-eval = "*"
 
 [package.extras]
-tests = ["pytest", "typeguard", "pygments", "littleutils"]
+tests = ["pytest", "typeguard", "pygments", "littleutils", "cython"]
 
 [[package]]
 name = "tablib"
@@ -1904,11 +1889,7 @@
 
 [[package]]
 name = "typing-extensions"
-<<<<<<< HEAD
 version = "4.1.1"
-=======
-version = "4.0.1"
->>>>>>> c78deaf7
 description = "Backported and Experimental Type Hints for Python 3.6+"
 category = "main"
 optional = false
@@ -2080,13 +2061,8 @@
 
 [metadata]
 lock-version = "1.1"
-<<<<<<< HEAD
-python-versions = "3.9.10"
-content-hash = "2354b471062a32ffb4d2892c05dc0e537c4974bd492e53c7e424a8c527a89b10"
-=======
 python-versions = "3.9.1"
-content-hash = "bf76de93961d2419c81fdff9b3641e10d3d3004ec9695d6728efce380f476ddf"
->>>>>>> c78deaf7
+content-hash = "be635f8705002a41e4ea0a844a4bd29e1cac30bc5dd157fc1d265a2d9f86936c"
 
 [metadata.files]
 amqp = [
@@ -2109,13 +2085,10 @@
     {file = "argh-0.26.2-py2.py3-none-any.whl", hash = "sha256:a9b3aaa1904eeb78e32394cd46c6f37ac0fb4af6dc488daa58971bdc7d7fcaf3"},
     {file = "argh-0.26.2.tar.gz", hash = "sha256:e9535b8c84dc9571a48999094fda7f33e63c3f1b74f3e5f3ac0105a58405bb65"},
 ]
-<<<<<<< HEAD
 asgiref = [
     {file = "asgiref-3.5.0-py3-none-any.whl", hash = "sha256:88d59c13d634dcffe0510be048210188edd79aeccb6a6c9028cdad6f31d730a9"},
     {file = "asgiref-3.5.0.tar.gz", hash = "sha256:2f8abc20f7248433085eda803936d98992f1343ddb022065779f37c5da0181d0"},
 ]
-=======
->>>>>>> c78deaf7
 asttokens = [
     {file = "asttokens-2.0.5-py2.py3-none-any.whl", hash = "sha256:0844691e88552595a6f4a4281a9f7f79b8dd45ca4ccea82e5e05b4bbdb76705c"},
     {file = "asttokens-2.0.5.tar.gz", hash = "sha256:9a54c114f02c7a9480d56550932546a3f1fe71d8a02f1bc7ccd0ee3ee35cf4d5"},
@@ -2212,13 +2185,8 @@
     {file = "cffi-1.15.0.tar.gz", hash = "sha256:920f0d66a896c2d99f0adbb391f990a84091179542c205fa53ce5787aff87954"},
 ]
 charset-normalizer = [
-<<<<<<< HEAD
     {file = "charset-normalizer-2.0.12.tar.gz", hash = "sha256:2857e29ff0d34db842cd7ca3230549d1a697f96ee6d3fb071cfa6c7393832597"},
     {file = "charset_normalizer-2.0.12-py3-none-any.whl", hash = "sha256:6881edbebdb17b39b4eaaa821b438bf6eddffb4468cf344f09f89def34a8b1df"},
-=======
-    {file = "charset-normalizer-2.0.11.tar.gz", hash = "sha256:98398a9d69ee80548c762ba991a4728bfc3836768ed226b3945908d1a688371c"},
-    {file = "charset_normalizer-2.0.11-py3-none-any.whl", hash = "sha256:2842d8f5e82a1f6aa437380934d5e1cd4fcf2003b06fed6940769c164a480a45"},
->>>>>>> c78deaf7
 ]
 click = [
     {file = "click-8.0.3-py3-none-any.whl", hash = "sha256:353f466495adaeb40b6b5f592f9f91cb22372351c84caeb068132442a4518ef3"},
@@ -2478,8 +2446,8 @@
     {file = "fastdiff-0.2.0.tar.gz", hash = "sha256:623ad3d9055ab78e014d0d10767cb033d98d5d4f66052abf498350c8e42e29aa"},
 ]
 filelock = [
-    {file = "filelock-3.4.2-py3-none-any.whl", hash = "sha256:cf0fc6a2f8d26bd900f19bf33915ca70ba4dd8c56903eeb14e1e7a2fd7590146"},
-    {file = "filelock-3.4.2.tar.gz", hash = "sha256:38b4f4c989f9d06d44524df1b24bd19e167d851f19b50bf3e3559952dddc5b80"},
+    {file = "filelock-3.5.0-py3-none-any.whl", hash = "sha256:a7141afb4feca60925cfc090b411fb9faaf542d06d58ece4f93d940265e6b995"},
+    {file = "filelock-3.5.0.tar.gz", hash = "sha256:137b661e657f7850eec9def2a001efadba3414be523b87cd3f9a037372d80a15"},
 ]
 freezegun = [
     {file = "freezegun-0.3.14-py2.py3-none-any.whl", hash = "sha256:10336fc80a235847c64033f9727f3847f37db4bd549be1d9f3b5ae0279256c69"},
@@ -2803,13 +2771,10 @@
     {file = "pure_eval-0.2.2-py3-none-any.whl", hash = "sha256:01eaab343580944bc56080ebe0a674b39ec44a945e6d09ba7db3cb8cec289350"},
     {file = "pure_eval-0.2.2.tar.gz", hash = "sha256:2b45320af6dfaa1750f543d714b6d1c520a1688dec6fd24d339063ce0aaa9ac3"},
 ]
-<<<<<<< HEAD
 py = [
     {file = "py-1.11.0-py2.py3-none-any.whl", hash = "sha256:607c53218732647dff4acdfcd50cb62615cedf612e72d1724fb1a0cc6405b378"},
     {file = "py-1.11.0.tar.gz", hash = "sha256:51c75c4126074b472f746a24399ad32f6053d1b34b68d2fa41e558e6f4a98719"},
 ]
-=======
->>>>>>> c78deaf7
 pycountry = [
     {file = "pycountry-20.7.3.tar.gz", hash = "sha256:81084a53d3454344c0292deebc20fcd0a1488c136d4900312cbd465cf552cb42"},
 ]
@@ -3100,7 +3065,8 @@
     {file = "six-1.16.0.tar.gz", hash = "sha256:1e61c37477a1626458e36f7b1d82aa5c9b094fa4802892072e49de9c60c4c926"},
 ]
 snapshottest = [
-    {file = "snapshottest-0.5.1.tar.gz", hash = "sha256:2cc7157e77674ea8ebeb2351466ff50cd4b5ad8e213adc06df9c16a75ab5bafc"},
+    {file = "snapshottest-1.0.0a0-py3-none-any.whl", hash = "sha256:d26f561e8c0ef260c5da9aedc62727c9830a978d22199b637269c325d496d645"},
+    {file = "snapshottest-1.0.0a0.tar.gz", hash = "sha256:dfcde50b4bc8a9336a40bfae1127e2f1310f6bbab4394ffcd0cc192f4c929ba0"},
 ]
 social-auth-app-django = [
     {file = "social-auth-app-django-3.4.0.tar.gz", hash = "sha256:09575f5c7dd91465df3a898c58e7c4ae1e78f31edba36b8b7be47ab0aeef2789"},
@@ -3125,8 +3091,8 @@
     {file = "sqlparse-0.4.2.tar.gz", hash = "sha256:0c00730c74263a94e5a9919ade150dfc3b19c574389985446148402998287dae"},
 ]
 stack-data = [
-    {file = "stack_data-0.1.4-py3-none-any.whl", hash = "sha256:02cc0683cbc445ae4ca8c4e3a0e58cb1df59f252efb0aa016b34804a707cf9bc"},
-    {file = "stack_data-0.1.4.tar.gz", hash = "sha256:7769ed2482ce0030e00175dd1bf4ef1e873603b6ab61cd3da443b410e64e9477"},
+    {file = "stack_data-0.2.0-py3-none-any.whl", hash = "sha256:999762f9c3132308789affa03e9271bbbe947bf78311851f4d485d8402ed858e"},
+    {file = "stack_data-0.2.0.tar.gz", hash = "sha256:45692d41bd633a9503a5195552df22b583caf16f0b27c4e58c98d88c8b648e12"},
 ]
 tablib = [
     {file = "tablib-3.2.0-py3-none-any.whl", hash = "sha256:1ba12da7b0b17e33f5997fb1bc8ed560aae3535f5892ae5e5c01a056c47d4d78"},
@@ -3178,13 +3144,8 @@
     {file = "typed_ast-1.5.2.tar.gz", hash = "sha256:525a2d4088e70a9f75b08b3f87a51acc9cde640e19cc523c7e41aa355564ae27"},
 ]
 typing-extensions = [
-<<<<<<< HEAD
     {file = "typing_extensions-4.1.1-py3-none-any.whl", hash = "sha256:21c85e0fe4b9a155d0799430b0ad741cdce7e359660ccbd8b530613e8df88ce2"},
     {file = "typing_extensions-4.1.1.tar.gz", hash = "sha256:1a9462dcc3347a79b1f1c0271fbe79e844580bb598bafa1ed208b94da3cdcd42"},
-=======
-    {file = "typing_extensions-4.0.1-py3-none-any.whl", hash = "sha256:7f001e5ac290a0c0401508864c7ec868be4e701886d5b573a9528ed3973d9d3b"},
-    {file = "typing_extensions-4.0.1.tar.gz", hash = "sha256:4ca091dea149f945ec56afb48dae714f21e8692ef22a395223bcd328961b6a0e"},
->>>>>>> c78deaf7
 ]
 unittest-xml-reporting = [
     {file = "unittest-xml-reporting-3.0.4.tar.gz", hash = "sha256:984cebba69e889401bfe3adb9088ca376b3a1f923f0590d005126c1bffd1a695"},
