--- conflicted
+++ resolved
@@ -2,27 +2,22 @@
 
 from django.test import TestCase
 from django.urls import reverse
-import pytest
-from rest_framework import status
-from rest_framework.exceptions import AuthenticationFailed
-
 from extras.test_utils.factories.account import (
     BusinessAreaFactory,
     RoleFactory,
     UserFactory,
 )
+from rest_framework import status
+from rest_framework.exceptions import AuthenticationFailed
+from unit.api.base import HOPEApiTestCase
+from unit.api.factories import APITokenFactory
+
 from hope.api.auth import HOPEAuthentication, HOPEPermission
-<<<<<<< HEAD
 from hope.models.grant import Grant
 from typing import TYPE_CHECKING
 
 if TYPE_CHECKING:
     from hope.models.api_token import APIToken
-=======
-from hope.api.models import APIToken, Grant
-from unit.api.base import HOPEApiTestCase
-from unit.api.factories import APITokenFactory
->>>>>>> e398a216
 
 
 class HOPEPermissionTest(TestCase):
