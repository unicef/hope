from contextlib import contextmanager
from typing import Any, Callable, Generator
from unittest.mock import Mock, patch
import uuid

from django.core.files.uploadedfile import SimpleUploadedFile
from django.db import DEFAULT_DB_ALIAS, connections
from django.urls import reverse
from rest_framework import status
from rest_framework.test import APIClient

from extras.test_utils.factories.account import PartnerFactory, UserFactory
from extras.test_utils.factories.core import DataCollectingTypeFactory
from extras.test_utils.factories.household import create_household_and_individuals
from extras.test_utils.factories.program import BeneficiaryGroupFactory, ProgramFactory
from extras.test_utils.factories.registration_data import (
    ImportDataFactory,
    KoboImportDataFactory,
    RegistrationDataImportFactory,
)
from extras.test_utils.factories.sanction_list import SanctionListFactory
from hope.apps.account.permissions import Permissions
<<<<<<< HEAD
from hope.apps.household.documents import IndividualDocumentAfghanistan
from hope.apps.household.models import Household, Individual
from hope.apps.program.models import Program
from hope.apps.registration_data.models import (
=======
from hope.models import (
    Household,
>>>>>>> 6541e67b
    ImportData,
    Individual,
    KoboImportData,
    Program,
    RegistrationDataImport,
    Role,
    RoleAssignment,
    SanctionList,
)
from unit.api.base import HOPEApiTestCase


class RegistrationDataImportViewSetTest(HOPEApiTestCase):
    @classmethod
    def setUpTestData(cls) -> None:
        super().setUpTestData()
        user_permissions = [
            Permissions.RDI_VIEW_LIST,
            Permissions.RDI_VIEW_DETAILS,
            Permissions.RDI_MERGE_IMPORT,
            Permissions.RDI_REFUSE_IMPORT,
            Permissions.RDI_RERUN_DEDUPE,
            Permissions.RDI_IMPORT_DATA,
            Permissions.RDI_WEBHOOK_DEDUPLICATION,
        ]
        unicef_partner = PartnerFactory(name="UNICEF")
        unicef = PartnerFactory(name="UNICEF HQ", parent=unicef_partner)
        cls.user = UserFactory(
            username="Hope_Test_DRF",
            password="HopePass",
            partner=unicef,
            is_superuser=True,
        )
        permission_list = [perm.value for perm in user_permissions]
        role, created = Role.objects.update_or_create(name="TestName", defaults={"permissions": permission_list})
        user_role, _ = RoleAssignment.objects.get_or_create(user=cls.user, role=role, business_area=cls.business_area)
        cls.program = ProgramFactory(
            name="Test Program",
            status=Program.ACTIVE,
            biometric_deduplication_enabled=True,
            deduplication_set_id=uuid.uuid4(),
        )
        cls.client = APIClient()

    @patch("hope.apps.registration_datahub.celery_tasks.deduplication_engine_process.delay")
    def test_run_deduplication(self, mock_deduplication_engine_process: Mock) -> None:
        self.client.force_authenticate(user=self.user)
        url = reverse(
            "api:registration-data:registration-data-imports-run-deduplication",
            args=["afghanistan", self.program.slug],
        )
        resp = self.client.post(url, {}, format="json")

        assert resp.status_code == status.HTTP_200_OK
        assert resp.data == {"message": "Deduplication process started"}
        mock_deduplication_engine_process.assert_called_once_with(str(self.program.id))

    @patch("hope.apps.registration_datahub.celery_tasks.fetch_biometric_deduplication_results_and_process.delay")
    def test_webhook_deduplication(self, mock_fetch_dedup_results: Mock) -> None:
        self.client.force_authenticate(user=self.user)
        url = reverse(
            "api:registration-data:registration-data-imports-webhook-deduplication",
            args=["afghanistan", self.program.slug],
        )
        response = self.client.get(url)
        assert response.status_code == status.HTTP_200_OK
        mock_fetch_dedup_results.assert_called_once_with(self.program.deduplication_set_id)

    def test_list_registrations(self) -> None:
        self.client.force_authenticate(user=self.user)
        rdi1 = RegistrationDataImportFactory(
            business_area=self.business_area,
            program=self.program,
            name="Test RDI 1",
            status=RegistrationDataImport.IN_REVIEW,
            data_source=RegistrationDataImport.XLS,
            imported_by=self.user,
        )
        rdi2 = RegistrationDataImportFactory(
            business_area=self.business_area,
            program=self.program,
            name="Test RDI 2",
            status=RegistrationDataImport.DEDUPLICATION,
            data_source=RegistrationDataImport.KOBO,
            imported_by=self.user,
        )

        url = reverse(
            "api:registration-data:registration-data-imports-list",
            args=["afghanistan", self.program.slug],
        )

        response = self.client.get(url)
        assert response.status_code == status.HTTP_200_OK

        results = response.data["results"]
        assert len(results) == 2
        assert {r["name"] for r in results} == {rdi1.name, rdi2.name}

        for result in results:
            if result["name"] == "Test RDI 1":
                assert result["status"] == "In Review"
                assert result["data_source"] == "Excel"
                assert result["imported_by"] == self.user.get_full_name()
            elif result["name"] == "Test RDI 2":
                assert result["status"] == "Deduplication"
                assert result["data_source"] == "KoBo"
                assert result["imported_by"] == self.user.get_full_name()

    def test_retrieve_registration(self) -> None:
        self.client.force_authenticate(user=self.user)
        rdi = RegistrationDataImportFactory(
            business_area=self.business_area,
            program=self.program,
            name="Test RDI",
            status=RegistrationDataImport.IN_REVIEW,
            data_source=RegistrationDataImport.XLS,
            imported_by=self.user,
            number_of_households=10,
            number_of_individuals=50,
            batch_duplicates=5,
            batch_unique=45,
            golden_record_duplicates=3,
            golden_record_possible_duplicates=2,
            golden_record_unique=45,
            dedup_engine_batch_duplicates=4,
            dedup_engine_golden_record_duplicates=3,
        )

        url = reverse(
            "api:registration-data:registration-data-imports-detail",
            args=["afghanistan", self.program.slug, rdi.id],
        )

        response = self.client.get(url)
        assert response.status_code == status.HTTP_200_OK
        assert response.data["name"] == rdi.name
        assert response.data["id"] == str(rdi.id)

        assert response.data["status_display"] == "In Review"
        assert response.data["data_source"] == "Excel"
        assert response.data["imported_by"] == self.user.get_full_name()

        batch_duplicates = response.data["batch_duplicates_count_and_percentage"]
        assert len(batch_duplicates) == 2
        assert batch_duplicates[0]["count"] == 5
        assert round(batch_duplicates[0]["percentage"]) == 10
        assert batch_duplicates[1]["count"] == 4
        assert round(batch_duplicates[1]["percentage"]) == 8.0

        batch_unique = response.data["batch_unique_count_and_percentage"]
        assert len(batch_unique) == 2
        assert batch_unique[0]["count"] == 45
        assert round(batch_unique[0]["percentage"]) == 90
        assert batch_unique[1]["count"] == 46
        assert round(batch_unique[1]["percentage"]) == 92

        gr_duplicates = response.data["golden_record_duplicates_count_and_percentage"]
        assert gr_duplicates[0]["count"] == 3
        assert round(gr_duplicates[0]["percentage"]) == 6

        gr_possible_duplicates = response.data["golden_record_possible_duplicates_count_and_percentage"]
        assert len(gr_possible_duplicates) == 2
        assert gr_possible_duplicates[0]["count"] == 2
        assert round(gr_possible_duplicates[0]["percentage"]) == 4
        assert gr_possible_duplicates[1]["count"] == 3
        assert round(gr_possible_duplicates[1]["percentage"]) == 6

        gr_unique = response.data["golden_record_unique_count_and_percentage"]
        assert len(gr_unique) == 2
        assert gr_unique[0]["count"] == 45
        assert round(gr_unique[0]["percentage"]) == 90
        assert gr_unique[1]["count"] == 47
        assert round(gr_unique[1]["percentage"]) == 94

        assert "admin_url" in response.data
        assert response.data["admin_url"]

    @patch("hope.apps.registration_datahub.celery_tasks.merge_registration_data_import_task.delay")
    def test_merge_rdi(self, mock_merge_task: Mock) -> None:
        self.client.force_authenticate(user=self.user)
        rdi = RegistrationDataImportFactory(
            business_area=self.business_area,
            program=self.program,
            name="Test RDI",
            status=RegistrationDataImport.IN_REVIEW,
        )

        url = reverse(
            "api:registration-data:registration-data-imports-merge",
            args=["afghanistan", self.program.slug, rdi.id],
        )

        response = self.client.post(url, {}, format="json")
        assert response.status_code == status.HTTP_200_OK
        assert response.data == {"message": "Registration Data Import Merge Scheduled"}

        rdi.refresh_from_db()
        assert rdi.status == RegistrationDataImport.MERGE_SCHEDULED
        mock_merge_task.assert_called_once_with(registration_data_import_id=rdi.id)

    def test_merge_rdi_with_invalid_status(self) -> None:
        self.client.force_authenticate(user=self.user)
        rdi = RegistrationDataImportFactory(
            business_area=self.business_area,
            program=self.program,
            name="Test RDI",
            status=RegistrationDataImport.DEDUPLICATION,
        )

        url = reverse(
            "api:registration-data:registration-data-imports-merge",
            args=["afghanistan", self.program.slug, rdi.id],
        )

        response = self.client.post(url, {}, format="json")
        assert response.status_code == status.HTTP_400_BAD_REQUEST

        rdi.refresh_from_db()
        assert rdi.status == RegistrationDataImport.DEDUPLICATION

    def test_erase_rdi(self) -> None:
        self.client.force_authenticate(user=self.user)
        rdi = RegistrationDataImportFactory(
            business_area=self.business_area,
            program=self.program,
            name="Test RDI",
            status=RegistrationDataImport.IMPORT_ERROR,
        )

        household, individuals = create_household_and_individuals(
            household_data={
                "registration_data_import": rdi,
                "program": self.program,
                "business_area": self.business_area,
            },
            individuals_data=[
                {"program": self.program, "registration_data_import": rdi},
                {"program": self.program, "registration_data_import": rdi},
            ],
        )

        assert Household.all_objects.filter(registration_data_import=rdi).count() == 1
        assert Individual.all_objects.filter(registration_data_import=rdi).count() == 2

        url = reverse(
            "api:registration-data:registration-data-imports-erase",
            args=["afghanistan", self.program.slug, rdi.id],
        )

        response = self.client.post(url, {}, format="json")
        assert response.status_code == status.HTTP_200_OK
        assert response.data == {"message": "Registration Data Import Erased"}

        assert Household.all_objects.filter(registration_data_import=rdi).count() == 0

        rdi.refresh_from_db()
        assert rdi.erased

    def test_erase_rdi_with_invalid_status(self) -> None:
        self.client.force_authenticate(user=self.user)
        rdi = RegistrationDataImportFactory(
            business_area=self.business_area,
            program=self.program,
            name="Test RDI",
            status=RegistrationDataImport.IN_REVIEW,
        )

        household, individuals = create_household_and_individuals(
            household_data={
                "registration_data_import": rdi,
                "program": self.program,
                "business_area": self.business_area,
            },
            individuals_data=[
                {"program": self.program, "registration_data_import": rdi},
            ],
        )

        url = reverse(
            "api:registration-data:registration-data-imports-erase",
            args=["afghanistan", self.program.slug, rdi.id],
        )

        response = self.client.post(url, {}, format="json")
        assert response.status_code == status.HTTP_400_BAD_REQUEST

        assert Household.all_objects.filter(registration_data_import=rdi).count() == 1

        rdi.refresh_from_db()
        assert not rdi.erased

    @patch.dict(
        "os.environ",
        {
            "DEDUPLICATION_ENGINE_API_KEY": "dedup_api_key",
            "DEDUPLICATION_ENGINE_API_URL": "http://dedup-fake-url.com",
        },
    )
    @patch(
        "hope.apps.registration_datahub.services"
        ".biometric_deduplication"
        ".BiometricDeduplicationService"
        ".report_individuals_status"
    )
    @patch("hope.apps.registration_data.api.views.remove_elasticsearch_documents_by_matching_ids")
    def test_refuse_rdi(
        self, remove_elasticsearch_documents_by_matching_ids_moc: Any, report_refused_individuals_mock: Any
    ) -> None:
        self.client.force_authenticate(user=self.user)
        rdi = RegistrationDataImportFactory(
            business_area=self.business_area,
            program=self.program,
            name="Test RDI",
            status=RegistrationDataImport.IN_REVIEW,
        )

        household, individuals = create_household_and_individuals(
            household_data={
                "registration_data_import": rdi,
                "program": self.program,
                "business_area": self.business_area,
            },
            individuals_data=[
                {"program": self.program, "registration_data_import": rdi},
                {"program": self.program, "registration_data_import": rdi},
            ],
        )
        individuals_ids_to_remove = list(
            Individual.all_objects.filter(registration_data_import=rdi).values_list("id", flat=True)
        )

        assert Household.all_objects.filter(registration_data_import=rdi).count() == 1
        assert Individual.all_objects.filter(registration_data_import=rdi).count() == 2

        url = reverse(
            "api:registration-data:registration-data-imports-refuse",
            args=["afghanistan", self.program.slug, rdi.id],
        )

        response = self.client.post(url, {"reason": "Testing refuse endpoint"}, format="json")
        assert response.status_code == status.HTTP_200_OK
        assert response.data == {"message": "Registration Data Import Refused"}

        assert Household.all_objects.filter(registration_data_import=rdi).count() == 0

        rdi.refresh_from_db()
        assert rdi.status == RegistrationDataImport.REFUSED_IMPORT
        assert rdi.refuse_reason == "Testing refuse endpoint"

        report_refused_individuals_mock.assert_called_once_with(
            str(rdi.program.deduplication_set_id),
            individuals_ids_to_remove,
        )
        remove_elasticsearch_documents_by_matching_ids_moc.assert_called_once_with(
            individuals_ids_to_remove, IndividualDocumentAfghanistan
        )

    def test_refuse_rdi_with_invalid_status(self) -> None:
        self.client.force_authenticate(user=self.user)
        rdi = RegistrationDataImportFactory(
            business_area=self.business_area,
            program=self.program,
            name="Test RDI",
            status=RegistrationDataImport.DEDUPLICATION,
        )

        household, individuals = create_household_and_individuals(
            household_data={
                "registration_data_import": rdi,
                "program": self.program,
                "business_area": self.business_area,
            },
            individuals_data=[
                {"program": self.program, "registration_data_import": rdi},
            ],
        )

        url = reverse(
            "api:registration-data:registration-data-imports-refuse",
            args=["afghanistan", self.program.slug, rdi.id],
        )

        response = self.client.post(url, {"reason": "Testing refuse endpoint"}, format="json")
        assert response.status_code == status.HTTP_400_BAD_REQUEST

        assert Household.all_objects.filter(registration_data_import=rdi).count() == 1

        rdi.refresh_from_db()
        assert rdi.status == RegistrationDataImport.DEDUPLICATION

    @patch("hope.apps.registration_datahub.celery_tasks.rdi_deduplication_task.delay")
    def test_deduplicate_rdi(self, mock_deduplicate_task: Mock) -> None:
        self.client.force_authenticate(user=self.user)
        rdi = RegistrationDataImportFactory(
            business_area=self.business_area,
            program=self.program,
            name="Test RDI",
            status=RegistrationDataImport.DEDUPLICATION_FAILED,
        )

        url = reverse(
            "api:registration-data:registration-data-imports-deduplicate",
            args=["afghanistan", self.program.slug, rdi.id],
        )

        response = self.client.post(url, {}, format="json")
        assert response.status_code == status.HTTP_200_OK

        rdi.refresh_from_db()
        assert rdi.status == RegistrationDataImport.DEDUPLICATION

        mock_deduplicate_task.assert_called_once_with(registration_data_import_id=str(rdi.id))

    def test_deduplicate_rdi_with_invalid_status(self) -> None:
        self.client.force_authenticate(user=self.user)
        rdi = RegistrationDataImportFactory(
            business_area=self.business_area,
            program=self.program,
            name="Test RDI",
            status=RegistrationDataImport.IN_REVIEW,
        )

        url = reverse(
            "api:registration-data:registration-data-imports-deduplicate",
            args=["afghanistan", self.program.slug, rdi.id],
        )

        response = self.client.post(url, {}, format="json")
        assert response.status_code == status.HTTP_400_BAD_REQUEST

        rdi.refresh_from_db()
        assert rdi.status == RegistrationDataImport.IN_REVIEW

    def test_status_choices(self) -> None:
        self.client.force_authenticate(user=self.user)
        url = reverse(
            "api:registration-data:registration-data-imports-status-choices",
            args=["afghanistan", self.program.slug],
        )
        response = self.client.get(url)
        assert response.status_code == status.HTTP_200_OK
        assert isinstance(response.data, list)
        assert all("name" in c and "value" in c for c in response.data)

    @patch("hope.apps.registration_datahub.celery_tasks.validate_xlsx_import_task.delay")
    def test_upload_xlsx_file(self, mock_validate_task: Mock) -> None:
        self.client.force_authenticate(user=self.user)
        url = reverse(
            "api:registration-data:import-data-upload-upload-xlsx-file",
            args=["afghanistan", self.program.slug],
        )

        # Create a test XLSX file
        file_content = b"test xlsx content"
        uploaded_file = SimpleUploadedFile(
            "test_data.xlsx",
            file_content,
            content_type="application/vnd.openxmlformats-officedocument.spreadsheetml.sheet",
        )

        with capture_on_commit_callbacks(execute=True):
            response = self.client.post(url, {"file": uploaded_file}, format="multipart")

        assert response.status_code == status.HTTP_201_CREATED

        # Check response contains required fields
        assert "id" in response.data
        assert "status" in response.data
        assert response.data["data_type"] == ImportData.XLSX

        # Check ImportData was created
        import_data = ImportData.objects.get(id=response.data["id"])
        assert import_data.status == ImportData.STATUS_PENDING
        assert import_data.data_type == ImportData.XLSX
        assert import_data.business_area_slug == self.business_area.slug
        assert import_data.created_by_id == self.user.id

        # Check celery task was called
        mock_validate_task.assert_called_once()
        call_args = mock_validate_task.call_args[0]
        assert call_args[0] == import_data.id
        assert call_args[1] == str(self.program.id)

    @patch("hope.apps.registration_datahub.celery_tasks.pull_kobo_submissions_task.delay")
    def test_save_kobo_import_data(self, mock_pull_task: Mock) -> None:
        self.client.force_authenticate(user=self.user)
        url = reverse(
            "api:registration-data:kobo-import-data-upload-save-kobo-import-data",
            args=["afghanistan", self.program.slug],
        )

        data = {
            "uid": "test_kobo_asset_123",
            "only_active_submissions": True,
            "pull_pictures": False,
        }

        with capture_on_commit_callbacks(execute=True):
            response = self.client.post(url, data, format="json")

        assert response.status_code == status.HTTP_201_CREATED

        # Check response contains required fields
        assert "id" in response.data
        assert "status" in response.data
        assert response.data["kobo_asset_id"] == "test_kobo_asset_123"
        assert response.data["only_active_submissions"]
        assert not response.data["pull_pictures"]

        # Check KoboImportData was created
        kobo_import_data = KoboImportData.objects.get(id=response.data["id"])
        assert kobo_import_data.status == ImportData.STATUS_PENDING
        assert kobo_import_data.data_type == ImportData.JSON
        assert kobo_import_data.kobo_asset_id == "test_kobo_asset_123"
        assert kobo_import_data.only_active_submissions
        assert not kobo_import_data.pull_pictures
        assert kobo_import_data.business_area_slug == self.business_area.slug
        assert kobo_import_data.created_by_id == self.user.id

        # Check celery task was called
        mock_pull_task.assert_called_once()
        call_args = mock_pull_task.call_args[0]
        assert call_args[0] == kobo_import_data.id
        assert call_args[1] == str(self.program.id)

    @patch("hope.apps.registration_datahub.celery_tasks.registration_xlsx_import_task.delay")
    def test_registration_xlsx_import(self, mock_import_task: Mock) -> None:
        self.client.force_authenticate(user=self.user)

        # Create ImportData that's ready for import
        import_data = ImportDataFactory(
            status=ImportData.STATUS_FINISHED,
            business_area_slug=self.business_area.slug,
            data_type=ImportData.XLSX,
            number_of_households=5,
            number_of_individuals=15,
        )

        url = reverse(
            "api:registration-data:registration-data-imports-registration-xlsx-import",
            args=["afghanistan", self.program.slug],
        )

        data = {
            "import_data_id": str(import_data.id),
            "name": "Test XLSX Import",
            "screen_beneficiary": True,
        }

        with capture_on_commit_callbacks(execute=True):
            response = self.client.post(url, data, format="json")

        assert response.status_code == status.HTTP_201_CREATED

        # Check response contains required fields
        assert "id" in response.data
        assert response.data["name"] == "Test XLSX Import"
        assert "status" in response.data

        # Check RegistrationDataImport was created
        rdi = RegistrationDataImport.objects.get(id=response.data["id"])
        assert rdi.name == "Test XLSX Import"
        assert rdi.status == RegistrationDataImport.IMPORT_SCHEDULED
        assert rdi.data_source == RegistrationDataImport.XLS
        assert rdi.number_of_households == 5
        assert rdi.number_of_individuals == 15
        assert rdi.screen_beneficiary
        assert rdi.program == self.program
        assert rdi.imported_by == self.user

        # Check celery task was called
        mock_import_task.assert_called_once()

    def test_registration_xlsx_import_import_data_not_found(self) -> None:
        self.client.force_authenticate(user=self.user)

        url = reverse(
            "api:registration-data:registration-data-imports-registration-xlsx-import",
            args=["afghanistan", self.program.slug],
        )

        data = {
            "import_data_id": "00000000-0000-0000-0000-000000000000",
            "name": "Test XLSX Import",
            "screen_beneficiary": True,
        }

        response = self.client.post(url, data, format="json")

        assert response.status_code == status.HTTP_400_BAD_REQUEST
        assert "Import data not found" in response.data

    def test_registration_xlsx_import_import_data_not_ready(self) -> None:
        self.client.force_authenticate(user=self.user)

        # Create ImportData that's not ready
        import_data = ImportDataFactory(
            status=ImportData.STATUS_PENDING,
            business_area_slug=self.business_area.slug,
        )

        url = reverse(
            "api:registration-data:registration-data-imports-registration-xlsx-import",
            args=["afghanistan", self.program.slug],
        )

        data = {
            "import_data_id": str(import_data.id),
            "name": "Test XLSX Import",
            "screen_beneficiary": True,
        }

        response = self.client.post(url, data, format="json")

        assert response.status_code == status.HTTP_400_BAD_REQUEST
        assert "Import data is not ready for import" in response.data

    def test_registration_xlsx_import_program_finished(self) -> None:
        self.client.force_authenticate(user=self.user)

        # Create ImportData that's ready for import
        import_data = ImportDataFactory(
            status=ImportData.STATUS_FINISHED,
            business_area_slug=self.business_area.slug,
        )

        # Set program to finished
        self.program.status = Program.FINISHED
        self.program.save()

        url = reverse(
            "api:registration-data:registration-data-imports-registration-xlsx-import",
            args=["afghanistan", self.program.slug],
        )

        data = {
            "import_data_id": str(import_data.id),
            "name": "Test XLSX Import",
            "screen_beneficiary": True,
        }

        response = self.client.post(url, data, format="json")

        assert response.status_code == status.HTTP_400_BAD_REQUEST
        assert "In order to perform this action, program status must not be finished." in response.data

    @patch("hope.apps.registration_datahub.celery_tasks.registration_kobo_import_task.delay")
    def test_registration_kobo_import(self, mock_import_task: Mock) -> None:
        self.client.force_authenticate(user=self.user)

        # Create KoboImportData that's ready for import
        kobo_import_data = KoboImportDataFactory(
            status=ImportData.STATUS_FINISHED,
            business_area_slug=self.business_area.slug,
            kobo_asset_id="test_kobo_asset_456",
            number_of_households=8,
            number_of_individuals=25,
        )

        url = reverse(
            "api:registration-data:registration-data-imports-registration-kobo-import",
            args=["afghanistan", self.program.slug],
        )

        data = {
            "import_data_id": str(kobo_import_data.id),
            "name": "Test Kobo Import",
            "pull_pictures": True,
            "screen_beneficiary": False,
        }

        with capture_on_commit_callbacks(execute=True):
            response = self.client.post(url, data, format="json")

        assert response.status_code == status.HTTP_201_CREATED

        # Check response contains required fields
        assert "id" in response.data
        assert response.data["name"] == "Test Kobo Import"
        assert "status" in response.data

        # Check RegistrationDataImport was created
        rdi = RegistrationDataImport.objects.get(id=response.data["id"])
        assert rdi.name == "Test Kobo Import"
        assert rdi.status == RegistrationDataImport.IMPORT_SCHEDULED
        assert rdi.data_source == RegistrationDataImport.KOBO
        assert rdi.number_of_households == 8
        assert rdi.number_of_individuals == 25
        assert rdi.pull_pictures
        assert not rdi.screen_beneficiary
        assert rdi.program == self.program
        assert rdi.imported_by == self.user

        # Check celery task was called
        mock_import_task.assert_called_once()

    def test_registration_kobo_import_kobo_data_not_found(self) -> None:
        self.client.force_authenticate(user=self.user)

        url = reverse(
            "api:registration-data:registration-data-imports-registration-kobo-import",
            args=["afghanistan", self.program.slug],
        )

        data = {
            "import_data_id": "00000000-0000-0000-0000-000000000000",
            "name": "Test Kobo Import",
            "pull_pictures": True,
            "screen_beneficiary": False,
        }

        response = self.client.post(url, data, format="json")

        assert response.status_code == status.HTTP_400_BAD_REQUEST
        assert "Kobo import data not found" in response.data

    def test_registration_kobo_import_kobo_data_not_ready(self) -> None:
        self.client.force_authenticate(user=self.user)

        # Create KoboImportData that's not ready
        kobo_import_data = KoboImportDataFactory(
            status=ImportData.STATUS_PENDING,
            business_area_slug=self.business_area.slug,
        )

        url = reverse(
            "api:registration-data:registration-data-imports-registration-kobo-import",
            args=["afghanistan", self.program.slug],
        )

        data = {
            "import_data_id": str(kobo_import_data.id),
            "name": "Test Kobo Import",
            "pull_pictures": True,
            "screen_beneficiary": False,
        }

        response = self.client.post(url, data, format="json")

        assert response.status_code == status.HTTP_400_BAD_REQUEST
        assert "Kobo import data is not ready for import" in response.data

    def test_registration_kobo_import_program_finished(self) -> None:
        self.client.force_authenticate(user=self.user)

        # Create KoboImportData that's ready for import
        kobo_import_data = KoboImportDataFactory(
            status=ImportData.STATUS_FINISHED,
            business_area_slug=self.business_area.slug,
        )

        # Set program to finished
        self.program.status = Program.FINISHED
        self.program.save()

        url = reverse(
            "api:registration-data:registration-data-imports-registration-kobo-import",
            args=["afghanistan", self.program.slug],
        )

        data = {
            "import_data_id": str(kobo_import_data.id),
            "name": "Test Kobo Import",
            "pull_pictures": True,
            "screen_beneficiary": False,
        }

        response = self.client.post(url, data, format="json")

        assert response.status_code == status.HTTP_400_BAD_REQUEST
        assert "In order to perform this action, program status must not be finished." in response.data

    def test_import_data_retrieve(self) -> None:
        self.client.force_authenticate(user=self.user)

        # Create ImportData with validation errors
        import_data = ImportDataFactory(
            business_area_slug=self.business_area.slug,
            status=ImportData.STATUS_FINISHED,
            validation_errors='[{"row_number": 1, "header": "name", "message": "Name is required"}]',
            error="Test error message",
        )

        url = reverse(
            "api:registration-data:import-data-detail",
            args=["afghanistan", import_data.id],
        )

        response = self.client.get(url)
        assert response.status_code == status.HTTP_200_OK

        # Check response structure
        assert response.data["id"] == str(import_data.id)
        assert response.data["status"] == import_data.status
        assert response.data["data_type"] == import_data.data_type
        assert response.data["error"] == "Test error message"

        # Check validation errors are parsed
        assert "xlsx_validation_errors" in response.data
        validation_errors = response.data["xlsx_validation_errors"]
        assert len(validation_errors) == 1
        assert validation_errors[0]["row_number"] == 1
        assert validation_errors[0]["header"] == "name"
        assert validation_errors[0]["message"] == "Name is required"

    def test_kobo_import_data_retrieve(self) -> None:
        self.client.force_authenticate(user=self.user)

        # Create KoboImportData with validation errors
        kobo_import_data = KoboImportDataFactory(
            business_area_slug=self.business_area.slug,
            status=ImportData.STATUS_FINISHED,
            kobo_asset_id="test_asset_123",
            validation_errors='[{"header": "age", "message": "Age must be a number"}]',
            only_active_submissions=True,
            pull_pictures=False,
        )

        url = reverse(
            "api:registration-data:kobo-import-data-detail",
            args=["afghanistan", kobo_import_data.id],
        )

        response = self.client.get(url)
        assert response.status_code == status.HTTP_200_OK

        # Check response structure
        assert response.data["id"] == str(kobo_import_data.id)
        assert response.data["status"] == kobo_import_data.status
        assert response.data["kobo_asset_id"] == "test_asset_123"
        assert response.data["only_active_submissions"]
        assert not response.data["pull_pictures"]

        # Check validation errors are parsed
        assert "kobo_validation_errors" in response.data
        validation_errors = response.data["kobo_validation_errors"]
        assert len(validation_errors) == 1
        assert validation_errors[0]["header"] == "age"
        assert validation_errors[0]["message"] == "Age must be a number"

    def test_import_data_retrieve_different_business_area(self) -> None:
        self.client.force_authenticate(user=self.user)

        # Create ImportData in different business area
        import_data = ImportDataFactory(
            business_area_slug="different_area",
            status=ImportData.STATUS_FINISHED,
        )

        url = reverse(
            "api:registration-data:import-data-detail",
            args=["afghanistan", import_data.id],
        )

        response = self.client.get(url)
        assert response.status_code == status.HTTP_404_NOT_FOUND

    def test_kobo_import_data_retrieve_different_business_area(self) -> None:
        self.client.force_authenticate(user=self.user)

        # Create KoboImportData in different business area
        kobo_import_data = KoboImportDataFactory(
            business_area_slug="different_area",
            status=ImportData.STATUS_FINISHED,
        )

        url = reverse(
            "api:registration-data:kobo-import-data-detail",
            args=["afghanistan", kobo_import_data.id],
        )

        response = self.client.get(url)
        assert response.status_code == status.HTTP_404_NOT_FOUND


class RegistrationDataImportPermissionTest(HOPEApiTestCase):
    @classmethod
    def setUpTestData(cls) -> None:
        super().setUpTestData()
        unicef_partner = PartnerFactory(name="UNICEF")
        unicef = PartnerFactory(name="UNICEF HQ", parent=unicef_partner)
        cls.user = UserFactory(
            username="Hope_Test_DRF",
            password="HopePass",
            partner=unicef,
            is_superuser=False,
        )
        cls.program = ProgramFactory(
            name="Test Program",
            status=Program.ACTIVE,
        )

        # program - screen beneficiary = True
        cls.program.sanction_lists.add(SanctionListFactory(name="Test Sanction List"))

        cls.rdi = RegistrationDataImportFactory(
            business_area=cls.business_area,
            program=cls.program,
            name="Test RDI",
            status=RegistrationDataImport.IN_REVIEW,
        )
        cls.client = APIClient()

    def test_permission_checks_list(self) -> None:
        self.client.force_authenticate(user=self.user)

        url = reverse(
            "api:registration-data:registration-data-imports-list",
            args=["afghanistan", self.program.slug],
        )

        response = self.client.get(url)
        assert response.status_code == status.HTTP_403_FORBIDDEN

        role, _ = Role.objects.update_or_create(
            name="TestPermissionListRole",
            defaults={"permissions": [Permissions.RDI_VIEW_LIST.value]},
        )
        RoleAssignment.objects.get_or_create(user=self.user, role=role, business_area=self.business_area)

        response = self.client.get(url)
        assert response.status_code == status.HTTP_200_OK

    def test_permission_checks_retrieve(self) -> None:
        self.client.force_authenticate(user=self.user)

        url = reverse(
            "api:registration-data:registration-data-imports-detail",
            args=["afghanistan", self.program.slug, self.rdi.id],
        )

        response = self.client.get(url)
        assert response.status_code == status.HTTP_403_FORBIDDEN

        role, _ = Role.objects.update_or_create(
            name="TestPermissionRetrieveRole",
            defaults={"permissions": [Permissions.RDI_VIEW_DETAILS.value]},
        )
        RoleAssignment.objects.get_or_create(user=self.user, role=role, business_area=self.business_area)

        response = self.client.get(url)
        assert response.status_code == status.HTTP_200_OK

    def test_permission_checks_merge(self) -> None:
        self.client.force_authenticate(user=self.user)

        rdi_to_merge = RegistrationDataImportFactory(
            business_area=self.business_area,
            program=self.program,
            name="Test RDI for Merge",
            status=RegistrationDataImport.IN_REVIEW,
        )

        url = reverse(
            "api:registration-data:registration-data-imports-merge",
            args=["afghanistan", self.program.slug, rdi_to_merge.id],
        )

        response = self.client.post(url, {}, format="json")
        assert response.status_code == status.HTTP_403_FORBIDDEN

        role, _ = Role.objects.update_or_create(
            name="TestPermissionMergeRole",
            defaults={"permissions": [Permissions.RDI_MERGE_IMPORT.value]},
        )
        RoleAssignment.objects.get_or_create(user=self.user, role=role, business_area=self.business_area)

        response = self.client.post(url, {}, format="json")
        assert response.status_code == status.HTTP_200_OK

    def test_permission_checks_erase(self) -> None:
        self.client.force_authenticate(user=self.user)

        rdi_to_erase = RegistrationDataImportFactory(
            business_area=self.business_area,
            program=self.program,
            name="Test RDI for Erase",
            status=RegistrationDataImport.IMPORT_ERROR,
        )

        url = reverse(
            "api:registration-data:registration-data-imports-erase",
            args=["afghanistan", self.program.slug, rdi_to_erase.id],
        )

        response = self.client.post(url, {}, format="json")
        assert response.status_code == status.HTTP_403_FORBIDDEN

        role, _ = Role.objects.update_or_create(
            name="TestPermissionEraseRole",
            defaults={"permissions": [Permissions.RDI_REFUSE_IMPORT.value]},
        )
        RoleAssignment.objects.get_or_create(user=self.user, role=role, business_area=self.business_area)

        response = self.client.post(url, {}, format="json")
        assert response.status_code == status.HTTP_200_OK

    @patch(
        "hope.apps.registration_datahub.services"
        ".biometric_deduplication"
        ".BiometricDeduplicationService"
        ".report_individuals_status"
    )
    @patch("hope.apps.registration_data.api.views.remove_elasticsearch_documents_by_matching_ids")
    def test_permission_checks_refuse(
        self, remove_elasticsearch_documents_by_matching_ids_moc: Any, report_refused_individuals_mock: Any
    ) -> None:
        self.client.force_authenticate(user=self.user)

        rdi_to_refuse = RegistrationDataImportFactory(
            business_area=self.business_area,
            program=self.program,
            name="Test RDI for Refuse",
            status=RegistrationDataImport.IN_REVIEW,
        )

        url = reverse(
            "api:registration-data:registration-data-imports-refuse",
            args=["afghanistan", self.program.slug, rdi_to_refuse.id],
        )

        response = self.client.post(url, {"reason": "Test reason"}, format="json")
        assert response.status_code == status.HTTP_403_FORBIDDEN

        role, _ = Role.objects.update_or_create(
            name="TestPermissionRefuseRole",
            defaults={"permissions": [Permissions.RDI_REFUSE_IMPORT.value]},
        )
        RoleAssignment.objects.get_or_create(user=self.user, role=role, business_area=self.business_area)

        response = self.client.post(url, {"reason": "Test reason"}, format="json")
        assert response.status_code == status.HTTP_200_OK

    def test_permission_checks_deduplicate(self) -> None:
        self.client.force_authenticate(user=self.user)

        rdi_to_deduplicate = RegistrationDataImportFactory(
            business_area=self.business_area,
            program=self.program,
            name="Test RDI for Deduplicate",
            status=RegistrationDataImport.DEDUPLICATION_FAILED,
        )

        url = reverse(
            "api:registration-data:registration-data-imports-deduplicate",
            args=["afghanistan", self.program.slug, rdi_to_deduplicate.id],
        )

        response = self.client.post(url, {}, format="json")
        assert response.status_code == status.HTTP_403_FORBIDDEN

        role, _ = Role.objects.update_or_create(
            name="TestPermissionDeduplicateRole",
            defaults={"permissions": [Permissions.RDI_RERUN_DEDUPE.value]},
        )
        RoleAssignment.objects.get_or_create(user=self.user, role=role, business_area=self.business_area)

        response = self.client.post(url, {}, format="json")
        assert response.status_code == status.HTTP_200_OK

    def test_permission_checks_status_choices(self) -> None:
        self.client.force_authenticate(user=self.user)
        url = reverse(
            "api:registration-data:registration-data-imports-status-choices",
            args=["afghanistan", self.program.slug],
        )
        # Should be forbidden without permission
        response = self.client.get(url)
        assert response.status_code == status.HTTP_403_FORBIDDEN

        # Grant permission and try again
        role, _ = Role.objects.update_or_create(
            name="TestPermissionStatusChoicesRole",
            defaults={"permissions": [Permissions.RDI_VIEW_LIST.value]},
        )
        RoleAssignment.objects.get_or_create(user=self.user, role=role, business_area=self.business_area)

        response = self.client.get(url)
        assert response.status_code == status.HTTP_200_OK
        assert isinstance(response.data, list)
        assert all("name" in c and "value" in c for c in response.data)

    @patch("hope.apps.registration_datahub.celery_tasks.registration_program_population_import_task.delay")
    def test_create_registration_data_import(self, mock_registration_task: Mock) -> None:
        self.client.force_authenticate(user=self.user)
        # Grant permission for create
        role, _ = Role.objects.update_or_create(
            name="TestPermissionCreateRole",
            defaults={"permissions": [Permissions.RDI_IMPORT_DATA.value]},
        )
        RoleAssignment.objects.get_or_create(user=self.user, role=role, business_area=self.business_area)
        # Create a source program to import from, matching beneficiary group and data collecting type
        compatible_dct = DataCollectingTypeFactory(code="compatible_dct")
        import_from_program = ProgramFactory(
            name="Source Program",
            status=Program.ACTIVE,
            biometric_deduplication_enabled=True,
            beneficiary_group=self.program.beneficiary_group,
            data_collecting_type=compatible_dct,
        )
        import_from_program.data_collecting_type.compatible_types.add(self.program.data_collecting_type)
        # Create at least one household and individual in the source program
        create_household_and_individuals(
            household_data={
                "program": import_from_program,
                "business_area": self.business_area,
            },
            individuals_data=[
                {"program": import_from_program, "business_area": self.business_area},
            ],
        )
        create_household_and_individuals(
            household_data={
                "program": import_from_program,
                "business_area": self.business_area,
            },
            individuals_data=[
                {"program": import_from_program, "business_area": self.business_area},
                {"program": import_from_program, "business_area": self.business_area},
            ],
        )
        url = reverse(
            "api:registration-data:registration-data-imports-list",
            args=["afghanistan", self.program.slug],
        )
        data = {
            "import_from_program_id": str(import_from_program.id),
            "import_from_ids": "",  # No specific IDs, import all
            "name": "Test Import",
            "screen_beneficiary": True,
        }
        with capture_on_commit_callbacks(execute=True):
            response = self.client.post(url, data, format="json")
        assert response.status_code == status.HTTP_201_CREATED
        assert response.data["name"] == "Test Import"
        assert response.data["number_of_households"] == 2
        assert response.data["number_of_individuals"] == 3
        assert "id" in response.data
        mock_registration_task.assert_called_once()

    @patch("hope.apps.registration_datahub.celery_tasks.registration_program_population_import_task.delay")
    def test_create_registration_data_import_with_ids_filter(self, mock_registration_task: Mock) -> None:
        self.client.force_authenticate(user=self.user)
        # Grant permission for create
        role, _ = Role.objects.update_or_create(
            name="TestPermissionCreateRole",
            defaults={"permissions": [Permissions.RDI_IMPORT_DATA.value]},
        )
        RoleAssignment.objects.get_or_create(user=self.user, role=role, business_area=self.business_area)
        # Create a source program to import from, matching beneficiary group and data collecting type
        compatible_dct = DataCollectingTypeFactory(code="compatible_dct")
        import_from_program = ProgramFactory(
            name="Source Program",
            status=Program.ACTIVE,
            biometric_deduplication_enabled=True,
            beneficiary_group=self.program.beneficiary_group,
            data_collecting_type=compatible_dct,
        )
        import_from_program.data_collecting_type.compatible_types.add(self.program.data_collecting_type)
        # Create at least one household and individual in the source program
        create_household_and_individuals(
            household_data={
                "program": import_from_program,
                "business_area": self.business_area,
            },
            individuals_data=[
                {"program": import_from_program, "business_area": self.business_area},
            ],
        )
        household, individuals = create_household_and_individuals(
            household_data={
                "program": import_from_program,
                "business_area": self.business_area,
            },
            individuals_data=[
                {"program": import_from_program, "business_area": self.business_area},
                {"program": import_from_program, "business_area": self.business_area},
            ],
        )
        url = reverse(
            "api:registration-data:registration-data-imports-list",
            args=["afghanistan", self.program.slug],
        )
        data = {
            "import_from_program_id": str(import_from_program.id),
            "import_from_ids": f"{household.unicef_id}",  # Only 1 household
            "name": "Test Import",
            "screen_beneficiary": True,
        }
        with capture_on_commit_callbacks(execute=True):
            response = self.client.post(url, data, format="json")
        assert response.status_code == status.HTTP_201_CREATED
        assert response.data["name"] == "Test Import"
        assert response.data["number_of_households"] == 1
        assert response.data["number_of_individuals"] == 2
        mock_registration_task.assert_called_once()

    @patch("hope.apps.registration_datahub.celery_tasks.registration_program_population_import_task.delay")
    def test_create_registration_data_import_invalid_bg(self, mock_registration_task: Mock) -> None:
        self.client.force_authenticate(user=self.user)
        role, _ = Role.objects.update_or_create(
            name="TestPermissionCreateRole",
            defaults={"permissions": [Permissions.RDI_IMPORT_DATA.value]},
        )
        RoleAssignment.objects.get_or_create(user=self.user, role=role, business_area=self.business_area)
        import_from_program = ProgramFactory(
            name="Source Program",
            status=Program.ACTIVE,
            biometric_deduplication_enabled=True,
            beneficiary_group=BeneficiaryGroupFactory(
                name="Different Beneficiary Group",
            ),
            data_collecting_type=self.program.data_collecting_type,
        )
        create_household_and_individuals(
            household_data={
                "program": import_from_program,
                "business_area": self.business_area,
            },
            individuals_data=[
                {"program": import_from_program, "business_area": self.business_area},
            ],
        )
        url = reverse(
            "api:registration-data:registration-data-imports-list",
            args=["afghanistan", self.program.slug],
        )
        data = {
            "import_from_program_id": str(import_from_program.id),
            "import_from_ids": "",
            "name": "Test Import",
            "screen_beneficiary": True,
        }
        with capture_on_commit_callbacks(execute=True):
            response = self.client.post(url, data, format="json")
        assert response.status_code == status.HTTP_400_BAD_REQUEST
        assert "Cannot import data from a program with a different Beneficiary Group." in response.data

    @patch("hope.apps.registration_datahub.celery_tasks.registration_program_population_import_task.delay")
    def test_create_registration_data_import_invalid_dct(self, mock_registration_task: Mock) -> None:
        self.client.force_authenticate(user=self.user)
        role, _ = Role.objects.update_or_create(
            name="TestPermissionCreateRole",
            defaults={"permissions": [Permissions.RDI_IMPORT_DATA.value]},
        )
        RoleAssignment.objects.get_or_create(user=self.user, role=role, business_area=self.business_area)
        import_from_program = ProgramFactory(
            name="Source Program",
            status=Program.ACTIVE,
            biometric_deduplication_enabled=True,
            beneficiary_group=self.program.beneficiary_group,
            data_collecting_type=DataCollectingTypeFactory(
                code="incompatible_dct",
            ),
        )
        create_household_and_individuals(
            household_data={
                "program": import_from_program,
                "business_area": self.business_area,
            },
            individuals_data=[
                {"program": import_from_program, "business_area": self.business_area},
            ],
        )
        url = reverse(
            "api:registration-data:registration-data-imports-list",
            args=["afghanistan", self.program.slug],
        )
        data = {
            "import_from_program_id": str(import_from_program.id),
            "import_from_ids": "",
            "name": "Test Import",
            "screen_beneficiary": True,
        }
        with capture_on_commit_callbacks(execute=True):
            response = self.client.post(url, data, format="json")
        assert response.status_code == status.HTTP_400_BAD_REQUEST
        assert "Cannot import data from a program with not compatible data collecting type." in response.data

    @patch("hope.apps.registration_datahub.celery_tasks.registration_program_population_import_task.delay")
    def test_create_registration_data_import_program_finished(self, mock_registration_task: Mock) -> None:
        self.client.force_authenticate(user=self.user)
        role, _ = Role.objects.update_or_create(
            name="TestPermissionCreateRole",
            defaults={"permissions": [Permissions.RDI_IMPORT_DATA.value]},
        )
        RoleAssignment.objects.get_or_create(user=self.user, role=role, business_area=self.business_area)
        import_from_program = ProgramFactory(
            name="Source Program",
            status=Program.ACTIVE,
            biometric_deduplication_enabled=True,
            beneficiary_group=self.program.beneficiary_group,
            data_collecting_type=self.program.data_collecting_type,
        )
        create_household_and_individuals(
            household_data={
                "program": import_from_program,
                "business_area": self.business_area,
            },
            individuals_data=[
                {"program": import_from_program, "business_area": self.business_area},
            ],
        )
        self.program.status = Program.FINISHED
        self.program.save()
        url = reverse(
            "api:registration-data:registration-data-imports-list",
            args=["afghanistan", self.program.slug],
        )
        data = {
            "import_from_program_id": str(import_from_program.id),
            "import_from_ids": "",
            "name": "Test Import",
            "screen_beneficiary": True,
        }
        with capture_on_commit_callbacks(execute=True):
            response = self.client.post(url, data, format="json")
        assert response.status_code == status.HTTP_400_BAD_REQUEST
        assert "In order to perform this action, program status must not be finished." in response.data

    @patch("hope.apps.registration_datahub.celery_tasks.registration_program_population_import_task.delay")
    def test_create_registration_data_import_cannot_check_against_sanction_list(
        self, mock_registration_task: Mock
    ) -> None:
        self.client.force_authenticate(user=self.user)
        role, _ = Role.objects.update_or_create(
            name="TestPermissionCreateRole",
            defaults={"permissions": [Permissions.RDI_IMPORT_DATA.value]},
        )
        SanctionList.objects.all().delete()  # screen_beneficiary=False
        assert self.program.screen_beneficiary is False
        RoleAssignment.objects.get_or_create(user=self.user, role=role, business_area=self.business_area)
        import_from_program = ProgramFactory(
            name="Source Program",
            status=Program.ACTIVE,
            biometric_deduplication_enabled=True,
            beneficiary_group=self.program.beneficiary_group,
            data_collecting_type=self.program.data_collecting_type,
        )
        create_household_and_individuals(
            household_data={
                "program": import_from_program,
                "business_area": self.business_area,
            },
            individuals_data=[
                {"program": import_from_program, "business_area": self.business_area},
            ],
        )
        url = reverse(
            "api:registration-data:registration-data-imports-list",
            args=["afghanistan", self.program.slug],
        )
        data = {
            "import_from_program_id": str(import_from_program.id),
            "import_from_ids": "",
            "name": "Test Import",
            "screen_beneficiary": True,
        }
        with capture_on_commit_callbacks(execute=True):
            response = self.client.post(url, data, format="json")
        assert response.status_code == status.HTTP_400_BAD_REQUEST
        assert "Cannot check against sanction list." in response.data

    @patch("hope.apps.registration_datahub.celery_tasks.registration_program_population_import_task.delay")
    def test_create_registration_data_import_0_objects(self, mock_registration_task: Mock) -> None:
        self.client.force_authenticate(user=self.user)
        role, _ = Role.objects.update_or_create(
            name="TestPermissionCreateRole",
            defaults={"permissions": [Permissions.RDI_IMPORT_DATA.value]},
        )
        RoleAssignment.objects.get_or_create(user=self.user, role=role, business_area=self.business_area)
        import_from_program = ProgramFactory(
            name="Source Program",
            status=Program.ACTIVE,
            biometric_deduplication_enabled=True,
            beneficiary_group=self.program.beneficiary_group,
            data_collecting_type=self.program.data_collecting_type,
        )
        url = reverse(
            "api:registration-data:registration-data-imports-list",
            args=["afghanistan", self.program.slug],
        )
        data = {
            "import_from_program_id": str(import_from_program.id),
            "import_from_ids": "",
            "name": "Test Import",
            "screen_beneficiary": True,
        }
        with capture_on_commit_callbacks(execute=True):
            response = self.client.post(url, data, format="json")
        assert response.status_code == status.HTTP_400_BAD_REQUEST
        assert "This action would result in importing 0 households and 0 individuals." in response.data

    def test_permission_checks_upload_xlsx_file(self) -> None:
        self.client.force_authenticate(user=self.user)

        url = reverse(
            "api:registration-data:import-data-upload-upload-xlsx-file",
            args=["afghanistan", self.program.slug],
        )

        file_content = b"test xlsx content"
        uploaded_file = SimpleUploadedFile(
            "test_data.xlsx",
            file_content,
            content_type="application/vnd.openxmlformats-officedocument.spreadsheetml.sheet",
        )

        # Should be forbidden without permission
        response = self.client.post(url, {"file": uploaded_file}, format="multipart")
        assert response.status_code == status.HTTP_403_FORBIDDEN

        # Grant permission and try again
        role, _ = Role.objects.update_or_create(
            name="TestPermissionUploadXlsxRole",
            defaults={"permissions": [Permissions.RDI_IMPORT_DATA.value]},
        )
        RoleAssignment.objects.get_or_create(user=self.user, role=role, business_area=self.business_area)

        # Create a fresh file upload
        uploaded_file2 = SimpleUploadedFile(
            "test_data.xlsx",
            file_content,
            content_type="application/vnd.openxmlformats-officedocument.spreadsheetml.sheet",
        )
        response = self.client.post(url, {"file": uploaded_file2}, format="multipart")
        assert response.status_code == status.HTTP_201_CREATED

    def test_permission_checks_save_kobo_import_data(self) -> None:
        self.client.force_authenticate(user=self.user)

        url = reverse(
            "api:registration-data:kobo-import-data-upload-save-kobo-import-data",
            args=["afghanistan", self.program.slug],
        )

        data = {
            "uid": "test_kobo_asset_123",
            "only_active_submissions": True,
            "pull_pictures": False,
        }

        # Should be forbidden without permission
        response = self.client.post(url, data, format="json")
        assert response.status_code == status.HTTP_403_FORBIDDEN

        # Grant permission and try again
        role, _ = Role.objects.update_or_create(
            name="TestPermissionSaveKoboRole",
            defaults={"permissions": [Permissions.RDI_IMPORT_DATA.value]},
        )
        RoleAssignment.objects.get_or_create(user=self.user, role=role, business_area=self.business_area)

        response = self.client.post(url, data, format="json")
        assert response.status_code == status.HTTP_201_CREATED

    def test_permission_checks_registration_xlsx_import(self) -> None:
        self.client.force_authenticate(user=self.user)

        # Create ImportData that's ready for import
        import_data = ImportDataFactory(
            status=ImportData.STATUS_FINISHED,
            business_area_slug=self.business_area.slug,
        )

        url = reverse(
            "api:registration-data:registration-data-imports-registration-xlsx-import",
            args=["afghanistan", self.program.slug],
        )

        data = {
            "import_data_id": str(import_data.id),
            "name": "Test XLSX Import",
            "screen_beneficiary": True,
        }

        # Should be forbidden without permission
        response = self.client.post(url, data, format="json")
        assert response.status_code == status.HTTP_403_FORBIDDEN

        # Grant permission and try again
        role, _ = Role.objects.update_or_create(
            name="TestPermissionXlsxImportRole",
            defaults={"permissions": [Permissions.RDI_IMPORT_DATA.value]},
        )
        RoleAssignment.objects.get_or_create(user=self.user, role=role, business_area=self.business_area)

        response = self.client.post(url, data, format="json")
        assert response.status_code == status.HTTP_201_CREATED

    def test_permission_checks_registration_kobo_import(self) -> None:
        self.client.force_authenticate(user=self.user)

        # Create KoboImportData that's ready for import
        kobo_import_data = KoboImportDataFactory(
            status=ImportData.STATUS_FINISHED,
            business_area_slug=self.business_area.slug,
        )

        url = reverse(
            "api:registration-data:registration-data-imports-registration-kobo-import",
            args=["afghanistan", self.program.slug],
        )

        data = {
            "import_data_id": str(kobo_import_data.id),
            "name": "Test Kobo Import",
            "pull_pictures": True,
            "screen_beneficiary": False,
        }

        # Should be forbidden without permission
        response = self.client.post(url, data, format="json")
        assert response.status_code == status.HTTP_403_FORBIDDEN

        # Grant permission and try again
        role, _ = Role.objects.update_or_create(
            name="TestPermissionKoboImportRole",
            defaults={"permissions": [Permissions.RDI_IMPORT_DATA.value]},
        )
        RoleAssignment.objects.get_or_create(user=self.user, role=role, business_area=self.business_area)

        response = self.client.post(url, data, format="json")
        assert response.status_code == status.HTTP_201_CREATED

    def test_permission_checks_import_data_retrieve(self) -> None:
        self.client.force_authenticate(user=self.user)

        import_data = ImportDataFactory(business_area_slug=self.business_area.slug)

        url = reverse(
            "api:registration-data:import-data-detail",
            args=["afghanistan", import_data.id],
        )

        # Should be forbidden without permission
        response = self.client.get(url)
        assert response.status_code == status.HTTP_403_FORBIDDEN

        # Grant permission and try again
        role, _ = Role.objects.update_or_create(
            name="TestPermissionImportDataRole",
            defaults={"permissions": [Permissions.RDI_VIEW_DETAILS.value]},
        )
        RoleAssignment.objects.get_or_create(user=self.user, role=role, business_area=self.business_area)

        response = self.client.get(url)
        assert response.status_code == status.HTTP_200_OK

    def test_permission_checks_kobo_import_data_retrieve(self) -> None:
        self.client.force_authenticate(user=self.user)

        kobo_import_data = KoboImportDataFactory(business_area_slug=self.business_area.slug)

        url = reverse(
            "api:registration-data:kobo-import-data-detail",
            args=["afghanistan", kobo_import_data.id],
        )

        # Should be forbidden without permission
        response = self.client.get(url)
        assert response.status_code == status.HTTP_403_FORBIDDEN

        # Grant permission and try again
        role, _ = Role.objects.update_or_create(
            name="TestPermissionKoboImportDataRole",
            defaults={"permissions": [Permissions.RDI_VIEW_DETAILS.value]},
        )
        RoleAssignment.objects.get_or_create(user=self.user, role=role, business_area=self.business_area)

        response = self.client.get(url)
        assert response.status_code == status.HTTP_200_OK

    @patch("hope.apps.registration_datahub.celery_tasks.registration_program_population_import_task.delay")
    def test_create_registration_data_import_permission_denied(self, mock_registration_task: Mock) -> None:
        self.client.force_authenticate(user=self.user)
        # Create a source program to import from, matching beneficiary group and data collecting type
        import_from_program = ProgramFactory(
            name="Source Program",
            status=Program.ACTIVE,
            biometric_deduplication_enabled=True,
            beneficiary_group=self.program.beneficiary_group,
            data_collecting_type=self.program.data_collecting_type,
        )
        # Create at least one household and individual in the source program
        create_household_and_individuals(
            household_data={
                "program": import_from_program,
                "business_area": self.business_area,
            },
            individuals_data=[
                {"program": import_from_program, "business_area": self.business_area},
            ],
        )
        url = reverse(
            "api:registration-data:registration-data-imports-list",
            args=["afghanistan", self.program.slug],
        )
        data = {
            "import_from_program_id": str(import_from_program.id),
            "import_from_ids": "",  # No specific IDs, import all
            "name": "Test Import",
            "screen_beneficiary": True,
        }
        with capture_on_commit_callbacks(execute=True):
            response = self.client.post(url, data, format="json")
        assert response.status_code == status.HTTP_403_FORBIDDEN
        mock_registration_task.assert_not_called()

    def test_rdi_name_not_unique(self) -> None:
        self.client.force_authenticate(user=self.user)

        role, _ = Role.objects.update_or_create(
            name="TestPermissionCreateRole",
            defaults={"permissions": [Permissions.RDI_IMPORT_DATA.value]},
        )
        RoleAssignment.objects.get_or_create(user=self.user, role=role, business_area=self.business_area)

        RegistrationDataImportFactory(
            business_area=self.business_area,
            program=self.program,
            name="Test Unique Name",
            status=RegistrationDataImport.IN_REVIEW,
        )

        import_data = ImportDataFactory(
            status=ImportData.STATUS_FINISHED,
            business_area_slug=self.business_area.slug,
            data_type=ImportData.XLSX,
            number_of_households=2,
            number_of_individuals=5,
        )

        url = reverse(
            "api:registration-data:registration-data-imports-registration-xlsx-import",
            args=["afghanistan", self.program.slug],
        )

        data = {
            "import_data_id": str(import_data.id),
            "name": "Test Unique Name",  # Same as existing RDI
            "screen_beneficiary": False,
        }

        response = self.client.post(url, data, format="json")

        assert response.status_code == status.HTTP_400_BAD_REQUEST
        assert "name" in response.data
        assert "This field must be unique." in response.data["name"]
        assert RegistrationDataImport.objects.filter(name="Test Unique Name").count() == 1


@contextmanager
def capture_on_commit_callbacks(
    *, using: str = DEFAULT_DB_ALIAS, execute: bool = False
) -> Generator[list[Callable[[], None]], None, None]:
    callbacks: list[Callable[[], None]] = []
    start_count = len(connections[using].run_on_commit)
    try:
        yield callbacks
    finally:
        while True:
            callback_count = len(connections[using].run_on_commit)
            for _, callback, _ in connections[using].run_on_commit[start_count:]:
                callbacks.append(callback)
                if execute:
                    callback()

            if callback_count == len(connections[using].run_on_commit):
                break
            start_count = callback_count<|MERGE_RESOLUTION|>--- conflicted
+++ resolved
@@ -20,15 +20,8 @@
 )
 from extras.test_utils.factories.sanction_list import SanctionListFactory
 from hope.apps.account.permissions import Permissions
-<<<<<<< HEAD
-from hope.apps.household.documents import IndividualDocumentAfghanistan
-from hope.apps.household.models import Household, Individual
-from hope.apps.program.models import Program
-from hope.apps.registration_data.models import (
-=======
 from hope.models import (
     Household,
->>>>>>> 6541e67b
     ImportData,
     Individual,
     KoboImportData,
