from datetime import timedelta
from tempfile import NamedTemporaryFile
from typing import Any, Callable, Dict
from unittest.mock import patch

from django.conf import settings
from django.contrib.admin import AdminSite
from django.contrib.messages import get_messages
from django.contrib.messages.storage.fallback import FallbackStorage
from django.contrib.sessions.backends.base import SessionBase
from django.core.handlers.wsgi import WSGIRequest
from django.core.management import call_command
from django.test import RequestFactory
from django.urls import reverse
from django.utils import timezone
<<<<<<< HEAD
=======
import pytest
>>>>>>> e398a216
import requests

from extras.test_utils.factories.account import UserFactory
from hope.admin.kobo_template import XLSXKoboTemplateAdmin
from hope.apps.core.base_test_case import BaseTestCase
from hope.apps.core.models import XLSXKoboTemplate
from hope.apps.core.tasks.upload_new_template_and_update_flex_fields import (
    KoboRetriableError,
    UploadNewKoboTemplateAndUpdateFlexFieldsTask,
)


class MockSuperUser:
    is_active = True
    is_superuser = True
    is_staff = True

    def has_perm(self, perm: Any) -> bool:
        return True


class MockResponse:
    def __init__(self, status_code: Any, data: Dict) -> None:
        self.status_code = status_code
        self.data: Dict = data

    def json(self) -> Dict:
        return self.data


def raise_as_func(exception: BaseException) -> Callable:
    def _raise(*args: Any, **kwargs: Any) -> None:
        raise exception

    return _raise


class TestKoboTemplateUpload(BaseTestCase):
    @classmethod
    def setUpTestData(cls) -> None:
        super().setUpTestData()
        call_command("init_geo_fixtures")
        cls.factory = RequestFactory()
        cls.site = AdminSite()
        cls.admin = XLSXKoboTemplateAdmin(XLSXKoboTemplate, cls.site)
        cls.maxDiff = None

    def prepare_request(self, name: str) -> WSGIRequest:
        with open(
            f"{settings.TESTS_ROOT}/apps/core/test_files/{name}",
            "rb",
        ) as f:
            data = {"xls_file": f}
            url = reverse("admin:core_xlsxkobotemplate_add")
            request = self.factory.post(url, data=data, format="multipart")
            user = UserFactory()
            user.has_perm = lambda perm: True
            request.user = user

            return request

    def test_upload_invalid_template(self) -> None:
        request = self.prepare_request("kobo-template-invalid.xlsx")
        response = self.admin.add_view(request, form_url="", extra_context=None)
        form = response.context_data["form"]
        expected_errors = {
            "__all__": [
                "Field: residence_status_h_c - Choice: RETURNEE is not present in the file",
                "Field: size_h_c - Field must be required",
                "Field: fchild_hoh_i_c - Field is missing",
                "Field: child_hoh_i_c - Field is missing",
                "Field: relationship_i_c - Choice: OTHER is not present in the file",
                "Field: relationship_i_c - Choice: FOSTER_CHILD is not present in the file",
                "Field: relationship_i_c - Choice: FREE_UNION is not present in the file",
                "Field: marital_status_i_c - Choice: MARRIED is not present in the file",
                "Field: marital_status_i_c - Choice: WRONG_CHOICE is not present in HOPE",
                "Field: currency_h_c - Choice: BOV is not present in the file",
                "Field: currency_h_c - Choice: MRU is not present in the file",
                "Field: currency_h_c - Choice: STN is not present in the file",
                "Field: currency_h_c - Choice: UYW is not present in the file",
                "Field: currency_h_c - Choice: VES is not present in the file",
                "Field: currency_h_c - Choice: MRO is not present in HOPE",
                "Field: currency_h_c - Choice: STD is not present in HOPE",
                "Field: currency_h_c - Choice: VEF is not present in HOPE",
                "Field: currency_h_c - Choice: XBA is not present in HOPE",
                "Field: currency_h_c - Choice: XBB is not present in HOPE",
                "Field: currency_h_c - Choice: XBC is not present in HOPE",
                "Field: currency_h_c - Choice: XBD is not present in HOPE",
                "Field: currency_h_c - Choice: XDR is not present in HOPE",
                "Field: currency_h_c - Choice: XPD is not present in HOPE",
                "Field: currency_h_c - Choice: XPT is not present in HOPE",
                "Field: currency_h_c - Choice: XSU is not present in HOPE",
                "Field: currency_h_c - Choice: XTS is not present in HOPE",
                "Field: currency_h_c - Choice: XUA is not present in HOPE",
                "Field: currency_h_c - Choice: XXX is not present in HOPE",
                "Field: tax_id_no_i_c - Field is missing",
                "Field: tax_id_issuer_i_c - Field is missing",
                "Field: national_passport_no_i_c - Field is missing",
                "Field: program_registration_id_h_c - Field is missing",
            ]
        }
        assert form.errors == expected_errors

    @patch(
        "hope.apps.core.celery_tasks.upload_new_kobo_template_and_update_flex_fields_task.run",
        new=lambda *args, **kwargs: None,
    )
    def test_upload_valid_template(self) -> None:
        request = self.prepare_request("kobo-template-valid.xlsx")
        request.session = SessionBase()
        messages = FallbackStorage(request)
        request._messages = messages
        response = self.admin.add_view(request, form_url="", extra_context=None)
        stored_messages = tuple(get_messages(request))
        assert response.status_code == 302
        assert (
            stored_messages[0].message == "Core field validation successful, running KoBo Template upload task..., "
            "Import status will change after task completion"
        )


class TestKoboErrorHandling(BaseTestCase):
    def generate_empty_template(self) -> XLSXKoboTemplate:
        with NamedTemporaryFile(mode="w+b") as tmp_file:
            tmp_file.write(b"abcdefg")
            tmp_file.seek(0)
            template = XLSXKoboTemplate(file_name="test.xlsx", status=XLSXKoboTemplate.UPLOADED)
            template.file.save("test.xlsx", tmp_file)
            template.save()
            return template

    @patch("hope.apps.core.kobo.api.KoboAPI.__init__")
    def test_connection_retry_when_500(self, mock_parent_init: Any) -> None:
        mock_parent_init.return_value = None
        error_500_response = MockResponse(500, {"msg": "test_error"})
        mock_create_template_from_file = raise_as_func(requests.exceptions.HTTPError(response=error_500_response))  # type: ignore
        empty_template = self.generate_empty_template()
        with patch(
            "hope.apps.core.kobo.api.KoboAPI.create_template_from_file",
            mock_create_template_from_file,
        ):
            with pytest.raises(KoboRetriableError):
                UploadNewKoboTemplateAndUpdateFlexFieldsTask().execute(xlsx_kobo_template_id=empty_template.id)
            empty_template.refresh_from_db()
            assert empty_template.status == XLSXKoboTemplate.CONNECTION_FAILED
            assert empty_template.first_connection_failed_time is not None
            one_day_earlier_time = timezone.now() - timedelta(days=1)
            assert empty_template.first_connection_failed_time > one_day_earlier_time

    @patch("hope.apps.core.kobo.api.KoboAPI.__init__")
    def test_unsuccessful_when_400(self, mock_parent_init: Any) -> None:
        mock_parent_init.return_value = None
        error_400_response = MockResponse(400, {"msg": "test_error"})
        mock_create_template_from_file = raise_as_func(requests.exceptions.HTTPError(response=error_400_response))  # type: ignore
        empty_template = self.generate_empty_template()
        with patch(
            "hope.apps.core.kobo.api.KoboAPI.create_template_from_file",
            mock_create_template_from_file,
        ):
            UploadNewKoboTemplateAndUpdateFlexFieldsTask().execute(xlsx_kobo_template_id=empty_template.id)
            empty_template.refresh_from_db()
            assert empty_template.status == XLSXKoboTemplate.UNSUCCESSFUL
            assert empty_template.first_connection_failed_time is None

    @patch("hope.apps.core.kobo.api.KoboAPI.__init__")
    def test_connection_retry_when_connection_problem(self, mock_parent_init: Any) -> None:
        mock_parent_init.return_value = None
        mock_create_template_from_file = raise_as_func(requests.exceptions.ConnectionError())
        empty_template = self.generate_empty_template()
        with patch(
            "hope.apps.core.kobo.api.KoboAPI.create_template_from_file",
            mock_create_template_from_file,
        ):
            with pytest.raises(KoboRetriableError):
                UploadNewKoboTemplateAndUpdateFlexFieldsTask().execute(xlsx_kobo_template_id=empty_template.id)
            empty_template.refresh_from_db()
            assert empty_template.status == XLSXKoboTemplate.CONNECTION_FAILED
            assert empty_template.first_connection_failed_time is not None
            one_day_earlier_time = timezone.now() - timedelta(days=1)
            assert empty_template.first_connection_failed_time > one_day_earlier_time

    @patch("hope.apps.core.kobo.api.KoboAPI.__init__")
    def test_unsuccessful_when_exception(self, mock_parent_init: Any) -> None:
        mock_parent_init.return_value = None
        mock_create_template_from_file = raise_as_func(Exception())
        empty_template = self.generate_empty_template()
        with patch(
            "hope.apps.core.kobo.api.KoboAPI.create_template_from_file",
            mock_create_template_from_file,
        ):
            with pytest.raises(Exception):  # noqa
                UploadNewKoboTemplateAndUpdateFlexFieldsTask().execute(xlsx_kobo_template_id=empty_template.id)
            empty_template.refresh_from_db()
            assert empty_template.status == XLSXKoboTemplate.UNSUCCESSFUL
            assert empty_template.first_connection_failed_time is None

    @patch("hope.apps.core.kobo.api.KoboAPI.__init__")
    def test_unsuccessful_when_error_in_response(self, mock_parent_init: Any) -> None:
        mock_parent_init.return_value = None
        mock_create_template_from_file = lambda *args, **kwargs: (
            {"status": "error"},
            123,
        )
        empty_template = self.generate_empty_template()
        with patch(
            "hope.apps.core.kobo.api.KoboAPI.create_template_from_file",
            mock_create_template_from_file,
        ):
            UploadNewKoboTemplateAndUpdateFlexFieldsTask().execute(xlsx_kobo_template_id=empty_template.id)
            empty_template.refresh_from_db()
            assert empty_template.status == XLSXKoboTemplate.UNSUCCESSFUL
            assert empty_template.first_connection_failed_time is None<|MERGE_RESOLUTION|>--- conflicted
+++ resolved
@@ -13,10 +13,7 @@
 from django.test import RequestFactory
 from django.urls import reverse
 from django.utils import timezone
-<<<<<<< HEAD
-=======
 import pytest
->>>>>>> e398a216
 import requests
 
 from extras.test_utils.factories.account import UserFactory
