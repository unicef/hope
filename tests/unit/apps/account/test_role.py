from django.urls import reverse
from django_webtest import WebTest

<<<<<<< HEAD
from hope.models.role import Role
from typing import TYPE_CHECKING

if TYPE_CHECKING:
    from hope.models.user import User
=======
from extras.test_utils.factories.account import UserFactory
from hope.apps.account.models import Role, User
>>>>>>> e398a216


class RoleTest(WebTest):
    @classmethod
    def setUpTestData(cls) -> None:
        super().setUpTestData()
        cls.role_1 = Role.objects.create(name="Role_1")
        cls.user = UserFactory()
        cls.superuser: User = UserFactory(is_superuser=True, is_staff=True)

    def test_role_history(self) -> None:
        url = reverse("admin:account_role_change", args=[self.role_1.pk])
        res = self.app.get(url, user=self.superuser)
        url = reverse("admin:account_role_change", args=[self.role_1.pk])
        res.form["permissions"] = ["RDI_VIEW_LIST"]
        res.form.submit().follow()

        res = self.app.get(url, user=self.superuser)
        res.form["permissions"] = ["RDI_IMPORT_DATA"]
        res.form.submit().follow()

        res = self.app.get(url, user=self.superuser)
        res = res.click("History")
        assert "Added permissions" in res.content.decode()
        assert "Removed permissions" in res.content.decode()

    def test_role_matrix(self) -> None:
        url = reverse("admin:account_role_changelist")
        res = self.app.get(url, user=self.superuser)
        res = res.click("Matrix")<|MERGE_RESOLUTION|>--- conflicted
+++ resolved
@@ -1,16 +1,13 @@
 from django.urls import reverse
 from django_webtest import WebTest
 
-<<<<<<< HEAD
+from extras.test_utils.factories.account import UserFactory
+
 from hope.models.role import Role
 from typing import TYPE_CHECKING
 
 if TYPE_CHECKING:
     from hope.models.user import User
-=======
-from extras.test_utils.factories.account import UserFactory
-from hope.apps.account.models import Role, User
->>>>>>> e398a216
 
 
 class RoleTest(WebTest):
