import datetime
import json
from typing import Any

from django.core.cache import cache
from django.db import connection
from django.test.utils import CaptureQueriesContext
from django.utils import timezone

import pytest
from rest_framework import status
from rest_framework.reverse import reverse

from hct_mis_api.apps.account.fixtures import (
    AdminAreaLimitedToFactory,
    PartnerFactory,
    RoleAssignmentFactory,
    RoleFactory,
    UserFactory,
)
from hct_mis_api.apps.account.models import INACTIVE, USER_STATUS_CHOICES, Role
from hct_mis_api.apps.account.permissions import (
    ALL_GRIEVANCES_CREATE_MODIFY,
    Permissions,
)
from hct_mis_api.apps.accountability.fixtures import FeedbackFactory, SurveyFactory
from hct_mis_api.apps.accountability.models import Message
from hct_mis_api.apps.core.fixtures import create_afghanistan, create_ukraine
from hct_mis_api.apps.core.models import BusinessArea
from hct_mis_api.apps.core.utils import to_choice_object
from hct_mis_api.apps.geo.fixtures import AreaFactory
from hct_mis_api.apps.grievance.fixtures import GrievanceTicketFactory
from hct_mis_api.apps.program.fixtures import ProgramFactory
from hct_mis_api.apps.program.models import Program

pytestmark = pytest.mark.django_db


def get_role_data(role: Role) -> dict:
    return {
        "name": role.name,
        "subsystem": role.subsystem,
        "created_at": f"{role.created_at:%Y-%m-%dT%H:%M:%S.%fZ}",
        "updated_at": f"{role.updated_at:%Y-%m-%dT%H:%M:%S.%fZ}",
        "permissions": [str(perm) for perm in role.permissions],
        "is_visible_on_ui": role.is_visible_on_ui,
        "is_available_for_partner": role.is_available_for_partner,
    }


def get_business_area_data(business_area: BusinessArea) -> dict:
    return {
        "id": str(business_area.id),
        "name": business_area.name,
        "slug": business_area.slug,
        "is_accountability_applicable": False,
    }


class TestUserProfile:
    @pytest.fixture(autouse=True)
    def setup(self, api_client: Any) -> None:
        self.afghanistan = create_afghanistan()
        self.afghanistan.active = True
        self.afghanistan.save()

        self.program1 = ProgramFactory(business_area=self.afghanistan, name="Program1", status=Program.ACTIVE)
        self.program2 = ProgramFactory(business_area=self.afghanistan, name="Program2", status=Program.ACTIVE)
        self.program3 = ProgramFactory(business_area=self.afghanistan, name="Program3", status=Program.ACTIVE)

        self.partner = PartnerFactory(name="Test Partner")

        self.user_profile_url = reverse(
            "api:accounts:users-profile",
            kwargs={
                "business_area_slug": self.afghanistan.slug,
            },
        )

        self.user = UserFactory(
            partner=self.partner, last_login=timezone.make_aware(datetime.datetime.strptime("2021-01-11", "%Y-%m-%d"))
        )
        self.api_client = api_client(self.user)

        self.role1 = RoleFactory(
            name="TestRole1",
            permissions=[Permissions.PROGRAMME_VIEW_LIST_AND_DETAILS.value, Permissions.PROGRAMME_FINISH.value],
        )
        self.role2 = RoleFactory(name="TestRole2", permissions=[Permissions.POPULATION_VIEW_HOUSEHOLDS_DETAILS.value])
        self.role3 = RoleFactory(name="TestRole3", permissions=[Permissions.TARGETING_VIEW_LIST.value])
        self.role4 = RoleFactory(name="TestRole4", permissions=[Permissions.GRIEVANCES_FEEDBACK_VIEW_UPDATE.value])
        self.role_p1 = RoleFactory(
            name="TestRoleP1", permissions=[Permissions.PM_CREATE.value, Permissions.PM_VIEW_LIST.value]
        )
        self.role_p2 = RoleFactory(name="TestRoleP2", permissions=[Permissions.ACCOUNTABILITY_SURVEY_VIEW_CREATE.value])
        self.role_p3 = RoleFactory(name="TestRoleP3", permissions=[Permissions.ACCOUNTABILITY_SURVEY_VIEW_LIST.value])

        RoleAssignmentFactory(user=self.user, business_area=self.afghanistan, role=self.role1)
        RoleAssignmentFactory(user=self.user, business_area=self.afghanistan, program=self.program1, role=self.role2)
        RoleAssignmentFactory(user=self.user, business_area=self.afghanistan, program=self.program2, role=self.role3)
        RoleAssignmentFactory(user=self.user, business_area=self.afghanistan, program=self.program3, role=self.role4)
        RoleAssignmentFactory(partner=self.partner, business_area=self.afghanistan, role=self.role_p1)
        RoleAssignmentFactory(
            partner=self.partner, business_area=self.afghanistan, program=self.program1, role=self.role_p2
        )
        RoleAssignmentFactory(
            partner=self.partner, business_area=self.afghanistan, program=self.program2, role=self.role_p3
        )

        # role in different BA
        ukraine = create_ukraine()
        ukraine.active = True
        ukraine.save()
        program_u = ProgramFactory(business_area=ukraine, status=Program.ACTIVE)
        RoleAssignmentFactory(user=self.user, business_area=ukraine, program=program_u, role=self.role1)
        RoleAssignmentFactory(partner=self.partner, business_area=ukraine, role=self.role_p1)

    def test_user_profile_in_scope_business_area(self) -> None:
        response = self.api_client.get(self.user_profile_url)
        assert response.status_code == status.HTTP_200_OK

        profile_data = response.data
        assert profile_data["id"] == str(self.user.id)
        assert profile_data["username"] == self.user.username
        assert profile_data["email"] == self.user.email
        assert profile_data["first_name"] == self.user.first_name
        assert profile_data["last_name"] == self.user.last_name
        assert profile_data["is_superuser"] == self.user.is_superuser
        assert profile_data["partner"] == {
            "id": self.partner.id,
            "name": self.partner.name,
        }
        assert profile_data["partner_roles"] == [
            get_role_data(self.role_p1),
            get_role_data(self.role_p2),
            get_role_data(self.role_p3),
        ]

        assert profile_data["user_roles"] == [
            get_role_data(self.role1),
            get_role_data(self.role2),
            get_role_data(self.role3),
            get_role_data(self.role4),
        ]
        assert profile_data["business_areas"] == [
            {
                **get_business_area_data(self.afghanistan),
                "permissions": {
                    str(perm)
                    for perm in [
                        *self.role1.permissions,
                        *self.role2.permissions,
                        *self.role3.permissions,
                        *self.role4.permissions,
                        *self.role_p1.permissions,
                        *self.role_p2.permissions,
                        *self.role_p3.permissions,
                    ]
                },
            }
        ]

        assert profile_data["permissions_in_scope"] == {
            str(perm)
            for perm in [
                *self.role1.permissions,
                *self.role2.permissions,
                *self.role3.permissions,
                *self.role4.permissions,
                *self.role_p1.permissions,
                *self.role_p2.permissions,
                *self.role_p3.permissions,
            ]
        }
        assert profile_data["cross_area_filter_available"] is False

        assert profile_data["status"] == self.user.status
        assert profile_data["last_login"] == f"{self.user.last_login:%Y-%m-%dT%H:%M:%SZ}"

    def test_user_profile_in_scope_program(self) -> None:
        response = self.api_client.get(self.user_profile_url, {"program": self.program1.slug})
        assert response.status_code == status.HTTP_200_OK

        profile_data = response.data
        assert profile_data["id"] == str(self.user.id)
        assert profile_data["username"] == self.user.username
        assert profile_data["email"] == self.user.email
        assert profile_data["first_name"] == self.user.first_name
        assert profile_data["last_name"] == self.user.last_name
        assert profile_data["is_superuser"] == self.user.is_superuser
        assert profile_data["partner"] == {
            "id": self.partner.id,
            "name": self.partner.name,
        }

        assert profile_data["partner_roles"] == [
            get_role_data(self.role_p1),
            get_role_data(self.role_p2),
            get_role_data(self.role_p3),
        ]

        assert profile_data["user_roles"] == [
            get_role_data(self.role1),
            get_role_data(self.role2),
            get_role_data(self.role3),
            get_role_data(self.role4),
        ]
        assert profile_data["business_areas"] == [
            {
                **get_business_area_data(self.afghanistan),
                "permissions": {
                    str(perm)
                    for perm in [
                        *self.role1.permissions,
                        *self.role2.permissions,
                        *self.role3.permissions,
                        *self.role4.permissions,
                        *self.role_p1.permissions,
                        *self.role_p2.permissions,
                        *self.role_p3.permissions,
                    ]
                },
            }
        ]

        # change here - only permissions within the program
        assert profile_data["permissions_in_scope"] == {
            str(perm)
            for perm in [
                *self.role1.permissions,
                *self.role2.permissions,
                *self.role_p1.permissions,
                *self.role_p2.permissions,
            ]
        }
        assert profile_data["cross_area_filter_available"] is False

    @pytest.mark.parametrize(
        "permissions, filter_available",
        [
            ([Permissions.GRIEVANCES_CROSS_AREA_FILTER], True),
            ([], False),
        ],
    )
    def test_cross_area_filter_available_in_scope_business_area(
        self,
        permissions: list,
        filter_available: bool,
        create_user_role_with_permissions: Any,
    ) -> None:
        create_user_role_with_permissions(
            user=self.user,
            permissions=permissions,
            business_area=self.afghanistan,
            whole_business_area_access=True,
        )

        response = self.api_client.get(self.user_profile_url)
        assert response.status_code == status.HTTP_200_OK

        profile_data = response.data
        assert profile_data["cross_area_filter_available"] == filter_available

    @pytest.mark.parametrize(
        "permissions, area_limits, filter_available",
        [
            ([Permissions.GRIEVANCES_CROSS_AREA_FILTER], True, False),
            ([Permissions.GRIEVANCES_CROSS_AREA_FILTER], False, True),
            ([], True, False),
            ([], False, False),
        ],
    )
    def test_cross_area_filter_available_in_scope_program(
        self,
        permissions: list,
        area_limits: bool,
        filter_available: bool,
        create_user_role_with_permissions: Any,
    ) -> None:
        create_user_role_with_permissions(
            user=self.user,
            permissions=permissions,
            business_area=self.afghanistan,
            whole_business_area_access=True,
        )
        if area_limits:
            area = AreaFactory()
            AdminAreaLimitedToFactory(partner=self.user.partner, program=self.program1, areas=[area])

        response = self.api_client.get(self.user_profile_url, {"program": self.program1.slug})
        assert response.status_code == status.HTTP_200_OK
        profile_data = response.data
        assert profile_data["cross_area_filter_available"] == filter_available


class TestUserList:
    @pytest.fixture(autouse=True)
    def setup(self, api_client: Any) -> None:
        self.afghanistan = create_afghanistan()
        self.program = ProgramFactory(business_area=self.afghanistan, status=Program.ACTIVE)

        self.list_url = reverse(
            "api:accounts:users-list",
            kwargs={
                "business_area_slug": self.afghanistan.slug,
            },
        )
        self.count_url = reverse(
            "api:accounts:users-count",
            kwargs={
                "business_area_slug": self.afghanistan.slug,
            },
        )

        self.partner = PartnerFactory(name="TestPartner")
        self.user = UserFactory(partner=self.partner, first_name="Alice")
        self.api_client = api_client(self.user)

        role = RoleFactory(name="TestRole", permissions=[Permissions.PROGRAMME_VIEW_LIST_AND_DETAILS.value])
        self.user1 = UserFactory(partner=self.partner, first_name="Bob")
        RoleAssignmentFactory(user=self.user1, business_area=self.afghanistan, role=role)

        self.user2 = UserFactory(partner=self.partner, first_name="Carol")
        RoleAssignmentFactory(user=self.user2, business_area=self.afghanistan, program=self.program, role=role)

        partner_with_role_1 = PartnerFactory(name="TestPartner1")
        RoleAssignmentFactory(partner=partner_with_role_1, business_area=self.afghanistan, role=role)
        self.user3 = UserFactory(partner=partner_with_role_1, first_name="Dave")

        partner_with_role_2 = PartnerFactory(name="TestPartner2")
        RoleAssignmentFactory(
            partner=partner_with_role_2, business_area=self.afghanistan, program=self.program, role=role
        )
        self.user4 = UserFactory(partner=partner_with_role_2, first_name="Eve")

        self.user_in_different_ba = UserFactory(partner=self.partner, first_name="Frank")
        RoleAssignmentFactory(
            user=self.user_in_different_ba,
            business_area=create_ukraine(),
            role=role,
        )

    @pytest.mark.parametrize(
        "permissions, expected_status",
        [
            ([Permissions.USER_MANAGEMENT_VIEW_LIST], status.HTTP_200_OK),
            (ALL_GRIEVANCES_CREATE_MODIFY, status.HTTP_200_OK),
            ([], status.HTTP_403_FORBIDDEN),
            ([Permissions.POPULATION_VIEW_HOUSEHOLDS_LIST], status.HTTP_403_FORBIDDEN),
        ],
    )
    def test_user_list_permissions(
        self,
        permissions: list,
        expected_status: int,
        create_user_role_with_permissions: Any,
    ) -> None:
        create_user_role_with_permissions(
            user=self.user,
            permissions=permissions,
            business_area=self.afghanistan,
            whole_business_area_access=True,
        )

        response = self.api_client.get(self.list_url)
        assert response.status_code == expected_status

    def test_user_list(
        self,
        create_user_role_with_permissions: Any,
    ) -> None:
        create_user_role_with_permissions(
            user=self.user,
            permissions=[Permissions.USER_MANAGEMENT_VIEW_LIST],
            business_area=self.afghanistan,
            whole_business_area_access=True,
        )

        response = self.api_client.get(self.list_url)
        assert response.status_code == status.HTTP_200_OK
        response_results = response.json()["results"]
        assert len(response_results) == 5

        response_count = self.api_client.get(self.count_url)
        assert response_count.status_code == status.HTTP_200_OK
        assert response_count.json()["count"] == 5

        for i, user in enumerate([self.user, self.user1, self.user2, self.user3, self.user4]):
            user_result = response_results[i]
            assert user_result["id"] == str(user.id)
            assert user_result["first_name"] == user.first_name
            assert user_result["last_name"] == user.last_name
            assert user_result["email"] == user.email
            assert user_result["username"] == user.username

    @pytest.mark.parametrize(
        "permissions, expected_status",
        [
            ([Permissions.USER_MANAGEMENT_VIEW_LIST], status.HTTP_200_OK),
            ([], status.HTTP_403_FORBIDDEN),
        ],
    )
    def test_user_count(
        self,
        permissions: list,
        expected_status: int,
        create_user_role_with_permissions: Any,
    ) -> None:
        create_user_role_with_permissions(
            user=self.user,
            permissions=permissions,
            business_area=self.afghanistan,
            program=self.program,
        )
        response = self.api_client.get(self.count_url)
        assert response.status_code == expected_status

        if expected_status == status.HTTP_200_OK:
            assert response.json()["count"] == 5

    def test_user_list_caching(
        self, create_user_role_with_permissions: Any, set_admin_area_limits_in_program: Any
    ) -> None:
        create_user_role_with_permissions(
            user=self.user,
            permissions=[Permissions.USER_MANAGEMENT_VIEW_LIST],
            business_area=self.afghanistan,
            program=self.program,
        )

        with CaptureQueriesContext(connection) as ctx:
            response = self.api_client.get(self.list_url)
            assert response.status_code == status.HTTP_200_OK
            assert response.has_header("etag")
            etag = response.headers["etag"]
            assert json.loads(cache.get(etag)[0].decode("utf8")) == response.json()
            assert len(response.json()["results"]) == 5
            assert len(ctx.captured_queries) == 9

        # no change - use cache
        with CaptureQueriesContext(connection) as ctx:
            response = self.api_client.get(self.list_url)
            assert response.status_code == status.HTTP_200_OK
            assert response.has_header("etag")
            etag_second_call = response.headers["etag"]
            assert etag == etag_second_call
            assert len(ctx.captured_queries) == 4

        self.user2.first_name = "Zoe"
        self.user2.save()
        with CaptureQueriesContext(connection) as ctx:
            response = self.api_client.get(self.list_url)
            assert response.status_code == status.HTTP_200_OK
            assert response.has_header("etag")
            etag_third_call = response.headers["etag"]
            assert json.loads(cache.get(etag_third_call)[0].decode("utf8")) == response.json()
            assert etag_third_call not in [etag, etag_second_call]
            # 4 queries are saved because of cached permissions calculations
            assert len(ctx.captured_queries) == 5

        self.user3.delete()
        with CaptureQueriesContext(connection) as ctx:
            response = self.api_client.get(self.list_url)
            assert response.status_code == status.HTTP_200_OK
            assert response.has_header("etag")
            etag_fourth_call = response.headers["etag"]
            assert len(response.json()["results"]) == 4
            assert etag_fourth_call not in [etag, etag_second_call, etag_third_call, etag_third_call]
            assert len(ctx.captured_queries) == 5

        # no change - use cache
        with CaptureQueriesContext(connection) as ctx:
            response = self.api_client.get(self.list_url)
            assert response.status_code == status.HTTP_200_OK
            assert response.has_header("etag")
            etag_fifth_call = response.headers["etag"]
            assert etag_fifth_call == etag_fourth_call
            assert len(ctx.captured_queries) == 4


class TestProgramUsers:
    @pytest.fixture(autouse=True)
    def setup(self, api_client: Any) -> None:
        self.afghanistan = create_afghanistan()
        self.afghanistan.active = True
        self.afghanistan.save()
        self.program = ProgramFactory(business_area=self.afghanistan, status=Program.ACTIVE)
        self.list_url = reverse(
            "api:accounts:users-list",
            kwargs={
                "business_area_slug": self.afghanistan.slug,
            },
        )
        self.partner = PartnerFactory(name="TestPartner")
        self.user = UserFactory(partner=self.partner, first_name="Alice")
        self.api_client = api_client(self.user)

        self.role1 = RoleFactory(
            name="TestRole1",
            permissions=[Permissions.PROGRAMME_VIEW_LIST_AND_DETAILS.value, Permissions.PROGRAMME_FINISH.value],
        )
        self.role2 = RoleFactory(name="TestRole2", permissions=[Permissions.POPULATION_VIEW_HOUSEHOLDS_DETAILS.value])
        self.role3 = RoleFactory(name="TestRole3", permissions=[Permissions.TARGETING_VIEW_LIST.value])
        self.role_p1 = RoleFactory(
            name="TestRoleP1", permissions=[Permissions.PM_CREATE.value, Permissions.PM_VIEW_LIST.value]
        )
        self.role_p2 = RoleFactory(name="TestRoleP2", permissions=[Permissions.ACCOUNTABILITY_SURVEY_VIEW_CREATE.value])

        self.user1 = UserFactory(
            partner=self.partner,
            first_name="Bob",
            last_login=timezone.make_aware(datetime.datetime.strptime("2021-01-11", "%Y-%m-%d")),
        )
        RoleAssignmentFactory(user=self.user1, business_area=self.afghanistan, role=self.role1)

        self.user2 = UserFactory(partner=self.partner, first_name="Carol")
        RoleAssignmentFactory(user=self.user2, business_area=self.afghanistan, program=self.program, role=self.role2)

        partner_with_role_1 = PartnerFactory(name="TestPartner1")
        RoleAssignmentFactory(partner=partner_with_role_1, business_area=self.afghanistan, role=self.role_p1)
        self.user3 = UserFactory(partner=partner_with_role_1, first_name="Dave")

        partner_with_role_2 = PartnerFactory(name="TestPartner2")
        RoleAssignmentFactory(
            partner=partner_with_role_2, business_area=self.afghanistan, program=self.program, role=self.role_p2
        )
        self.user4 = UserFactory(partner=partner_with_role_2, first_name="Eve")

        self.user5 = UserFactory(partner=partner_with_role_2, first_name="Frank")
        RoleAssignmentFactory(user=self.user5, business_area=self.afghanistan, program=self.program, role=self.role3)

        self.user_without_role = UserFactory(partner=self.partner, first_name="Gina")

        role_d1 = RoleFactory(name="TestRoleD1", permissions=[Permissions.GRIEVANCES_CREATE.value])
        role_d2 = RoleFactory(name="TestRoleD2", permissions=[Permissions.GRIEVANCES_UPDATE.value])
        self.user_in_different_program = UserFactory(partner=self.partner, first_name="Harry")
        program2 = ProgramFactory(business_area=self.afghanistan, status=Program.ACTIVE)
        RoleAssignmentFactory(
            user=self.user_in_different_program,
            business_area=self.afghanistan,
            program=program2,
            role=role_d1,
        )

        self.user_in_different_ba = UserFactory(partner=self.partner, first_name="Ivy")
        RoleAssignmentFactory(
            user=self.user_in_different_ba,
            business_area=create_ukraine(),
            role=role_d2,
        )

    def test_program_users(
        self,
        create_user_role_with_permissions: Any,
    ) -> None:
        role_with_user_management_permissions = RoleFactory(
            name="Role For User",
            permissions=[Permissions.USER_MANAGEMENT_VIEW_LIST.value],
        )
        RoleAssignmentFactory(
            user=self.user,
            business_area=self.afghanistan,
            program=None,
            role=role_with_user_management_permissions,
        )
        response = self.api_client.get(self.list_url, {"program": self.program.slug, "serializer": "program_users"})
        assert response.status_code == status.HTTP_200_OK

        response_results = response.data["results"]
        assert len(response_results) == 6

        for i, user in enumerate([self.user, self.user1, self.user2, self.user3, self.user4, self.user5]):
            user_result = response_results[i]
            assert user_result["id"] == str(user.id)
            assert user_result["username"] == user.username
            assert user_result["email"] == user.email
            assert user_result["first_name"] == user.first_name
            assert user_result["last_name"] == user.last_name
            assert user_result["is_superuser"] == user.is_superuser
            assert user_result["partner"] == {
                "id": user.partner.id,
                "name": user.partner.name,
            }
<<<<<<< HEAD
            assert user_result["cross_area_filter_available"] is False
=======
            assert user_result["status"] == user.status
            assert user_result["last_login"] == (f"{user.last_login:%Y-%m-%dT%H:%M:%SZ}" if user.last_login else None)
>>>>>>> c61760aa

        # self.user
        response_results[0]["partner_roles"] = []
        response_results[0]["user_roles"] = [get_role_data(role_with_user_management_permissions)]
        assert response_results[0]["business_areas"] == [
            {
                **get_business_area_data(self.afghanistan),
                "permissions": {str(perm) for perm in role_with_user_management_permissions.permissions},
            }
        ]
        assert response_results[0]["permissions_in_scope"] == {
            str(perm) for perm in role_with_user_management_permissions.permissions
        }

        # self.user1
        response_results[1]["partner_roles"] = []
        response_results[1]["user_roles"] = [get_role_data(self.role1)]
        assert response_results[1]["business_areas"] == [
            {
                **get_business_area_data(self.afghanistan),
                "permissions": {str(perm) for perm in self.role1.permissions},
            }
        ]
        assert response_results[1]["permissions_in_scope"] == {str(perm) for perm in self.role1.permissions}

        # self.user2
        response_results[2]["partner_roles"] = []
        response_results[2]["user_roles"] = [get_role_data(self.role2)]
        assert response_results[2]["business_areas"] == [
            {
                **get_business_area_data(self.afghanistan),
                "permissions": {str(perm) for perm in self.role2.permissions},
            }
        ]
        assert response_results[2]["permissions_in_scope"] == {str(perm) for perm in self.role2.permissions}

        # self.user3
        response_results[3]["partner_roles"] = [get_role_data(self.role_p1)]
        response_results[3]["user_roles"] = []
        assert response_results[3]["business_areas"] == [
            {
                **get_business_area_data(self.afghanistan),
                "permissions": {str(perm) for perm in self.role_p1.permissions},
            }
        ]
        assert response_results[3]["permissions_in_scope"] == {str(perm) for perm in self.role_p1.permissions}

        # self.user4
        response_results[4]["partner_roles"] = [get_role_data(self.role_p2)]
        response_results[4]["user_roles"] = []
        assert response_results[4]["business_areas"] == [
            {
                **get_business_area_data(self.afghanistan),
                "permissions": {str(perm) for perm in self.role_p2.permissions},
            }
        ]
        assert response_results[4]["permissions_in_scope"] == {str(perm) for perm in self.role_p2.permissions}

        # self.user5
        response_results[5]["partner_roles"] = [get_role_data(self.role_p2)]
        response_results[5]["user_roles"] = [get_role_data(self.role3)]
        assert response_results[5]["business_areas"] == [
            {
                **get_business_area_data(self.afghanistan),
                "permissions": {str(perm) for perm in [*self.role_p2.permissions, *self.role3.permissions]},
            }
        ]
        assert response_results[5]["permissions_in_scope"] == {
            str(perm) for perm in [*self.role_p2.permissions, *self.role3.permissions]
        }


class TestUserFilter:
    @pytest.fixture(autouse=True)
    def setup(self, api_client: Any) -> None:
        self.afghanistan = create_afghanistan()
        self.program1 = ProgramFactory(business_area=self.afghanistan, status=Program.ACTIVE)
        self.program2 = ProgramFactory(business_area=self.afghanistan, status=Program.ACTIVE)

        self.list_url = reverse(
            "api:accounts:users-list",
            kwargs={
                "business_area_slug": self.afghanistan.slug,
            },
        )

        self.partner = PartnerFactory(name="TestPartner")
        self.user = UserFactory(partner=self.partner, first_name="Alice")
        self.api_client = api_client(self.user)
        self.role_with_user_management_permissions = RoleFactory(
            name="Role For User",
            permissions=[Permissions.USER_MANAGEMENT_VIEW_LIST.value],
        )
        RoleAssignmentFactory(
            user=self.user,
            business_area=self.afghanistan,
            program=None,
            role=self.role_with_user_management_permissions,
        )

        self.role1 = RoleFactory(name="TestRole1", permissions=[Permissions.PROGRAMME_VIEW_LIST_AND_DETAILS.value])
        self.role2 = RoleFactory(name="TestRole2", permissions=[Permissions.PROGRAMME_REMOVE.value])

        self.user1 = UserFactory(partner=self.partner, first_name="Bob")
        RoleAssignmentFactory(user=self.user1, business_area=self.afghanistan, role=self.role1)

        self.user2 = UserFactory(partner=self.partner, first_name="Carol")
        RoleAssignmentFactory(user=self.user2, business_area=self.afghanistan, program=self.program1, role=self.role2)

        self.partner_with_role_1 = PartnerFactory(name="TestPartner1")
        RoleAssignmentFactory(partner=self.partner_with_role_1, business_area=self.afghanistan, role=self.role1)
        self.user3 = UserFactory(partner=self.partner_with_role_1, first_name="Dave")

        self.partner_with_role_2 = PartnerFactory(name="TestPartner2")
        RoleAssignmentFactory(
            partner=self.partner_with_role_2, business_area=self.afghanistan, program=self.program1, role=self.role2
        )
        self.user4 = UserFactory(partner=self.partner_with_role_2, first_name="Eve")

        self.user_in_different_program = UserFactory(partner=self.partner, first_name="Frank")
        RoleAssignmentFactory(
            user=self.user_in_different_program,
            business_area=self.afghanistan,
            program=self.program2,
            role=self.role1,
        )

        self.user_in_different_ba = UserFactory(partner=self.partner, first_name="George")
        RoleAssignmentFactory(
            user=self.user_in_different_ba,
            business_area=create_ukraine(),
            role=self.role2,
        )

    def test_filter_by_program(self) -> None:
        response = self.api_client.get(self.list_url, {"program": self.program1.slug})
        assert response.status_code == status.HTTP_200_OK
        response_results = response.data["results"]
        assert len(response_results) == 5
        users_ids = [result["id"] for result in response_results]
        assert str(self.user.id) in users_ids
        assert str(self.user1.id) in users_ids
        assert str(self.user2.id) in users_ids
        assert str(self.user3.id) in users_ids
        assert str(self.user4.id) in users_ids

        response_2 = self.api_client.get(self.list_url, {"program": self.program2.slug})
        assert response_2.status_code == status.HTTP_200_OK
        response_results_2 = response_2.data["results"]
        assert len(response_results_2) == 4
        users_ids_2 = [result["id"] for result in response_results_2]
        assert str(self.user.id) in users_ids_2
        assert str(self.user1.id) in users_ids_2
        assert str(self.user3.id) in users_ids_2
        assert str(self.user_in_different_program.id) in users_ids_2

    def test_filter_by_status(self) -> None:
        self.user2.status = INACTIVE
        self.user2.save()
        self.user_in_different_program.status = INACTIVE
        self.user_in_different_program.save()
        response = self.api_client.get(self.list_url, {"status": "INACTIVE"})
        assert response.status_code == status.HTTP_200_OK
        response_results = response.data["results"]
        assert len(response_results) == 2
        users_ids = [result["id"] for result in response_results]
        assert str(self.user2.id) in users_ids
        assert str(self.user_in_different_program.id) in users_ids

    def test_filter_by_partner(self) -> None:
        response = self.api_client.get(self.list_url, {"partner": self.partner_with_role_1.id})
        assert response.status_code == status.HTTP_200_OK
        response_results = response.data["results"]
        assert len(response_results) == 1
        assert response_results[0]["id"] == str(self.user3.id)

    def test_filter_by_role(self) -> None:
        response = self.api_client.get(self.list_url, {"roles": str(self.role1.id)})
        assert response.status_code == status.HTTP_200_OK
        response_results = response.data["results"]
        assert len(response_results) == 3
        users_ids = [result["id"] for result in response_results]
        assert str(self.user1.id) in users_ids
        assert str(self.user3.id) in users_ids
        assert str(self.user_in_different_program.id) in users_ids

    def test_filter_by_is_ticket_creator(self) -> None:
        GrievanceTicketFactory(
            created_by=self.user2,
        )
        response = self.api_client.get(self.list_url, {"is_ticket_creator": True})
        assert response.status_code == status.HTTP_200_OK
        response_results = response.data["results"]
        assert len(response_results) == 1
        assert response_results[0]["id"] == str(self.user2.id)

    def test_filter_by_is_survey_creator(self) -> None:
        SurveyFactory(
            created_by=self.user2,
        )
        response = self.api_client.get(self.list_url, {"is_survey_creator": False})
        assert response.status_code == status.HTTP_200_OK
        response_results = response.data["results"]
        assert len(response_results) == 5
        users_ids = [result["id"] for result in response_results]
        assert str(self.user.id) in users_ids
        assert str(self.user1.id) in users_ids
        assert str(self.user3.id) in users_ids
        assert str(self.user4.id) in users_ids
        assert str(self.user_in_different_program.id) in users_ids

    def test_filter_by_is_message_creator(self) -> None:
        Message.objects.create(
            created_by=self.user1,
            title="Test Message",
            business_area=self.afghanistan,
        )
        response = self.api_client.get(self.list_url, {"is_message_creator": True})
        assert response.status_code == status.HTTP_200_OK
        response_results = response.data["results"]
        assert len(response_results) == 1
        assert response_results[0]["id"] == str(self.user1.id)

    def test_filter_by_is_feedback_creator(self) -> None:
        FeedbackFactory(
            created_by=self.user_in_different_program,
        )
        response = self.api_client.get(self.list_url, {"is_feedback_creator": True})
        assert response.status_code == status.HTTP_200_OK
        response_results = response.data["results"]
        assert len(response_results) == 1
        assert response_results[0]["id"] == str(self.user_in_different_program.id)

    def test_search(self) -> None:
        response = self.api_client.get(self.list_url, {"search": "Bob"})
        assert response.status_code == status.HTTP_200_OK
        response_results = response.data["results"]
        assert len(response_results) == 1
        assert response_results[0]["id"] == str(self.user1.id)

        self.user_in_different_program.email = "newemail@unicef.com"
        self.user_in_different_program.save()
        response = self.api_client.get(self.list_url, {"search": "new"})
        assert response.status_code == status.HTTP_200_OK
        response_results = response.data["results"]
        assert len(response_results) == 1
        assert response_results[0]["id"] == str(self.user_in_different_program.id)


class TestUserChoices:
    @pytest.fixture(autouse=True)
    def setup(self, api_client: Any) -> None:
        self.choices_url = "api:accounts:users-choices"
        self.afghanistan = create_afghanistan()
        self.partner = PartnerFactory(name="TestPartner")
        self.user = UserFactory(partner=self.partner)
        self.api_client = api_client(self.user)

        RoleFactory(name="TestRole")
        RoleFactory(name="TestRole2")
        RoleFactory(name="TestRole3")

        self.partner.allowed_business_areas.add(self.afghanistan)

        self.unicef_hq = PartnerFactory(name="UNICEF HQ")
        self.unicef_partner_in_afghanistan = PartnerFactory(name="UNICEF Partner for afghanistan")

    def test_get_choices(self, create_user_role_with_permissions: Any) -> None:
        create_user_role_with_permissions(
            user=self.user,
            permissions=[Permissions.USER_MANAGEMENT_VIEW_LIST],
            business_area=self.afghanistan,
        )
        response = self.api_client.get(reverse(self.choices_url, kwargs={"business_area_slug": self.afghanistan.slug}))
        assert response.status_code == status.HTTP_200_OK
        assert response.data == {
            "role_choices": [
                dict(name=role.name, value=role.id, subsystem=role.subsystem) for role in Role.objects.order_by("name")
            ],
            "status_choices": to_choice_object(USER_STATUS_CHOICES),
            "partner_choices": [
                dict(name=partner.name, value=partner.id)
                for partner in [self.partner, self.unicef_hq, self.unicef_partner_in_afghanistan]
            ],
        }<|MERGE_RESOLUTION|>--- conflicted
+++ resolved
@@ -581,12 +581,9 @@
                 "id": user.partner.id,
                 "name": user.partner.name,
             }
-<<<<<<< HEAD
             assert user_result["cross_area_filter_available"] is False
-=======
             assert user_result["status"] == user.status
             assert user_result["last_login"] == (f"{user.last_login:%Y-%m-%dT%H:%M:%SZ}" if user.last_login else None)
->>>>>>> c61760aa
 
         # self.user
         response_results[0]["partner_roles"] = []
