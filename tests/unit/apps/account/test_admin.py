--- conflicted
+++ resolved
@@ -20,14 +20,10 @@
 )
 from extras.test_utils.factories.core import create_afghanistan
 from hope.admin.partner import PartnerAdmin
-<<<<<<< HEAD
+from hope.models import Partner, Role, RoleAssignment, User
 from hope.admin.user import UserAdmin
 from hope.admin.user_role import PartnerRoleAssignmentAdmin, RoleAssignmentInline, UserRoleAssignmentAdmin
-from hope.apps.account.models import Partner, Role, RoleAssignment, User, UserRoleAssignment
-=======
-from hope.admin.user_role import RoleAssignmentAdmin, RoleAssignmentInline
-from hope.models import Partner, Role, RoleAssignment, User
->>>>>>> e6034017
+
 
 pytestmark = pytest.mark.django_db()
 
@@ -144,7 +140,7 @@
     def setUp(self) -> None:
         self.request = RequestFactory()
         self.site = AdminSite()
-        self.admin = UserRoleAssignmentAdmin(model=UserRoleAssignment, admin_site=self.site)
+        self.admin = UserRoleAssignmentAdmin(model=RoleAssignment, admin_site=self.site)
 
         self.user = UserFactory(username="testuser", is_staff=True)
         self.business_area = create_afghanistan()
