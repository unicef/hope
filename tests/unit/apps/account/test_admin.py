import json
from typing import Any, Optional, Union
from unittest.mock import MagicMock
from urllib.parse import unquote

from django.contrib.admin.sites import AdminSite
from django.core.handlers.wsgi import WSGIRequest
from django.test import RequestFactory, TestCase
from django.urls import reverse

import pytest
from django_webtest import DjangoTestApp
from extras.test_utils.factories.account import RoleFactory, UserFactory

<<<<<<< HEAD
from hct_mis_api.apps.account.admin import PartnerAdmin
from hct_mis_api.apps.account.admin.user_role import (
    RoleAssignmentAdmin,
    RoleAssignmentInline,
)
from hct_mis_api.apps.account.fixtures import (
    BusinessAreaFactory,
    PartnerFactory,
    RoleAssignmentFactory,
    RoleFactory,
    UserFactory,
)
from hct_mis_api.apps.account.models import Partner, Role, RoleAssignment, User
from hct_mis_api.apps.core.fixtures import create_afghanistan

pytestmark = pytest.mark.django_db()
=======
from hct_mis_api.apps.account.models import Partner, Role, User
>>>>>>> 856fee56


@pytest.fixture()
def superuser(request: pytest.FixtureRequest, partner_unicef: Partner) -> User:
    return UserFactory(is_superuser=True, is_staff=True)


@pytest.fixture()
def role(request: pytest.FixtureRequest) -> Role:
    return RoleFactory(name="Role")


def test_role_perm_matrix(django_app: DjangoTestApp, superuser: pytest.FixtureRequest) -> None:
    url = reverse("admin:account_role_matrix")
    res = django_app.get(url, user=superuser)
    assert res.status_code == 200


def test_role_sync(django_app: DjangoTestApp, superuser: User, role: Role) -> None:
    url = reverse("admin:account_role_dumpdata_qs")
    res = django_app.get(url, user=superuser)
    assert res.status_code == 200
    jres = json.loads(unquote(res.json["data"]))
    models = set([item["model"] for item in jres])
    assert len(models) == 1
    assert models == {"account.role"}


class RoleAssignmentInlineTest(TestCase):
    def setUp(self) -> None:
        self.request = RequestFactory()
        self.site = AdminSite()
        self.admin = RoleAssignmentInline(parent_model=Partner, admin_site=self.site)

        self.user = UserFactory()
        self.unicef_parent = PartnerFactory(name="UNICEF")
        self.unicef_subpartner = PartnerFactory(parent=self.unicef_parent)
        self.partner_without_parent = PartnerFactory(parent=None, name="Parent without parent")
        self.business_area = create_afghanistan()
        self.other_ba = BusinessAreaFactory(name="Ukraine")
        self.unicef_subpartner.allowed_business_areas.set([self.business_area])
        self.role = RoleFactory(is_available_for_partner=True)
        self.role_not_available = RoleFactory(is_available_for_partner=False)

    def get_mock_request(self, object_id: Any = None) -> Union[WSGIRequest, WSGIRequest]:
        request = self.request.get("/")
        request.resolver_match = MagicMock()
        request.resolver_match.kwargs = {"object_id": str(object_id) if object_id else None}
        request.user = MagicMock()
        request.user.can_add_business_area_to_partner = MagicMock(return_value=True)
        return request

    def test_formfield_for_foreignkey_business_area(self) -> None:
        request = self.get_mock_request(object_id=self.unicef_subpartner.id)

        field = self.admin.formfield_for_foreignkey(RoleAssignment._meta.get_field("business_area"), request)
        self.assertIn(self.business_area, field.queryset)
        self.assertNotIn(self.other_ba, field.queryset)

        request = self.get_mock_request(object_id="some not digit string")

        field = self.admin.formfield_for_foreignkey(RoleAssignment._meta.get_field("business_area"), request)
        self.assertIn(self.business_area, field.queryset)
        self.assertIn(self.other_ba, field.queryset)

    def test_formfield_for_foreignkey_role(self) -> None:
        request = self.get_mock_request(object_id=self.unicef_subpartner.id)

        field = self.admin.formfield_for_foreignkey(RoleAssignment._meta.get_field("role"), request)
        self.assertIn(self.role, field.queryset)
        self.assertNotIn(self.role_not_available, field.queryset)

        request = self.get_mock_request(object_id="some not digit string")

        field = self.admin.formfield_for_foreignkey(RoleAssignment._meta.get_field("role"), request)
        self.assertIn(self.role, field.queryset)
        self.assertIn(self.role_not_available, field.queryset)

    def test_has_add_permission(self) -> None:
        request = self.get_mock_request(object_id=self.unicef_subpartner.id)
        self.assertFalse(self.admin.has_add_permission(request, self.unicef_subpartner))

        self.assertFalse(self.admin.has_add_permission(request, self.unicef_parent))

        self.assertTrue(self.admin.has_add_permission(request, self.partner_without_parent))

        self.assertTrue(self.admin.has_add_permission(request, self.user))

    def test_has_change_permission(self) -> None:
        request = self.get_mock_request(object_id=self.unicef_subpartner.id)
        self.assertFalse(self.admin.has_change_permission(request, self.unicef_subpartner))

        self.assertTrue(self.admin.has_change_permission(request, self.unicef_parent))

        self.assertTrue(self.admin.has_change_permission(request, self.partner_without_parent))

        self.assertTrue(self.admin.has_change_permission(request, self.user))

    def test_has_delete_permission(self) -> None:
        request = self.get_mock_request(object_id=self.unicef_subpartner.id)
        self.assertFalse(self.admin.has_delete_permission(request, self.unicef_subpartner))

        self.assertTrue(self.admin.has_delete_permission(request, self.unicef_parent))

        self.assertTrue(self.admin.has_delete_permission(request, self.partner_without_parent))

        self.assertTrue(self.admin.has_delete_permission(request, self.user))


class RoleAssignmentAdminTest(TestCase):
    def setUp(self) -> None:
        self.request = RequestFactory()
        self.site = AdminSite()
        self.admin = RoleAssignmentAdmin(model=RoleAssignment, admin_site=self.site)

        self.user = UserFactory(username="testuser", is_staff=True)
        self.business_area = create_afghanistan()
        self.role = RoleFactory()
        self.role_assignment = RoleAssignmentFactory(
            user=self.user,
            role=self.role,
            business_area=self.business_area,
        )

    def get_mock_request(self, user: Optional[User] = None) -> Union[WSGIRequest, WSGIRequest]:
        """Helper to create a mock request"""
        request = self.request.get("/")
        request.user = user if user else self.user
        return request

    def test_get_queryset(self) -> None:
        request = self.get_mock_request()
        queryset = self.admin.get_queryset(request)
        self.assertIn(self.role_assignment, queryset)

    def test_get_actions(self) -> None:
        request = self.get_mock_request()
        actions = self.admin.get_actions(request)
        self.assertIsInstance(actions, dict)

    def test_check_sync_permission(self) -> None:
        request = self.get_mock_request()
        self.assertTrue(self.admin.check_sync_permission(request))

        request.user.is_staff = False
        request.user.save()
        self.assertFalse(self.admin.check_sync_permission(request))

    def test_check_publish_permission(self) -> None:
        request = self.get_mock_request()
        self.assertFalse(self.admin.check_publish_permission(request))


@pytest.mark.skip("Fail on pipeline")
class PartnerAdminTest(TestCase):
    def setUp(self) -> None:
        request = RequestFactory()
        self.site = AdminSite()
        self.admin = PartnerAdmin(model=Partner, admin_site=self.site)
        self.request = request.get("/")
        self.request.user = UserFactory(username="testuser", is_staff=True, is_superuser=True)

        self.business_area = create_afghanistan()
        self.unicef = PartnerFactory(name="UNICEF")
        self.unicef_subpartner = PartnerFactory(parent=self.unicef)
        self.parent_partner = PartnerFactory(name="Normal Parent")
        self.partner = PartnerFactory(name="Normal Partner", parent=self.parent_partner)

    def test_get_inline_instances(self) -> None:
        inline_instances = self.admin.get_inline_instances(self.request)
        self.assertEqual(inline_instances, [])

        inline_instances = self.admin.get_inline_instances(self.request, self.partner)
        self.assertEqual(len(inline_instances), 1)
        self.assertIsInstance(inline_instances[0], RoleAssignmentInline)

    def test_get_readonly_fields(self) -> None:
        readonly_fields = self.admin.get_readonly_fields(self.request)
        self.assertEqual(readonly_fields, ["sub_partners"])

        readonly_fields = self.admin.get_readonly_fields(self.request, self.partner)
        self.assertEqual(readonly_fields, ["sub_partners"])

        readonly_fields = self.admin.get_readonly_fields(self.request, self.unicef)
        self.assertEqual(readonly_fields, ["sub_partners", "name", "parent"])

        readonly_fields = self.admin.get_readonly_fields(self.request, self.unicef_subpartner)
        self.assertEqual(readonly_fields, ["sub_partners", "name", "parent"])

    def test_get_form_no_obj(self) -> None:
        form = self.admin.get_form(self.request)
        # level 0
        self.assertIn(self.unicef, form.base_fields["parent"].queryset)
        self.assertIn(self.parent_partner, form.base_fields["parent"].queryset)
        # level 1
        self.assertNotIn(self.unicef_subpartner, form.base_fields["parent"].queryset)
        self.assertNotIn(self.partner, form.base_fields["parent"].queryset)

    def test_get_form_unicef_subpartner(self) -> None:
        form = self.admin.get_form(self.request, self.unicef_subpartner)
        self.assertNotIn("parent", form.base_fields)

    def test_get_form_unicef(self) -> None:
        form = self.admin.get_form(self.request, self.unicef)
        self.assertNotIn("parent", form.base_fields)

    def test_get_form_parent_partner(self) -> None:
        form = self.admin.get_form(self.request, self.parent_partner)
        self.assertQuerysetEqual(form.base_fields["parent"].queryset, Partner.objects.none())

    def test_get_form_partner(self) -> None:
        form = self.admin.get_form(self.request, self.partner)
        self.assertIn(self.unicef, form.base_fields["parent"].queryset)
        self.assertIn(self.parent_partner, form.base_fields["parent"].queryset)
        self.assertNotIn(self.unicef_subpartner, form.base_fields["parent"].queryset)
        self.assertNotIn(self.partner, form.base_fields["parent"].queryset)<|MERGE_RESOLUTION|>--- conflicted
+++ resolved
@@ -10,28 +10,25 @@
 
 import pytest
 from django_webtest import DjangoTestApp
-from extras.test_utils.factories.account import RoleFactory, UserFactory
-
-<<<<<<< HEAD
-from hct_mis_api.apps.account.admin import PartnerAdmin
-from hct_mis_api.apps.account.admin.user_role import (
-    RoleAssignmentAdmin,
-    RoleAssignmentInline,
-)
-from hct_mis_api.apps.account.fixtures import (
+from extras.test_utils.factories.account import (
     BusinessAreaFactory,
     PartnerFactory,
     RoleAssignmentFactory,
     RoleFactory,
     UserFactory,
 )
+
+from hct_mis_api.apps.account.models import Partner, Role, User
+from hct_mis_api.apps.account.admin import PartnerAdmin
+from hct_mis_api.apps.account.admin.user_role import (
+    RoleAssignmentAdmin,
+    RoleAssignmentInline,
+)
+
 from hct_mis_api.apps.account.models import Partner, Role, RoleAssignment, User
-from hct_mis_api.apps.core.fixtures import create_afghanistan
+from extras.test_utils.factories.core import create_afghanistan
 
 pytestmark = pytest.mark.django_db()
-=======
-from hct_mis_api.apps.account.models import Partner, Role, User
->>>>>>> 856fee56
 
 
 @pytest.fixture()
