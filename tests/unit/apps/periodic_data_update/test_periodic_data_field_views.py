--- conflicted
+++ resolved
@@ -82,10 +82,6 @@
                 "subtype": self.periodic_field1.pdu_data.subtype,
                 "number_of_rounds": self.periodic_field1.pdu_data.number_of_rounds,
                 "rounds_names": self.periodic_field1.pdu_data.rounds_names,
-<<<<<<< HEAD
-                # "rounds_covered": self.periodic_field1.pdu_data.rounds_covered,
-=======
->>>>>>> a0a631e4
             },
         } in response_json
         assert {
@@ -96,10 +92,6 @@
                 "subtype": self.periodic_field2.pdu_data.subtype,
                 "number_of_rounds": self.periodic_field2.pdu_data.number_of_rounds,
                 "rounds_names": self.periodic_field2.pdu_data.rounds_names,
-<<<<<<< HEAD
-                # "rounds_covered": self.periodic_field1.pdu_data.rounds_covered,
-=======
->>>>>>> a0a631e4
             },
         } in response_json
         assert {
@@ -110,10 +102,6 @@
                 "subtype": self.periodic_field3.pdu_data.subtype,
                 "number_of_rounds": self.periodic_field3.pdu_data.number_of_rounds,
                 "rounds_names": self.periodic_field3.pdu_data.rounds_names,
-<<<<<<< HEAD
-                # "rounds_covered": self.periodic_field1.pdu_data.rounds_covered,
-=======
->>>>>>> a0a631e4
             },
         } in response_json
         assert {
@@ -124,10 +112,6 @@
                 "subtype": self.periodic_field_program2.pdu_data.subtype,
                 "number_of_rounds": self.periodic_field_program2.pdu_data.number_of_rounds,
                 "rounds_names": self.periodic_field_program2.pdu_data.rounds_names,
-<<<<<<< HEAD
-                # "rounds_covered": self.periodic_field1.pdu_data.rounds_covered,
-=======
->>>>>>> a0a631e4
             },
         } not in response_json
 
