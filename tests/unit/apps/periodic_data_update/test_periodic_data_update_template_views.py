--- conflicted
+++ resolved
@@ -11,15 +11,11 @@
 
 import freezegun
 import pytest
-<<<<<<< HEAD
 from flaky import flaky
 from rest_framework import status
 from rest_framework.reverse import reverse
 
-from hct_mis_api.apps.account.fixtures import (
-=======
 from extras.test_utils.factories.account import (
->>>>>>> 856fee56
     BusinessAreaFactory,
     PartnerFactory,
     UserFactory,
