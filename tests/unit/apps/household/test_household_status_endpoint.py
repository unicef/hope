import datetime

from django.core.management import call_command
from django.test import TestCase
from rest_framework.test import APIClient

from extras.test_utils.factories.account import UserFactory
from extras.test_utils.factories.household import (
    DocumentTypeFactory,
    HouseholdFactory,
    IndividualFactory,
    PendingDocumentFactory,
    PendingHouseholdFactory,
    PendingIndividualFactory,
    create_household,
)
from extras.test_utils.factories.payment import PaymentFactory, PaymentPlanFactory
from extras.test_utils.factories.registration_data import RegistrationDataImportFactory
from hope.apps.core.utils import IDENTIFICATION_TYPE_TO_KEY_MAPPING
from hope.models.business_area import BusinessArea
from hope.models.household import (
    HEAD,
    IDENTIFICATION_TYPE_TAX_ID,
<<<<<<< HEAD
    ROLE_NO_ROLE,
=======
>>>>>>> dcddccb7
)
from hope.models.individual_role_in_household import PendingIndividualRoleInHousehold
from hope.models.payment import Payment
from hope.models.payment_plan import PaymentPlan


# used for ease of assertions, so it imitates serializer's behaviour
def _time(some_time: datetime.date) -> str:
    return str(some_time).replace(" ", "T").replace("+00:00", "Z")


class TestDetails(TestCase):
    @classmethod
    def setUpTestData(cls) -> None:
        super().setUpTestData()
        call_command("init_geo_fixtures")
        cls.user = UserFactory()
        cls.api_client = APIClient()
        cls.api_client.force_authenticate(user=cls.user)

        cls.business_area = BusinessArea.objects.create(
            code="0060",
            name="Afghanistan",
            long_name="THE ISLAMIC REPUBLIC OF AFGHANISTAN",
            region_code="64",
            region_name="SAR",
            has_data_sharing_agreement=True,
        )

    def test_filtering_business_area_code_with_tax_id(self) -> None:
        household, individuals = create_household(household_args={"size": 1, "business_area": self.business_area})
        individual = individuals[0]
        document_type = DocumentTypeFactory(key=IDENTIFICATION_TYPE_TO_KEY_MAPPING[IDENTIFICATION_TYPE_TAX_ID])
        document = PendingDocumentFactory(individual=individual, type=document_type)
        tax_id = document.document_number

        response_ok = self.api_client.get(
            f"/api/hh-status?tax_id={tax_id}&business_area_code={self.business_area.code}"
        )
        assert response_ok.status_code == 200

        response_nok = self.api_client.get(f"/api/hh-status?tax_id={tax_id}&business_area_code=non-existent")
        assert response_nok.status_code == 404

    def test_filtering_business_area_code_with_detail_id(self) -> None:
        rdi = RegistrationDataImportFactory(business_area=self.business_area)
        pending_household = PendingHouseholdFactory(registration_data_import=rdi)
        pending_individual = PendingIndividualFactory(household=pending_household, relationship=HEAD)
        pending_household.head_of_household = pending_individual
        pending_household.detail_id = "HOPE-2022530111222"
        pending_household.save()

        detail_id = pending_household.detail_id

        response_ok = self.api_client.get(
            f"/api/hh-status?detail_id={detail_id}&business_area_code={self.business_area.code}"
        )
        assert response_ok.status_code == 200

        response_nok = self.api_client.get(f"/api/hh-status?detail_id={detail_id}&business_area_code=non-existent")
        assert response_nok.status_code == 404

    def test_getting_non_existent_individual(self) -> None:
        response = self.api_client.get("/api/hh-status?tax_id=non-existent")
        assert response.status_code == 404
        assert response.json()["detail"] == "Document with given tax_id: non-existent not found"

    def test_getting_individual_with_status_imported(self) -> None:
        pending_household = PendingHouseholdFactory()
        pending_individual = PendingIndividualFactory(household=pending_household, relationship=HEAD)
        pending_household.head_of_household = pending_individual
        pending_household.save()

        document_type = DocumentTypeFactory(key=IDENTIFICATION_TYPE_TO_KEY_MAPPING[IDENTIFICATION_TYPE_TAX_ID])
        pending_document = PendingDocumentFactory(individual=pending_individual, type=document_type)
        tax_id = pending_document.document_number

        response = self.api_client.get(f"/api/hh-status?tax_id={tax_id}")
        assert response.status_code == 200
        data = response.json()
        info = data["info"]
        assert info["status"] == "imported"
        assert info["date"] == _time(pending_household.updated_at)

        individual = info["individual"]
        assert individual is not None
        assert individual["relationship"] == HEAD
        assert individual["role"] is None
        assert individual["tax_id"] == tax_id

    def test_getting_individual_with_status_merged_to_population(self) -> None:
        household, individuals = create_household(household_args={"size": 1, "business_area": self.business_area})
        individual = individuals[0]
        document_type = DocumentTypeFactory(key=IDENTIFICATION_TYPE_TO_KEY_MAPPING[IDENTIFICATION_TYPE_TAX_ID])
        document = PendingDocumentFactory(individual=individual, type=document_type)
        tax_id = document.document_number

        response = self.api_client.get(f"/api/hh-status?tax_id={tax_id}")
        assert response.status_code == 200
        data = response.json()
        info = data["info"]
        assert info["status"] == "merged to population"
        assert info["date"] == _time(household.created_at)

    def test_getting_individual_with_status_targeted(self) -> None:
        household, individuals = create_household(household_args={"size": 1, "business_area": self.business_area})
        individual = individuals[0]
        document_type = DocumentTypeFactory(key=IDENTIFICATION_TYPE_TO_KEY_MAPPING[IDENTIFICATION_TYPE_TAX_ID])
        document = PendingDocumentFactory(individual=individual, type=document_type)
        tax_id = document.document_number
        payment_plan = PaymentPlanFactory(
            business_area=self.business_area,
            created_by=self.user,
        )
        PaymentFactory(
            parent=payment_plan,
            household=household,
            delivered_quantity=None,
        )

        response = self.api_client.get(f"/api/hh-status?tax_id={tax_id}")
        assert response.status_code == 200
        data = response.json()
        info = data["info"]
        assert info["status"] == "merged to population"
        assert info["date"] == _time(household.created_at)

    def test_getting_individual_with_status_sent_to_cash_assist(self) -> None:
        household, individuals = create_household(household_args={"size": 1, "business_area": self.business_area})
        individual = individuals[0]
        document_type = DocumentTypeFactory(key=IDENTIFICATION_TYPE_TO_KEY_MAPPING[IDENTIFICATION_TYPE_TAX_ID])
        document = PendingDocumentFactory(individual=individual, type=document_type)
        tax_id = document.document_number
        payment_plan = PaymentPlanFactory(
            business_area=self.business_area,
            created_by=self.user,
            status=PaymentPlan.Status.TP_LOCKED,
        )
        PaymentFactory(
            parent=payment_plan,
            household=household,
            status=Payment.STATUS_PENDING,
            delivered_quantity=999,
        )

        response = self.api_client.get(f"/api/hh-status?tax_id={tax_id}")
        assert response.status_code == 200
        data = response.json()
        assert data["info"] is not None
        info = data["info"]
        assert info["status"] == "paid"

    def test_getting_individual_with_status_paid(self) -> None:
        household, individuals = create_household(household_args={"size": 1, "business_area": self.business_area})
        individual = individuals[0]
        document_type = DocumentTypeFactory(key=IDENTIFICATION_TYPE_TO_KEY_MAPPING[IDENTIFICATION_TYPE_TAX_ID])
        document = PendingDocumentFactory(individual=individual, type=document_type)
        tax_id = document.document_number
        payment = PaymentFactory(
            household=household,
            currency="PLN",
            delivery_date=datetime.date.today(),
            delivered_quantity=1,
        )

        response = self.api_client.get(f"/api/hh-status?tax_id={tax_id}")
        assert response.status_code == 200
        data = response.json()
        assert data["info"] is not None
        info = data["info"]
        assert info["status"] == "paid"
        assert datetime.datetime.fromisoformat(info["date"].replace("Z", "")).date() == payment.delivery_date

    def test_getting_non_existent_household(self) -> None:
        response = self.api_client.get("/api/hh-status?detail_id=non-existent")
        assert response.status_code == 404
        assert response.json()["detail"] == "Household with given detail_id: non-existent not found"

    def test_getting_household_with_status_imported(self) -> None:
        pending_household = PendingHouseholdFactory()
        pending_individual = PendingIndividualFactory(household=pending_household, relationship=HEAD)
        pending_household.head_of_household = pending_individual
        pending_household.detail_id = "HOPE-2022530111222"
        pending_household.save()

        detail_id = pending_household.detail_id

        response = self.api_client.get(f"/api/hh-status?detail_id={detail_id}")
        assert response.status_code == 200
        data = response.json()
        info = data["info"]
        assert info["status"] == "imported"
        assert info["date"] == _time(pending_household.updated_at)
        assert "individual" not in info

    def test_getting_household_with_status_paid(self) -> None:
        detail_id = "HOPE-2022530111222"
        household = HouseholdFactory(detail_id=detail_id)
        individual = IndividualFactory(household=household, relationship=HEAD)
        individual.head_of_household = individual
        individual.save()
        payment = PaymentFactory(household=household, delivered_quantity=1000, collector=individual)
        response = self.api_client.get(f"/api/hh-status?detail_id={detail_id}")
        assert response.status_code == 200
        data = response.json()
        info = data["info"]
        assert info["status"] == "paid"
        assert info["date"] == _time(payment.delivery_date)
        assert "individual" not in info

    def test_query_params_validation(self) -> None:
        response = self.api_client.get("/api/hh-status?detail_id=xxx&tax_id=yyy")
        assert response.status_code == 400

        response = self.api_client.get("/api/hh-status")
        assert response.status_code == 400

    def test_households_count_gt_1(self) -> None:
        detail_id = "123"

        PendingHouseholdFactory(detail_id=detail_id)
        PendingHouseholdFactory(detail_id=detail_id)
        response = self.api_client.get(f"/api/hh-status?detail_id={detail_id}")
        assert response.status_code == 400

        HouseholdFactory(detail_id=detail_id)
        HouseholdFactory(detail_id=detail_id)
        response = self.api_client.get(f"/api/hh-status?detail_id={detail_id}")
        assert response.status_code == 400

    def test_documents_count_gt_1(self) -> None:
        household, individuals = create_household(household_args={"size": 1, "business_area": self.business_area})
        individual = individuals[0]
        document_type = DocumentTypeFactory(key=IDENTIFICATION_TYPE_TO_KEY_MAPPING[IDENTIFICATION_TYPE_TAX_ID])
        PendingDocumentFactory(individual=individual, type=document_type, document_number="123")
        PendingDocumentFactory(individual=individual, type=document_type, document_number="123")

        response = self.api_client.get("/api/hh-status?tax_id=123")
        assert response.status_code == 400<|MERGE_RESOLUTION|>--- conflicted
+++ resolved
@@ -21,10 +21,6 @@
 from hope.models.household import (
     HEAD,
     IDENTIFICATION_TYPE_TAX_ID,
-<<<<<<< HEAD
-    ROLE_NO_ROLE,
-=======
->>>>>>> dcddccb7
 )
 from hope.models.individual_role_in_household import PendingIndividualRoleInHousehold
 from hope.models.payment import Payment
