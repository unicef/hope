from typing import Any, List
from unittest import skip

import pytest
from constance.test import override_config
from parameterized import parameterized

from hct_mis_api.apps.account.fixtures import (
    BusinessAreaFactory,
    PartnerFactory,
    UserFactory,
)
from hct_mis_api.apps.account.permissions import Permissions
from hct_mis_api.apps.core.base_test_case import APITestCase
from hct_mis_api.apps.core.fixtures import (
    FlexibleAttributeForPDUFactory,
    PeriodicFieldDataFactory,
    create_afghanistan,
    generate_data_collecting_types,
)
from hct_mis_api.apps.core.models import DataCollectingType, PeriodicFieldData
from hct_mis_api.apps.core.utils import encode_id_base64
from hct_mis_api.apps.geo.fixtures import AreaFactory, AreaTypeFactory
from hct_mis_api.apps.household.fixtures import (
    BankAccountInfoFactory,
    DocumentFactory,
    DocumentTypeFactory,
    HouseholdFactory,
    IndividualFactory,
    create_household_and_individuals,
)
from hct_mis_api.apps.household.models import DocumentType, Individual
from hct_mis_api.apps.payment.fixtures import (
    DeliveryMechanismDataFactory,
    generate_delivery_mechanisms,
)
from hct_mis_api.apps.payment.models import DeliveryMechanism
from hct_mis_api.apps.periodic_data_update.utils import populate_pdu_with_null_values
from hct_mis_api.apps.program.fixtures import ProgramFactory
from hct_mis_api.apps.program.models import Program
from hct_mis_api.apps.utils.elasticsearch_utils import rebuild_search_index
from hct_mis_api.apps.utils.models import MergeStatusModel

pytestmark = pytest.mark.usefixtures("django_elasticsearch_setup")


@override_config(USE_ELASTICSEARCH_FOR_INDIVIDUALS_SEARCH=True)
class TestIndividualQuery(APITestCase):
    databases = "__all__"

    ALL_INDIVIDUALS_QUERY = """
    query AllIndividuals($search: String, $documentType: String, $documentNumber: String, $program: ID) {
      allIndividuals(businessArea: "afghanistan", search: $search, documentType: $documentType, documentNumber: $documentNumber, program: $program, orderBy:"id", rdiMergeStatus: "MERGED") {
        edges {
          node {
            fullName
            givenName
            familyName
            phoneNo
            phoneNoValid
            birthDate
          }
        }
      }
    }
    """

    INDIVIDUAL_QUERY = """
    query Individual($id: ID!) {
      individual(id: $id) {
        fullName
        givenName
        familyName
        phoneNo
        birthDate
      }
    }
    """

    @classmethod
    def setUpTestData(cls) -> None:
        super().setUpTestData()
        cls.partner = PartnerFactory(name="Test123")
        cls.user = UserFactory(partner=cls.partner)

        cls.partner_no_access = PartnerFactory(name="Partner No Access")
        cls.user_with_no_access = UserFactory(partner=cls.partner_no_access)

        cls.business_area = create_afghanistan()
        BusinessAreaFactory(name="Democratic Republic of Congo")
        BusinessAreaFactory(name="Sudan")
        # Unknown unassigned rules setup
        BusinessAreaFactory(name="Trinidad & Tobago")
        BusinessAreaFactory(name="Slovakia")
        BusinessAreaFactory(name="Sri Lanka")

        generate_data_collecting_types()
        partial = DataCollectingType.objects.get(code="partial_individuals")

        cls.program = ProgramFactory(
            name="Test program ONE",
            business_area=cls.business_area,
            status=Program.ACTIVE,
            data_collecting_type=partial,
        )
        cls.program_draft = ProgramFactory(
            name="Test program DRAFT",
            business_area=cls.business_area,
            status=Program.DRAFT,
            data_collecting_type=partial,
        )
        cls.program_other = ProgramFactory(
            name="Test program OTHER",
            business_area=cls.business_area,
            status=Program.ACTIVE,
            data_collecting_type=partial,
        )

        cls.household_one = HouseholdFactory.build(business_area=cls.business_area, program=cls.program)
        cls.household_one.household_collection.save()
        cls.household_one.registration_data_import.imported_by.save()
        cls.household_one.registration_data_import.program = cls.program
        cls.household_one.registration_data_import.save()

        cls.individuals_to_create = [
            {
                "full_name": "Benjamin Butler",
                "given_name": "Benjamin",
                "family_name": "Butler",
                "phone_no": "(953)682-4596",
                "birth_date": "1943-07-30",
                "id": "ffb2576b-126f-42de-b0f5-ef889b7bc1fe",
                "registration_id": 1,
            },
            {
                "full_name": "Robin Ford",
                "given_name": "Robin",
                "family_name": "Ford",
                "phone_no": "+18663567905",
                "birth_date": "1946-02-15",
                "id": "8ef39244-2884-459b-ad14-8d63a6fe4a4a",
            },
            {
                "full_name": "Timothy Perry",
                "given_name": "Timothy",
                "family_name": "Perry",
                "phone_no": "(548)313-1700-902",
                "birth_date": "1983-12-21",
                "id": "badd2d2d-7ea0-46f1-bb7a-69f385bacdcd",
            },
            {
                "full_name": "Eric Torres",
                "given_name": "Eric",
                "family_name": "Torres",
                "phone_no": "(228)231-5473",
                "birth_date": "1973-03-23",
                "id": "2c1a26a3-2827-4a99-9000-a88091bf017c",
            },
            {
                "full_name": "Jenna Franklin",
                "given_name": "Jenna",
                "family_name": "Franklin",
                "phone_no": "001-296-358-5428-607",
                "birth_date": "1969-11-29",
                "id": "0fc995cc-ea72-4319-9bfe-9c9fda3ec191",
            },
            {
                "full_name": "James Bond",
                "given_name": "James",
                "family_name": "Bond",
                "phone_no": "(007)682-4596",
                "birth_date": "1965-06-26",
                "id": "972fdac5-d1bf-44ed-a4a5-14805b5dc606",
            },
            {
                "full_name": "Peter Parker",
                "given_name": "Peter",
                "family_name": "Parker",
                "phone_no": "(666)682-2345",
                "birth_date": "1978-01-02",
                "id": "430924a6-273e-4018-95e7-b133afa5e1b9",
            },
        ]

        cls.individuals = [
            IndividualFactory(household=cls.household_one, program=cls.program, **individual)
            for index, individual in enumerate(cls.individuals_to_create)
        ]
        cls.individuals_from_hh_one = [ind for ind in cls.individuals if ind.household == cls.household_one]
        # cls.individuals_from_hh_two = [ind for ind in cls.individuals if ind.household == household_two]
        cls.household_one.head_of_household = cls.individuals_from_hh_one[0]
        # household_two.head_of_household = cls.individuals_from_hh_two[1]
        cls.household_one.save()

        # individual in program that cls.user does not have access to
        cls.household_2 = HouseholdFactory.build(business_area=cls.business_area, program=cls.program)
        cls.household_2.household_collection.save()
        cls.household_2.registration_data_import.imported_by.save()
        cls.household_2.registration_data_import.program = cls.program
        cls.household_2.registration_data_import.save()
        cls.individual_to_create_2_data = {
            "full_name": "Tester Test",
            "given_name": "Tester",
            "family_name": "Test",
            "phone_no": "(953)681-4591",
            "birth_date": "1943-07-30",
            "id": "8ff39244-2884-459b-ad14-8d63a6fe4a4a",
        }
        cls.individual_2 = IndividualFactory(
            household=cls.household_2,
            program=cls.program_other,
            **cls.individual_to_create_2_data,
        )
        cls.household_2.head_of_household = cls.individual_2
        cls.household_2.save()

        cls.bank_account_info = BankAccountInfoFactory(
            individual=cls.individuals[5],
            bank_name="ING",
            bank_account_number=11110000222255558888999925,
        )

        cls.individual_unicef_id_to_search = Individual.objects.get(full_name="Benjamin Butler").unicef_id
        cls.household_unicef_id_to_search = Individual.objects.get(full_name="Benjamin Butler").household.unicef_id

        DocumentTypeFactory(key="national_id")
        DocumentTypeFactory(key="national_passport")
        DocumentTypeFactory(key="tax_id")
        DocumentTypeFactory(key="birth_certificate")
        DocumentTypeFactory(key="disability_card")
        DocumentTypeFactory(key="drivers_license")

        cls.national_id = DocumentFactory(
            document_number="123-456-789",
            type=DocumentType.objects.get(key="national_id"),
            individual=cls.individuals[0],
            program=cls.individuals[0].program,
        )

        cls.national_passport = DocumentFactory(
            document_number="111-222-333",
            type=DocumentTypeFactory(key="national_passport"),
            individual=cls.individuals[1],
            program=cls.individuals[1].program,
        )

        cls.birth_certificate = DocumentFactory(
            document_number="111222333",
            type=DocumentType.objects.get(key="birth_certificate"),
            individual=cls.individuals[4],
            program=cls.individuals[4].program,
        )

        cls.disability_card = DocumentFactory(
            document_number="10000000000",
            type=DocumentType.objects.get(key="disability_card"),
            individual=cls.individuals[6],
            program=cls.individuals[6].program,
        )

        cls.drivers_license = DocumentFactory(
            document_number="1234567890",
            type=DocumentType.objects.get(key="drivers_license"),
            individual=cls.individuals[0],
            program=cls.individuals[0].program,
        )

        cls.tax_id = DocumentFactory(
            document_number="666-777-888",
            type=DocumentType.objects.get(key="tax_id"),
            individual=cls.individuals[2],
            program=cls.individuals[2].program,
        )

        area_type_level_1 = AreaTypeFactory(
            name="State1",
            area_level=1,
        )
        area_type_level_2 = AreaTypeFactory(
            name="State2",
            area_level=2,
        )

        cls.area1 = AreaFactory(name="City Test1", area_type=area_type_level_1, p_code="area1")
        cls.area2 = AreaFactory(
            name="City Test2",
            area_type=area_type_level_2,
            p_code="area2",
            parent=cls.area1,
        )

        cls.household_one.set_admin_areas(cls.area2)

        cls.update_partner_access_to_program(cls.partner, cls.program, [cls.household_one.admin_area])
        cls.update_partner_access_to_program(cls.partner, cls.program_draft, [cls.household_one.admin_area])
        # just add one PENDING Ind to be sure filters works correctly
        IndividualFactory(
            **{
                "full_name": "Tester Test",
                "given_name": "Tester",
                "family_name": "Test",
                "phone_no": "(953)681-4123",
                "birth_date": "1943-07-23",
            },
            rdi_merge_status=MergeStatusModel.PENDING,
        )
<<<<<<< HEAD

=======
>>>>>>> b6a5fdb5
        rebuild_search_index()

    @parameterized.expand(
        [
            ("with_permission", [Permissions.POPULATION_VIEW_INDIVIDUALS_LIST]),
            ("without_permission", []),
        ]
    )
    def test_individual_query_all(self, _: Any, permissions: List[Permissions]) -> None:
        self.create_user_role_with_permissions(self.user, permissions, self.business_area, self.program)

        self.snapshot_graphql_request(
            request_string=self.ALL_INDIVIDUALS_QUERY,
            context={
                "user": self.user,
                "headers": {
                    "Program": self.id_to_base64(self.program.id, "ProgramNode"),
                    "Business-Area": self.business_area.slug,
                },
            },
        )

    @parameterized.expand(
        [
            ("with_permission", [Permissions.POPULATION_VIEW_INDIVIDUALS_DETAILS]),
            ("without_permission", []),
        ]
    )
    def test_individual_query_single(self, _: Any, permissions: List[Permissions]) -> None:
        self.create_user_role_with_permissions(self.user, permissions, self.business_area, self.program)

        self.snapshot_graphql_request(
            request_string=self.INDIVIDUAL_QUERY,
            context={
                "user": self.user,
                "headers": {
                    "Program": self.id_to_base64(self.program.id, "ProgramNode"),
                    "Business-Area": self.business_area.slug,
                },
            },
            variables={"id": self.id_to_base64(self.individuals[0].id, "IndividualNode")},
        )

    def test_individual_query_single_different_program_in_header(self) -> None:
        self.create_user_role_with_permissions(
            self.user,
            [Permissions.POPULATION_VIEW_INDIVIDUALS_DETAILS],
            self.business_area,
            self.program,
        )

        self.snapshot_graphql_request(
            request_string=self.INDIVIDUAL_QUERY,
            context={
                "user": self.user,
                "headers": {
                    "Program": self.id_to_base64(self.program_draft.id, "ProgramNode"),
                    "Business-Area": self.business_area.slug,
                },
            },
            variables={"id": self.id_to_base64(self.individuals[0].id, "IndividualNode")},
        )

    @parameterized.expand(
        [
            ("with_permission", [Permissions.POPULATION_VIEW_INDIVIDUALS_LIST]),
            ("without_permission", []),
        ]
    )
    @skip("After merging GPF, remove 2nd program")
    def test_individual_programme_filter(self, _: Any, permissions: List[Permissions]) -> None:
        self.create_user_role_with_permissions(self.user, permissions, self.business_area, self.program_two)

        self.snapshot_graphql_request(
            request_string=self.ALL_INDIVIDUALS_BY_PROGRAMME_QUERY,
            context={
                "user": self.user,
                "headers": {
                    "Program": self.id_to_base64(self.program_two.id, "ProgramNode"),
                    "Business-Area": self.business_area.slug,
                },
            },
            variables={"programs": [self.program_two.id]},
        )

    @parameterized.expand(
        [
            ("with_permission", [Permissions.POPULATION_VIEW_INDIVIDUALS_LIST]),
            ("without_permission", []),
        ]
    )
    def test_query_individuals_by_search_full_name_filter(self, _: Any, permissions: List[Permissions]) -> None:
        self.create_user_role_with_permissions(self.user, permissions, self.business_area, self.program)

        # Should be Jenna Franklin
        self.snapshot_graphql_request(
            request_string=self.ALL_INDIVIDUALS_QUERY,
            context={
                "user": self.user,
                "headers": {
                    "Program": self.id_to_base64(self.program.id, "ProgramNode"),
                    "Business-Area": self.business_area.slug,
                },
            },
            variables={"search": "Jenna Franklin"},
        )

    def test_individual_query_draft(self) -> None:
        self.create_user_role_with_permissions(
            self.user,
            [Permissions.POPULATION_VIEW_INDIVIDUALS_LIST],
            self.business_area,
            self.program_draft,
        )

        self.snapshot_graphql_request(
            request_string=self.ALL_INDIVIDUALS_QUERY,
            context={
                "user": self.user,
                "headers": {
                    "Program": self.id_to_base64(self.program_draft.id, "ProgramNode"),
                    "Business-Area": self.business_area.slug,
                },
            },
            variables={"program": self.id_to_base64(self.program_draft.id, "ProgramNode")},
        )

    @parameterized.expand(
        [
            ("with_permission", [Permissions.POPULATION_VIEW_INDIVIDUALS_LIST]),
            ("without_permission", []),
        ]
    )
    def test_query_individuals_by_search_phone_no_filter(self, _: Any, permissions: List[Permissions]) -> None:
        self.create_user_role_with_permissions(self.user, permissions, self.business_area, self.program)

        # Should be Robin Ford
        self.snapshot_graphql_request(
            request_string=self.ALL_INDIVIDUALS_QUERY,
            context={
                "user": self.user,
                "headers": {
                    "Program": self.id_to_base64(self.program.id, "ProgramNode"),
                    "Business-Area": self.business_area.slug,
                },
            },
            variables={"search": "(953)682-4596"},
        )

    @parameterized.expand(
        [
            ("with_permission", [Permissions.POPULATION_VIEW_INDIVIDUALS_LIST]),
            ("without_permission", []),
        ]
    )
    def test_query_individuals_by_search_national_id_filter(self, _: Any, permissions: List[Permissions]) -> None:
        self.create_user_role_with_permissions(self.user, permissions, self.business_area, self.program)

        # Should be Benjamin Butler
        self.snapshot_graphql_request(
            request_string=self.ALL_INDIVIDUALS_QUERY,
            context={
                "user": self.user,
                "headers": {
                    "Program": self.id_to_base64(self.program.id, "ProgramNode"),
                    "Business-Area": self.business_area.slug,
                },
            },
            variables={
                "documentNumber": f"{self.national_id.document_number}",
                "documentType": "national_id",
            },
        )

    @parameterized.expand(
        [
            ("with_permission", [Permissions.POPULATION_VIEW_INDIVIDUALS_LIST]),
            ("without_permission", []),
        ]
    )
    def test_query_individuals_by_search_national_passport_filter(self, _: Any, permissions: List[Permissions]) -> None:
        self.create_user_role_with_permissions(self.user, permissions, self.business_area, self.program)

        # Should be Robin Ford
        self.snapshot_graphql_request(
            request_string=self.ALL_INDIVIDUALS_QUERY,
            context={
                "user": self.user,
                "headers": {
                    "Program": self.id_to_base64(self.program.id, "ProgramNode"),
                    "Business-Area": self.business_area.slug,
                },
            },
            variables={
                "documentNumber": f"{self.national_passport.document_number}",
                "documentType": "national_passport",
            },
        )

    @parameterized.expand(
        [
            ("with_permission", [Permissions.POPULATION_VIEW_INDIVIDUALS_LIST]),
            ("without_permission", []),
        ]
    )
    def test_query_individuals_by_search_tax_id_filter(self, _: Any, permissions: List[Permissions]) -> None:
        self.create_user_role_with_permissions(self.user, permissions, self.business_area, self.program)

        # Should be Timothy Perry
        self.snapshot_graphql_request(
            request_string=self.ALL_INDIVIDUALS_QUERY,
            context={
                "user": self.user,
                "headers": {
                    "Program": self.id_to_base64(self.program.id, "ProgramNode"),
                    "Business-Area": self.business_area.slug,
                },
            },
            variables={"documentNumber": "666-777-888", "documentType": "tax_id"},
        )

    @parameterized.expand(
        [
            ("with_permission", [Permissions.POPULATION_VIEW_INDIVIDUALS_LIST]),
            ("without_permission", []),
        ]
    )
    def test_query_individuals_by_search_bank_account_number_filter(
        self, _: Any, permissions: List[Permissions]
    ) -> None:
        self.create_user_role_with_permissions(self.user, permissions, self.business_area, self.program)

        # Should be James Bond
        self.snapshot_graphql_request(
            request_string=self.ALL_INDIVIDUALS_QUERY,
            context={
                "user": self.user,
                "headers": {
                    "Program": self.id_to_base64(self.program.id, "ProgramNode"),
                    "Business-Area": self.business_area.slug,
                },
            },
            variables={"search": self.bank_account_info.bank_account_number},
        )

    @parameterized.expand(
        [
            ("with_permission", [Permissions.POPULATION_VIEW_INDIVIDUALS_LIST]),
            ("without_permission", []),
        ]
    )
    def test_query_individuals_by_search_birth_certificate_filter(self, _: Any, permissions: List[Permissions]) -> None:
        self.create_user_role_with_permissions(self.user, permissions, self.business_area, self.program)

        # Should be Jenna Franklin
        self.snapshot_graphql_request(
            request_string=self.ALL_INDIVIDUALS_QUERY,
            context={
                "user": self.user,
                "headers": {
                    "Program": self.id_to_base64(self.program.id, "ProgramNode"),
                    "Business-Area": self.business_area.slug,
                },
            },
            variables={
                "documentNumber": self.birth_certificate.document_number,
                "documentType": "birth_certificate",
            },
        )

    @parameterized.expand(
        [
            ("with_permission", [Permissions.POPULATION_VIEW_INDIVIDUALS_LIST]),
            ("without_permission", []),
        ]
    )
    def test_query_individuals_by_search_disability_card_filter(self, _: Any, permissions: List[Permissions]) -> None:
        self.create_user_role_with_permissions(self.user, permissions, self.business_area, self.program)

        # Should be Peter Parker
        self.snapshot_graphql_request(
            request_string=self.ALL_INDIVIDUALS_QUERY,
            context={
                "user": self.user,
                "headers": {
                    "Program": self.id_to_base64(self.program.id, "ProgramNode"),
                    "Business-Area": self.business_area.slug,
                },
            },
            variables={
                "documentNumber": self.disability_card.document_number,
                "documentType": "disability_card",
            },
        )

    @parameterized.expand(
        [
            ("with_permission", [Permissions.POPULATION_VIEW_INDIVIDUALS_LIST]),
            ("without_permission", []),
        ]
    )
    def test_query_individuals_by_search_drivers_license_filter(self, _: Any, permissions: List[Permissions]) -> None:
        self.create_user_role_with_permissions(self.user, permissions, self.business_area, self.program)

        # Should be Benjamin Butler
        self.snapshot_graphql_request(
            request_string=self.ALL_INDIVIDUALS_QUERY,
            context={
                "user": self.user,
                "headers": {
                    "Program": self.id_to_base64(self.program.id, "ProgramNode"),
                    "Business-Area": self.business_area.slug,
                },
            },
            variables={
                "documentNumber": self.drivers_license.document_number,
                "documentType": "drivers_license",
            },
        )

    @parameterized.expand(
        [
            ("with_permission", [Permissions.POPULATION_VIEW_INDIVIDUALS_LIST]),
            ("without_permission", []),
        ]
    )
    def test_query_individuals_by_admin2(self, _: Any, permissions: List[Permissions]) -> None:
        self.create_user_role_with_permissions(self.user, permissions, self.business_area, self.program)

        self.snapshot_graphql_request(
            request_string=self.ALL_INDIVIDUALS_QUERY,
            context={
                "user": self.user,
                "headers": {
                    "Program": self.id_to_base64(self.program.id, "ProgramNode"),
                    "Business-Area": self.business_area.slug,
                },
            },
            variables={"admin2": [encode_id_base64(self.area2.id, "AreaNode")]},
        )

    def test_individual_query_all_for_all_programs(self) -> None:
        self.create_user_role_with_permissions(
            self.user,
            [Permissions.POPULATION_VIEW_INDIVIDUALS_LIST],
            self.business_area,
        )

        self.snapshot_graphql_request(
            request_string=self.ALL_INDIVIDUALS_QUERY,
            context={
                "user": self.user,
                "headers": {
                    "Business-Area": self.business_area.slug,
                },
            },
        )

    def test_individual_query_all_for_all_programs_user_with_no_program_access(
        self,
    ) -> None:
        self.create_user_role_with_permissions(
            self.user_with_no_access,
            [Permissions.POPULATION_VIEW_INDIVIDUALS_LIST],
            self.business_area,
        )
        self.snapshot_graphql_request(
            request_string=self.ALL_INDIVIDUALS_QUERY,
            context={
                "user": self.user_with_no_access,
                "headers": {
                    "Business-Area": self.business_area.slug,
                },
            },
        )


class TestIndividualWithFlexFieldsQuery(APITestCase):
    databases = "__all__"

    INDIVIDUAL_QUERY = """
    query Individual($id: ID!) {
      individual(id: $id) {
        fullName
        givenName
        familyName
        phoneNo
        birthDate
        flexFields
      }
    }
    """

    @classmethod
    def setUpTestData(cls) -> None:
        super().setUpTestData()
        cls.user = UserFactory()
        cls.business_area = create_afghanistan()

        cls.program = ProgramFactory(
            name="Test Program for Individual Query",
            business_area=cls.business_area,
            status=Program.ACTIVE,
        )

        household, individuals = create_household_and_individuals(
            household_data={"business_area": cls.business_area, "program": cls.program},
            individuals_data=[
                {
                    "full_name": "Benjamin Butler",
                    "given_name": "Benjamin",
                    "family_name": "Butler",
                    "phone_no": "(953)682-4596",
                    "birth_date": "1943-07-30",
                    "id": "ffb2576b-126f-42de-b0f5-ef889b7bc1fe",
                    "business_area": cls.business_area,
                },
            ],
        )
        pdu_data_1 = PeriodicFieldDataFactory(
            subtype=PeriodicFieldData.DECIMAL,
            number_of_rounds=3,
            rounds_names=["Round 1", "Round 2", "Round 3"],
        )
        FlexibleAttributeForPDUFactory(
            program=cls.program,
            label="PDU Field 1",
            pdu_data=pdu_data_1,
        )
        pdu_data_2 = PeriodicFieldDataFactory(
            subtype=PeriodicFieldData.STRING,
            number_of_rounds=4,
            rounds_names=["Round A", "Round B", "Round C", "Round D"],
        )
        FlexibleAttributeForPDUFactory(
            program=cls.program,
            label="PDU Field 2",
            pdu_data=pdu_data_2,
        )

        cls.individual = individuals[0]
        # populate pdu fields with null values
        cls.individual.flex_fields = populate_pdu_with_null_values(cls.program, {})
        # populate some values - in the Individual Query only populated values should be returned
        cls.individual.flex_fields["pdu_field_1"]["1"] = {
            "value": 123.45,
            "collection_date": "2021-01-01",
        }
        cls.individual.flex_fields["pdu_field_1"]["2"] = {
            "value": 234.56,
            "collection_date": "2021-01-01",
        }
        cls.individual.flex_fields["pdu_field_2"]["4"] = {
            "value": "Value D",
            "collection_date": "2021-01-01",
        }
        cls.individual.save()

    def test_individual_query_single_with_flex_fields(self) -> None:
        self.create_user_role_with_permissions(
            self.user,
            [Permissions.POPULATION_VIEW_INDIVIDUALS_DETAILS],
            self.business_area,
            self.program,
        )

        self.snapshot_graphql_request(
            request_string=self.INDIVIDUAL_QUERY,
            context={
                "user": self.user,
                "headers": {
                    "Program": self.id_to_base64(self.program.id, "ProgramNode"),
                    "Business-Area": self.business_area.slug,
                },
            },
            variables={"id": self.id_to_base64(self.individual.id, "IndividualNode")},
        )
        self.assertEqual(
            self.individual.flex_fields,
            {
                "pdu_field_1": {
                    "1": {"value": 123.45, "collection_date": "2021-01-01"},
                    "2": {"value": 234.56, "collection_date": "2021-01-01"},
                    "3": {"value": None},
                },
                "pdu_field_2": {
                    "1": {"value": None},
                    "2": {"value": None},
                    "3": {"value": None},
                    "4": {"value": "Value D", "collection_date": "2021-01-01"},
                },
            },
        )


class TestIndividualWithDeliveryMechanismsDataQuery(APITestCase):
    databases = "__all__"

    INDIVIDUAL_QUERY = """
    query Individual($id: ID!) {
      individual(id: $id) {
        fullName
        givenName
        familyName
        phoneNo
        birthDate
        deliveryMechanismsData {
            name
            isValid
            individualTabData
        }
      }
    }
    """

    @classmethod
    def setUpTestData(cls) -> None:
        super().setUpTestData()
        cls.user = UserFactory()
        cls.business_area = create_afghanistan()
        generate_delivery_mechanisms()
        cls.dm_atm_card = DeliveryMechanism.objects.get(code="atm_card")
        cls.dm_mobile_money = DeliveryMechanism.objects.get(code="mobile_money")

        cls.program = ProgramFactory(
            name="Test Program for Individual Query",
            business_area=cls.business_area,
            status=Program.ACTIVE,
        )

        household, individuals = create_household_and_individuals(
            household_data={"business_area": cls.business_area, "program": cls.program},
            individuals_data=[
                {
                    "full_name": "Benjamin Butler",
                    "given_name": "Benjamin",
                    "family_name": "Butler",
                    "phone_no": "(953)682-4596",
                    "birth_date": "1943-07-30",
                    "id": "ffb2576b-126f-42de-b0f5-ef889b7bc1fe",
                    "business_area": cls.business_area,
                },
            ],
        )
        cls.individual = individuals[0]
        DeliveryMechanismDataFactory(
            individual=cls.individual,
            delivery_mechanism=cls.dm_atm_card,
            data={
                "card_number__atm_card": "123",
                "card_expiry_date__atm_card": "2022-01-01",
                "name_of_cardholder__atm_card": "Marek",
            },
            is_valid=True,
        )
        DeliveryMechanismDataFactory(
            individual=cls.individual,
            delivery_mechanism=cls.dm_mobile_money,
            data={
                "service_provider_code__mobile_money": "ABC",
                "delivery_phone_number__mobile_money": "123456789",
                "provider__mobile_money": "Provider",
            },
            is_valid=False,
        )

    @parameterized.expand(
        [
            (
                "with_permissions",
                [
                    Permissions.POPULATION_VIEW_INDIVIDUALS_LIST,
                    Permissions.POPULATION_VIEW_INDIVIDUAL_DELIVERY_MECHANISMS_SECTION,
                ],
            ),
            (
                "without_permissions",
                [
                    Permissions.POPULATION_VIEW_INDIVIDUALS_LIST,
                ],
            ),
        ]
    )
    def test_individual_query_delivery_mechanisms_data(self, _: Any, permissions: List[Permissions]) -> None:
        self.create_user_role_with_permissions(self.user, permissions, self.business_area, self.program)

        self.snapshot_graphql_request(
            request_string=self.INDIVIDUAL_QUERY,
            context={
                "user": self.user,
                "headers": {
                    "Program": self.id_to_base64(self.program.id, "ProgramNode"),
                    "Business-Area": self.business_area.slug,
                },
            },
            variables={"id": self.id_to_base64(self.individual.id, "IndividualNode")},
        )<|MERGE_RESOLUTION|>--- conflicted
+++ resolved
@@ -304,10 +304,7 @@
             },
             rdi_merge_status=MergeStatusModel.PENDING,
         )
-<<<<<<< HEAD
-
-=======
->>>>>>> b6a5fdb5
+
         rebuild_search_index()
 
     @parameterized.expand(
