--- conflicted
+++ resolved
@@ -39,13 +39,7 @@
 from hct_mis_api.apps.program.fixtures import ProgramFactory
 from hct_mis_api.apps.program.models import Program
 from hct_mis_api.apps.utils.elasticsearch_utils import rebuild_search_index
-<<<<<<< HEAD
-=======
 from hct_mis_api.apps.utils.models import MergeStatusModel
-from hct_mis_api.one_time_scripts.migrate_data_to_representations import (
-    migrate_data_to_representations,
-)
->>>>>>> b1a6badc
 
 pytestmark = pytest.mark.usefixtures("django_elasticsearch_setup")
 
@@ -299,9 +293,6 @@
 
         cls.update_partner_access_to_program(cls.partner, cls.program, [cls.household_one.admin_area])
         cls.update_partner_access_to_program(cls.partner, cls.program_draft, [cls.household_one.admin_area])
-
-<<<<<<< HEAD
-=======
         # just add one PENDING Ind to be sure filters works correctly
         IndividualFactory(
             **{
@@ -313,11 +304,6 @@
             },
             rdi_merge_status=MergeStatusModel.PENDING,
         )
-
-        # remove after data migration
-        migrate_data_to_representations()
-
->>>>>>> b1a6badc
         rebuild_search_index()
 
     @parameterized.expand(
