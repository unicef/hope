from typing import Any, List

from django.conf import settings

import pytest
from constance.test import override_config
from parameterized import parameterized

from hct_mis_api.apps.account.fixtures import (
    BusinessAreaFactory,
    PartnerFactory,
    UserFactory,
)
from hct_mis_api.apps.account.permissions import Permissions
from hct_mis_api.apps.core.base_test_case import APITestCase
from hct_mis_api.apps.core.fixtures import (
    create_afghanistan,
    generate_data_collecting_types,
)
from hct_mis_api.apps.core.models import DataCollectingType
from hct_mis_api.apps.geo import models as geo_models
from hct_mis_api.apps.geo.fixtures import AreaFactory, AreaTypeFactory
from hct_mis_api.apps.household.fixtures import (
    DocumentFactory,
    HouseholdFactory,
    create_household,
)
from hct_mis_api.apps.household.models import DocumentType
from hct_mis_api.apps.program.fixtures import ProgramFactory
from hct_mis_api.apps.program.models import Program
from hct_mis_api.apps.utils.elasticsearch_utils import rebuild_search_index
from hct_mis_api.apps.utils.models import MergeStatusModel

pytestmark = pytest.mark.usefixtures("django_elasticsearch_setup")


ALL_HOUSEHOLD_QUERY = """
      query AllHouseholds($search: String, $documentType: String, $documentNumber: String, $program: ID) {
        allHouseholds(search: $search, documentType: $documentType, documentNumber: $documentNumber, orderBy: "size", program: $program, businessArea: "afghanistan", rdiMergeStatus: "MERGED") {
          edges {
            node {
              size
              countryOrigin
              address
              program {
                name
              }
              adminArea {
                pCode
              }
            }
          }
        }
      }
    """

ALL_HOUSEHOLD_QUERY_RANGE = """
    query AllHouseholds($program: ID){
      allHouseholds(
        orderBy: "size",
        size: "{\\"min\\": 3, \\"max\\": 9}",
        businessArea: "afghanistan",
        program: $program,
        rdiMergeStatus: "MERGED"
      ) {
        edges {
          node {
            size
            countryOrigin
            address
          }
        }
      }
    }
    """

ALL_HOUSEHOLD_QUERY_MIN = """
    query AllHouseholds($program: ID){
      allHouseholds(orderBy: "size", size: "{\\"min\\": 3}", businessArea: "afghanistan", program: $program, rdiMergeStatus: "MERGED") {
        edges {
          node {
            size
            countryOrigin
            address
          }
        }
      }
    }
    """
ALL_HOUSEHOLD_QUERY_MAX = """
    query AllHouseholds($program: ID){
      allHouseholds(orderBy: "size", size: "{\\"max\\": 9}", businessArea: "afghanistan", program: $program, rdiMergeStatus: "MERGED") {
        edges {
          node {
            size
            countryOrigin
            address
          }
        }
      }
    }
    """

ALL_HOUSEHOLD_FILTER_PROGRAMS_QUERY = """
    query AllHouseholds {
      allHouseholds(businessArea: "afghanistan") {
        edges {
          node {
            size
            countryOrigin
            address
            programs {
              totalCount
            }
          }
        }
      }
    }
    """

HOUSEHOLD_QUERY = """
    query Household($id: ID!) {
      household(id: $id) {
        size
        countryOrigin
        address
        adminArea {
          pCode
        }
        adminAreaTitle
        admin1 {
          pCode
        }
        admin2 {
          pCode
        }
      }
    }
    """


@override_config(USE_ELASTICSEARCH_FOR_HOUSEHOLDS_SEARCH=True)
class TestHouseholdQuery(APITestCase):
    databases = "__all__"
    fixtures = (
        f"{settings.PROJECT_ROOT}/apps/geo/fixtures/data.json",
        f"{settings.PROJECT_ROOT}/apps/household/fixtures/documenttype.json",
    )

    @classmethod
    def setUpTestData(cls) -> None:
        super().setUpTestData()
        cls.partner = PartnerFactory(name="NOT_UNICEF")
        cls.user = UserFactory.create(partner=cls.partner)
        cls.business_area = create_afghanistan()

        cls.partner_no_access = PartnerFactory(name="Partner No Access")
        cls.user_with_no_access = UserFactory(partner=cls.partner_no_access)

        family_sizes_list = (2, 4, 5, 1, 3, 11, 14)
        generate_data_collecting_types()
        partial = DataCollectingType.objects.get(code="partial_individuals")
        cls.program_one = ProgramFactory(
            name="Test program ONE",
            business_area=cls.business_area,
            status=Program.ACTIVE,
            data_collecting_type=partial,
        )
        cls.program_two = ProgramFactory(
            name="Test program TWO",
            business_area=cls.business_area,
            status=Program.ACTIVE,
            data_collecting_type=partial,
        )
        cls.program_draft = ProgramFactory(
            name="Test program DRAFT",
            business_area=cls.business_area,
            status=Program.DRAFT,
        )
        cls.program_other = ProgramFactory(
            name="Test program OTHER",
            business_area=cls.business_area,
            status=Program.ACTIVE,
        )

        cls.households = []
        country_origin = geo_models.Country.objects.filter(iso_code2="PL").first()

        for index, family_size in enumerate(family_sizes_list):
            if index % 2:
                program = cls.program_one
            else:
                program = cls.program_two

            (household, individuals) = create_household(
                {
                    "size": family_size,
                    "address": f"Lorem Ipsum {family_size}",
                    "country_origin": country_origin,
                    "program": program,
                },
            )
<<<<<<< HEAD
            # added for testing migrate_data_to_representations script
            if family_size == 14:
                household.programs.add(cls.program_one)
=======
            household.save()
>>>>>>> dd221a83

            area_type_level_1 = AreaTypeFactory(
                name="State1",
                area_level=1,
            )
            area_type_level_2 = AreaTypeFactory(
                name="State2",
                area_level=2,
            )
            cls.area1 = AreaFactory(name="City Test1", area_type=area_type_level_1, p_code="area1")
            cls.area2 = AreaFactory(name="City Test2", area_type=area_type_level_2, p_code="area2", parent=cls.area1)
            household.set_admin_areas(cls.area2, save=True)

            cls.households.append(household)

        household = cls.households[0]
        household.registration_id = 123
        household.save()
        household.refresh_from_db()
        household.head_of_household.phone_no = "+18663567905"
        household.head_of_household.save()
        household.head_of_household.refresh_from_db()

        household2 = cls.households[1]
        cls.area_other = AreaFactory(name="City Test Other", p_code="areaother")
        household2.set_admin_areas(cls.area_other, save=True)

        # household in program that cls.user does not have access to
        create_household(
            {
                "size": 5,
                "address": "Lorem Ipsumm 5",
                "country_origin": country_origin,
                "program": cls.program_other,
            },
        )

        DocumentFactory(
            document_number="123-456-789",
            type=DocumentType.objects.get(key="national_id"),
            individual=household.head_of_household,
        )

        cls.create_partner_role_with_permissions(
            cls.partner,
            [Permissions.PROGRAMME_CREATE],
            cls.business_area,
            whole_business_area_access=True,
        )

        # just add one PENDING HH to be sure filters works correctly
        HouseholdFactory(
            size=2,
            address="Lorem Ipsum",
            rdi_merge_status=MergeStatusModel.PENDING,
            program=cls.program_one,
        )

        # remove after data migration
        BusinessAreaFactory(name="Democratic Republic of Congo")
        BusinessAreaFactory(name="Sudan")
        BusinessAreaFactory(name="Trinidad & Tobago")
        BusinessAreaFactory(name="Slovakia")
        BusinessAreaFactory(name="Sri Lanka")
        rebuild_search_index()

    @parameterized.expand(
        [
            ("all_with_permission", [Permissions.POPULATION_VIEW_HOUSEHOLDS_LIST], ALL_HOUSEHOLD_QUERY),
            ("all_without_permission", [], ALL_HOUSEHOLD_QUERY),
            (
                "all_range_with_permission",
                [Permissions.POPULATION_VIEW_HOUSEHOLDS_LIST],
                ALL_HOUSEHOLD_QUERY_RANGE,
            ),
            ("all_range_without_permission", [], ALL_HOUSEHOLD_QUERY_RANGE),
            ("all_min_with_permission", [Permissions.POPULATION_VIEW_HOUSEHOLDS_LIST], ALL_HOUSEHOLD_QUERY_MIN),
            ("all_max_with_permission", [Permissions.POPULATION_VIEW_HOUSEHOLDS_LIST], ALL_HOUSEHOLD_QUERY_MAX),
        ]
    )
    def test_household_query_all(self, _: Any, permissions: List[Permissions], query_string: str) -> None:
        self.create_user_role_with_permissions(self.user, permissions, self.business_area, self.program_two)

        self.snapshot_graphql_request(
            request_string=query_string,
            context={
                "user": self.user,
                "headers": {
                    "Program": self.id_to_base64(self.program_two.id, "ProgramNode"),
                    "Business-Area": self.business_area.slug,
                },
            },
            variables={"program": self.id_to_base64(self.program_two.id, "ProgramNode")},
        )

    @parameterized.expand(
        [
            ("with_permission", [Permissions.POPULATION_VIEW_HOUSEHOLDS_DETAILS]),
            ("without_permission", []),
        ]
    )
    def test_household_query_single(self, _: Any, permissions: List[Permissions]) -> None:
        self.create_user_role_with_permissions(self.user, permissions, self.business_area, self.program_two)

        self.snapshot_graphql_request(
            request_string=HOUSEHOLD_QUERY,
            context={
                "user": self.user,
                "headers": {
                    "Program": self.id_to_base64(self.program_two.id, "ProgramNode"),
                    "Business-Area": self.business_area.slug,
                },
            },
            variables={"id": self.id_to_base64(self.households[0].id, "HouseholdNode")},
        )

    @parameterized.expand(
        [
            (None, None),
            ("detail_id", "test1"),
            ("enumerator_rec_id", 123),
        ]
    )
    def test_household_query_single_import_id(self, field_name: str, field_value: str) -> None:
        self.create_user_role_with_permissions(
            self.user, [Permissions.POPULATION_VIEW_HOUSEHOLDS_DETAILS], self.business_area, self.program_two
        )
        household = self.households[0]

        query = """
        query Household($id: ID!) {
          household(id: $id) {
            importId
          }
        }
        """

        if field_name is not None:
            setattr(household, field_name, field_value)

        household.unicef_id = "HH-123123"
        household.save()

        self.snapshot_graphql_request(
            request_string=query,
            context={
                "user": self.user,
                "headers": {
                    "Program": self.id_to_base64(self.program_two.id, "ProgramNode"),
                    "Business-Area": self.business_area.slug,
                },
            },
            variables={"id": self.id_to_base64(household.id, "HouseholdNode")},
        )

    def test_household_query_single_different_program_in_header(self) -> None:
        self.create_user_role_with_permissions(
            self.user, [Permissions.POPULATION_VIEW_HOUSEHOLDS_DETAILS], self.business_area, self.program_one
        )

        self.snapshot_graphql_request(
            request_string=HOUSEHOLD_QUERY,
            context={
                "user": self.user,
                "headers": {
                    "Program": self.id_to_base64(self.program_one.id, "ProgramNode"),
                    "Business-Area": self.business_area.slug,
                },
            },
            variables={"id": self.id_to_base64(self.households[0].id, "HouseholdNode")},
        )

    def test_household_query_draft(self) -> None:
        self.create_user_role_with_permissions(
            self.user, [Permissions.POPULATION_VIEW_HOUSEHOLDS_LIST], self.business_area, self.program_draft
        )

        self.snapshot_graphql_request(
            request_string=ALL_HOUSEHOLD_QUERY,
            context={
                "user": self.user,
                "headers": {
                    "Program": self.id_to_base64(self.program_draft.id, "ProgramNode"),
                    "Business-Area": self.business_area.slug,
                },
            },
        )

    @parameterized.expand(
        [
            ("with_permission", [Permissions.POPULATION_VIEW_HOUSEHOLDS_LIST]),
            ("without_permission", []),
        ]
    )
    def test_query_households_by_search_household_id_filter(self, _: Any, permissions: List[Permissions]) -> None:
        self.create_user_role_with_permissions(self.user, permissions, self.business_area, self.program_two)

        household = self.households[0]

        self.snapshot_graphql_request(
            request_string=ALL_HOUSEHOLD_QUERY,
            context={
                "user": self.user,
                "headers": {
                    "Program": self.id_to_base64(self.program_two.id, "ProgramNode"),
                    "Business-Area": self.business_area.slug,
                },
            },
            variables={"search": f"{household.unicef_id}"},
        )

    @parameterized.expand(
        [
            ("with_permission", [Permissions.POPULATION_VIEW_HOUSEHOLDS_LIST]),
            ("without_permission", []),
        ]
    )
    def test_query_households_by_search_individual_id_filter(self, _: Any, permissions: List[Permissions]) -> None:
        self.create_user_role_with_permissions(self.user, permissions, self.business_area, self.program_two)

        household = self.households[0]

        self.snapshot_graphql_request(
            request_string=ALL_HOUSEHOLD_QUERY,
            context={
                "user": self.user,
                "headers": {
                    "Program": self.id_to_base64(self.program_two.id, "ProgramNode"),
                    "Business-Area": self.business_area.slug,
                },
            },
            variables={"search": f"{household.head_of_household.unicef_id}"},
        )

    @parameterized.expand(
        [
            ("with_permission", [Permissions.POPULATION_VIEW_HOUSEHOLDS_LIST]),
            ("without_permission", []),
        ]
    )
    def test_query_households_by_search_full_name_filter(self, _: Any, permissions: List[Permissions]) -> None:
        self.create_user_role_with_permissions(self.user, permissions, self.business_area, self.program_two)

        household = self.households[0]

        self.snapshot_graphql_request(
            request_string=ALL_HOUSEHOLD_QUERY,
            context={
                "user": self.user,
                "headers": {
                    "Program": self.id_to_base64(self.program_two.id, "ProgramNode"),
                    "Business-Area": self.business_area.slug,
                },
            },
            variables={"search": f"{household.head_of_household.full_name}"},
        )

    @parameterized.expand(
        [
            ("with_permission", [Permissions.POPULATION_VIEW_HOUSEHOLDS_LIST]),
            ("without_permission", []),
        ]
    )
    def test_query_households_by_search_phone_no_filter(self, _: Any, permissions: List[Permissions]) -> None:
        self.create_user_role_with_permissions(self.user, permissions, self.business_area, self.program_two)

        self.snapshot_graphql_request(
            request_string=ALL_HOUSEHOLD_QUERY,
            context={
                "user": self.user,
                "headers": {
                    "Program": self.id_to_base64(self.program_two.id, "ProgramNode"),
                    "Business-Area": self.business_area.slug,
                },
            },
            variables={"search": "+18663567905"},
        )

    @parameterized.expand(
        [
            ("with_permission", [Permissions.POPULATION_VIEW_HOUSEHOLDS_LIST]),
            ("without_permission", []),
        ]
    )
    def test_query_households_by_national_id_no_filter(self, _: Any, permissions: List[Permissions]) -> None:
        self.create_user_role_with_permissions(self.user, permissions, self.business_area, self.program_two)

        self.snapshot_graphql_request(
            request_string=ALL_HOUSEHOLD_QUERY,
            context={
                "user": self.user,
                "headers": {
                    "Program": self.id_to_base64(self.program_two.id, "ProgramNode"),
                    "Business-Area": self.business_area.slug,
                },
            },
            variables={"documentNumber": "123-456-789", "documentType": "national_id"},
        )

    @parameterized.expand(
        [
            ("with_permission", [Permissions.POPULATION_VIEW_HOUSEHOLDS_LIST]),
            ("without_permission", []),
        ]
    )
    def test_query_households_search_without_search_type(self, _: Any, permissions: List[Permissions]) -> None:
        self.create_user_role_with_permissions(self.user, permissions, self.business_area, self.program_two)

        self.snapshot_graphql_request(
            request_string=ALL_HOUSEHOLD_QUERY,
            context={
                "user": self.user,
                "headers": {
                    "Program": self.id_to_base64(self.program_two.id, "ProgramNode"),
                    "Business-Area": self.business_area.slug,
                },
            },
            variables={
                "search": "123-456-789",
            },
        )

    @parameterized.expand(
        [
            ("with_permission", [Permissions.POPULATION_VIEW_HOUSEHOLDS_LIST]),
            ("without_permission", []),
        ]
    )
    def test_query_households_search_incorrect_kobo_asset_id(self, _: Any, permissions: List[Permissions]) -> None:
        self.create_user_role_with_permissions(self.user, permissions, self.business_area, self.program_two)

        self.snapshot_graphql_request(
            request_string=ALL_HOUSEHOLD_QUERY,
            context={
                "user": self.user,
                "headers": {
                    "Program": self.id_to_base64(self.program_two.id, "ProgramNode"),
                    "Business-Area": self.business_area.slug,
                },
            },
            variables={"search": "qwerty12345"},
        )

    def test_household_query_all_for_all_programs_permission_in_whole_ba(self) -> None:
        self.create_user_role_with_permissions(
            self.user,
            [Permissions.POPULATION_VIEW_HOUSEHOLDS_LIST],
            self.business_area,
            whole_business_area_access=True,
        )  # permission in whole ba

        self.snapshot_graphql_request(
            request_string=ALL_HOUSEHOLD_QUERY,
            context={
                "user": self.user,
                "headers": {
                    "Business-Area": self.business_area.slug,
                },
            },
        )

    def test_household_query_all_for_all_programs_permission_in_specific_programs_1(self) -> None:
        self.create_partner_role_with_permissions(
            self.partner, [Permissions.POPULATION_VIEW_HOUSEHOLDS_LIST], self.business_area, self.program_one
        )

        self.snapshot_graphql_request(
            request_string=ALL_HOUSEHOLD_QUERY,
            context={
                "user": self.user,
                "headers": {
                    "Business-Area": self.business_area.slug,
                },
            },
        )

    def test_household_query_all_for_all_programs_permission_in_specific_programs_2(self) -> None:
        for program in [self.program_one, self.program_two]:
            self.create_partner_role_with_permissions(
                self.partner, [Permissions.POPULATION_VIEW_HOUSEHOLDS_LIST], program.business_area, program
            )

        self.snapshot_graphql_request(
            request_string=ALL_HOUSEHOLD_QUERY,
            context={
                "user": self.user,
                "headers": {
                    "Business-Area": self.business_area.slug,
                },
            },
        )

    def test_household_query_all_for_all_programs_area_restrictions_1(self) -> None:
        for program in [self.program_one, self.program_two]:
            self.create_partner_role_with_permissions(
                self.partner, [Permissions.POPULATION_VIEW_HOUSEHOLDS_LIST], program.business_area, program
            )
            self.set_admin_area_limits_in_program(self.partner, program, [self.area1])
        self.snapshot_graphql_request(
            request_string=ALL_HOUSEHOLD_QUERY,
            context={
                "user": self.user,
                "headers": {
                    "Business-Area": self.business_area.slug,
                },
            },
        )

    def test_household_query_all_for_all_programs_area_restrictions_2(self) -> None:
        for program in [self.program_one, self.program_two]:
            self.create_partner_role_with_permissions(
                self.partner, [Permissions.POPULATION_VIEW_HOUSEHOLDS_LIST], program.business_area, program
            )
            self.set_admin_area_limits_in_program(self.partner, program, [self.area_other])
        self.snapshot_graphql_request(
            request_string=ALL_HOUSEHOLD_QUERY,
            context={
                "user": self.user,
                "headers": {
                    "Business-Area": self.business_area.slug,
                },
            },
        )

    def test_household_query_all_for_all_programs_user_and_partner_permissions(self) -> None:
        self.create_user_role_with_permissions(
            self.user, [Permissions.POPULATION_VIEW_HOUSEHOLDS_LIST], self.business_area, self.program_two
        )  # permission in program_two
        self.create_partner_role_with_permissions(
            self.partner, [Permissions.POPULATION_VIEW_HOUSEHOLDS_LIST], self.business_area, self.program_other
        )  # permission in program_other

        # result: no household from program_one in the response
        self.snapshot_graphql_request(
            request_string=ALL_HOUSEHOLD_QUERY,
            context={
                "user": self.user,
                "headers": {
                    "Business-Area": self.business_area.slug,
                },
            },
        )

    def test_household_query_all_for_all_programs_user_with_no_program_access(self) -> None:
        self.create_user_role_with_permissions(
            self.user_with_no_access,
            [Permissions.POPULATION_VIEW_HOUSEHOLDS_LIST],
            self.business_area,
            program=ProgramFactory(business_area=self.business_area),
        )

        self.snapshot_graphql_request(
            request_string=ALL_HOUSEHOLD_QUERY,
            context={
                "user": self.user_with_no_access,
                "headers": {
                    "Business-Area": self.business_area.slug,
                },
            },
        )<|MERGE_RESOLUTION|>--- conflicted
+++ resolved
@@ -200,13 +200,7 @@
                     "program": program,
                 },
             )
-<<<<<<< HEAD
-            # added for testing migrate_data_to_representations script
-            if family_size == 14:
-                household.programs.add(cls.program_one)
-=======
             household.save()
->>>>>>> dd221a83
 
             area_type_level_1 = AreaTypeFactory(
                 name="State1",
