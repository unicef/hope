from typing import Callable, Dict, Optional
from unittest.mock import Mock, patch

from django.core.cache import cache
from django.http import Http404
from django.test import RequestFactory
from django.urls import reverse
import pytest
from rest_framework import status

from extras.test_utils.factories.account import (
    BusinessAreaFactory,
    RoleFactory,
    UserFactory,
)
<<<<<<< HEAD
from rest_framework import status

from hope.models.role_assignment import RoleAssignment
=======
from hope.apps.account.models import RoleAssignment
>>>>>>> e398a216
from hope.apps.account.permissions import Permissions
from hope.models.business_area import BusinessArea
from hope.apps.dashboard.services import DashboardGlobalDataCache
from hope.apps.dashboard.views import DashboardReportView

pytestmark = pytest.mark.django_db(databases=["default", "read_only"])


@pytest.fixture
def setup_client(api_client: Callable, afghanistan: BusinessAreaFactory) -> Dict[str, Optional[object]]:
    """
    Sets up the client, user, and URLs needed for tests, ensuring the dashboard cache is populated.
    Resets any default permissions.
    """
    user = UserFactory(is_superuser=False, is_staff=False)
    user.user_permissions.clear()

    client = api_client(user)
    list_url = reverse("api:household-data", args=[afghanistan.slug])
    global_url = reverse("api:household-data", args=["global"])
    generate_report_url = reverse("api:generate-dashreport", args=[afghanistan.slug])
    generate_global_report_url = reverse("api:generate-dashreport", args=["global"])

    return {
        "client": client,
        "user": user,
        "business_area": afghanistan,
        "list_url": list_url,
        "global_url": global_url,
        "generate_report_url": generate_report_url,
        "generate_global_report_url": generate_global_report_url,
    }


@pytest.mark.django_db(databases=["default", "read_only"])
def test_dashboard_data_view_permission_denied(setup_client: Dict[str, Optional[object]]) -> None:
    """
    Test that access to the dashboard data is denied for users without permissions.
    """
    client = setup_client["client"]
    list_url = setup_client["list_url"]
    response = client.get(list_url)
    assert response.status_code == status.HTTP_403_FORBIDDEN


@pytest.mark.django_db(databases=["default", "read_only"])
def test_dashboard_data_view_access_granted(
    setup_client: Dict[str, Optional[object]], populate_dashboard_cache: Callable
) -> None:
    """
    Test that access to the dashboard data is granted for users with permissions.
    """
    client = setup_client["client"]
    user = setup_client["user"]
    business_area = setup_client["business_area"]
    list_url = setup_client["list_url"]

    role = RoleFactory(name="Dashboard Viewer", permissions=[Permissions.DASHBOARD_VIEW_COUNTRY.value])
    RoleAssignment.objects.create(user=user, role=role, business_area=business_area)

    response = client.get(list_url)
    assert response.status_code == status.HTTP_200_OK
    assert response["Content-Type"] == "application/json"


@pytest.mark.django_db(databases=["default"])
@patch("hope.apps.dashboard.views.generate_dash_report_task.delay")
def test_create_or_update_dash_report_task_triggered(
    mock_task_delay: Mock, setup_client: Dict[str, Optional[object]]
) -> None:
    """
    Test that the DashReport generation task is successfully triggered for a superuser.
    """
    user = setup_client["user"]
    client = setup_client["client"]
    generate_report_url = setup_client["generate_report_url"]

    user.is_superuser = True
    user.save()

    response = client.post(generate_report_url)

    assert response.status_code == status.HTTP_202_ACCEPTED
    assert response.data["detail"] == "DashReport generation task has been triggered."
    mock_task_delay.assert_called_once_with(setup_client["business_area"].slug)


@pytest.mark.django_db(databases=["default"])
def test_create_or_update_dash_report_permission_denied(setup_client: Dict[str, Optional[object]]) -> None:
    """
    Test that the report creation or update is denied to users without permissions.
    """
    client = setup_client["client"]
    generate_report_url = setup_client["generate_report_url"]
    response = client.post(generate_report_url)
    assert response.status_code == status.HTTP_403_FORBIDDEN


@pytest.mark.django_db(databases=["default"])
@patch("hope.apps.dashboard.views.generate_dash_report_task.delay")
def test_create_or_update_dash_report_business_area_not_found(mock_task_delay: Mock, api_client: Callable) -> None:
    """
    Test that a 404 is returned if the business area does not exist.
    """
    user = UserFactory(is_superuser=True)
    client = api_client(user)
    non_existent_slug = "non-existent-area"
    url = reverse("api:generate-dashreport", args=[non_existent_slug])

    response = client.post(url)
    assert response.status_code == status.HTTP_404_NOT_FOUND
    assert str(response.data["detail"]) == "No BusinessArea matches the given query."
    mock_task_delay.assert_not_called()


@pytest.mark.django_db(databases=["default"])
@patch(
    "hope.apps.dashboard.views.generate_dash_report_task.delay",
    side_effect=Exception("Unexpected error"),
)
def test_create_or_update_dash_report_internal_server_error(
    mock_task_delay: Mock, setup_client: Dict[str, Optional[object]]
) -> None:
    """
    Test that a 500 response is returned when an unexpected error occurs.
    """
    user = setup_client["user"]
    client = setup_client["client"]
    generate_report_url = setup_client["generate_report_url"]

    user.is_superuser = True
    user.save()

    response = client.post(generate_report_url)

    assert response.status_code == status.HTTP_500_INTERNAL_SERVER_ERROR
    assert response.data["detail"] == "Unexpected error"
    mock_task_delay.assert_called_once_with(setup_client["business_area"].slug)


@pytest.mark.django_db(databases=["default", "read_only"])
def test_dashboard_report_view_context_with_permission(afghanistan: BusinessAreaFactory, rf: RequestFactory) -> None:
    """
    Test that the DashboardReportView includes the correct context data when the user has permission.
    """
    user = UserFactory()
    role = RoleFactory(name="Dashboard Viewer", permissions=[Permissions.DASHBOARD_VIEW_COUNTRY.value])
    RoleAssignment.objects.create(user=user, role=role, business_area=afghanistan)
    request = rf.get(reverse("api:dashboard", kwargs={"business_area_slug": afghanistan.slug}))
    request.user = user
    view = DashboardReportView()
    view.request = request
    context = view.get_context_data(business_area_slug=afghanistan.slug)
    assert context["business_area_slug"] == afghanistan.slug
    assert context["household_data_url"] == reverse("api:household-data", args=[afghanistan.slug])


def test_dashboard_report_view_context_without_permission(afghanistan: Callable, rf: RequestFactory) -> None:
    """
    Test that the DashboardReportView returns an error message in the context when the user lacks permission.
    """
    user = UserFactory()
    request = rf.get(reverse("api:dashboard", kwargs={"business_area_slug": afghanistan.slug}))
    request.user = user
    view = DashboardReportView()
    view.request = request
    context = view.get_context_data(business_area_slug=afghanistan.slug)
    assert not context["has_permission"]
    assert context["error_message"] == "You do not have permission to view this dashboard."


@pytest.mark.parametrize(
    ("business_area_slug", "expected_url_key", "expected_status", "permission_granted"),
    [
        ("afghanistan", "list_url", status.HTTP_403_FORBIDDEN, False),
        ("afghanistan", "list_url", status.HTTP_200_OK, True),
    ],
)
def test_dashboard_data_view_permissions(
    business_area_slug: str,
    expected_url_key: str,
    expected_status: int,
    permission_granted: bool,
    setup_client: Dict[str, Optional[object]],
    populate_dashboard_cache: Callable,
) -> None:
    """
    Test permissions for accessing dashboard data, including global and specific business area dashboards.
    """
    client = setup_client["client"]
    user = setup_client["user"]
    business_area = setup_client["business_area"]
    url = setup_client[expected_url_key]

    if permission_granted:
        role = RoleFactory(
            name="Dashboard Viewer",
            permissions=[Permissions.DASHBOARD_VIEW_COUNTRY.value],
        )
        assigned_area = "global" if business_area_slug == "global" else business_area
        RoleAssignment.objects.create(user=user, role=role, business_area=assigned_area)

    _ = populate_dashboard_cache(business_area)

    response = client.get(url)

    assert response.status_code == expected_status
    if expected_status == status.HTTP_200_OK:
        assert response["Content-Type"] == "application/json"


@pytest.mark.django_db(transaction=True, databases=["default", "read_only"])
def test_dashboard_data_view_global_slug_cache_miss(
    setup_client: Dict[str, Optional[object]],
    populate_dashboard_cache: Callable,
) -> None:
    """Test DashboardDataView with 'global' slug and cache miss."""
    client = setup_client["client"]
    user = setup_client["user"]
    global_url = setup_client["global_url"]

    populate_dashboard_cache(setup_client["business_area"])
    user.is_superuser = True
    user.save()
    client.force_authenticate(user=user)

    cache.delete(DashboardGlobalDataCache.get_cache_key("global"))
    with (
        patch.object(DashboardGlobalDataCache, "get_data", return_value=None) as mock_get_data,
        patch("hope.apps.dashboard.views.generate_dash_report_task.delay") as mock_task_delay,
    ):
        response = client.get(global_url)

        mock_get_data.assert_called_once_with("global")
        mock_task_delay.assert_called_once_with("global")

    assert response.status_code == status.HTTP_200_OK
    assert response["Content-Type"] == "application/json"
    assert response.data == []


@pytest.mark.django_db(databases=["default", "read_only"])
def test_dashboard_report_view_global_slug(
    rf: RequestFactory,
) -> None:
    """Test DashboardReportView context and template for 'global' slug."""
    user = UserFactory(is_superuser=True, is_staff=True)
    assert user.is_superuser, "UserFactory did not create a superuser."
    assert user.is_authenticated, "UserFactory user is not authenticated."

    request = rf.get(reverse("api:dashboard", kwargs={"business_area_slug": "global"}))
    request.user = user

    view = DashboardReportView()
    view.setup(request, business_area_slug="global")
    context = view.get_context_data(business_area_slug="global")

    assert view.template_name == "dashboard/global_dashboard.html"
    assert context.get("has_permission") is True, (
        f"Permission denied for global report. User superuser: {request.user.is_superuser},"
        f" User authenticated: {request.user.is_authenticated}. Error: {context.get('error_message')}"
    )
    assert context["business_area_slug"] == "global"
    assert context["household_data_url"] == reverse("api:household-data", args=["global"])


@pytest.mark.django_db(databases=["default", "read_only"])
def test_dashboard_report_view_business_area_not_found_http404(
    rf: RequestFactory,
) -> None:
    """Test DashboardReportView raises Http404 for a non-existent business_area_slug."""
    user = UserFactory()
    non_existent_slug = "absolutely-does-not-exist"
    BusinessArea.objects.filter(slug=non_existent_slug).delete()

    request = rf.get(reverse("api:dashboard", kwargs={"business_area_slug": non_existent_slug}))
    request.user = user

    view = DashboardReportView()
    view.setup(request, business_area_slug=non_existent_slug)

    with pytest.raises(Http404):
        view.get_context_data(business_area_slug=non_existent_slug)<|MERGE_RESOLUTION|>--- conflicted
+++ resolved
@@ -13,13 +13,7 @@
     RoleFactory,
     UserFactory,
 )
-<<<<<<< HEAD
-from rest_framework import status
-
 from hope.models.role_assignment import RoleAssignment
-=======
-from hope.apps.account.models import RoleAssignment
->>>>>>> e398a216
 from hope.apps.account.permissions import Permissions
 from hope.models.business_area import BusinessArea
 from hope.apps.dashboard.services import DashboardGlobalDataCache
