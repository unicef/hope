--- conflicted
+++ resolved
@@ -12,13 +12,9 @@
     RoleFactory,
     UserFactory,
 )
-<<<<<<< HEAD
+from rest_framework import status
+
 from hct_mis_api.apps.account.models import RoleAssignment
-=======
-from rest_framework import status
-
-from hct_mis_api.apps.account.models import UserRole
->>>>>>> 856fee56
 from hct_mis_api.apps.account.permissions import Permissions
 from hct_mis_api.apps.core.models import BusinessArea
 from hct_mis_api.apps.dashboard.services import DashboardGlobalDataCache
