from unittest.mock import patch

from django.test import TestCase, override_settings
from faker.generator import random
from flaky import flaky
import pytest

<<<<<<< HEAD
from hope.models.business_area import BusinessArea
=======
from extras.test_utils.factories.account import UserFactory
from extras.test_utils.factories.core import create_afghanistan
from hope.apps.core.models import BusinessArea
>>>>>>> e398a216
from hope.apps.grievance.constants import (
    PRIORITY_HIGH,
    PRIORITY_NOT_SET,
    URGENCY_NOT_SET,
    URGENCY_VERY_URGENT,
)
from hope.apps.grievance.documents import GrievanceTicketDocument
from hope.apps.grievance.models import GrievanceTicket
from hope.apps.grievance.services.bulk_action_service import BulkActionService
from hope.apps.utils.elasticsearch_utils import rebuild_search_index

pytestmark = pytest.mark.usefixtures("django_elasticsearch_setup")


@override_settings(ELASTICSEARCH_DSL_AUTOSYNC=True)
@pytest.mark.elasticsearch
@pytest.mark.skip("Too flaky, hard to pass, need to fix")
class TestGrievanceApproveAutomaticMutation(TestCase):
    databases = "__all__"

    @classmethod
    def setUpTestData(cls) -> None:
        super().setUpTestData()
        create_afghanistan()
        cls.user = UserFactory(first_name="user")
        cls.user_two = UserFactory.create(first_name="user_two")
        cls.business_area = BusinessArea.objects.get(slug="afghanistan")

        cls.grievance_ticket1 = GrievanceTicket.objects.create(
            description="Test 1",
            assigned_to=cls.user,
            category=GrievanceTicket.CATEGORY_GRIEVANCE_COMPLAINT,
            language="PL",
            status=GrievanceTicket.STATUS_FOR_APPROVAL,
            created_by=cls.user,
            business_area=cls.business_area,
            issue_type=random.choice(
                list(GrievanceTicket.ISSUE_TYPES_CHOICES[GrievanceTicket.CATEGORY_GRIEVANCE_COMPLAINT].keys())
            ),
        )
        cls.grievance_ticket2 = GrievanceTicket.objects.create(
            description="Test 2",
            assigned_to=cls.user,
            category=GrievanceTicket.CATEGORY_GRIEVANCE_COMPLAINT,
            language="PL",
            status=GrievanceTicket.STATUS_NEW,
            created_by=cls.user,
            business_area=cls.business_area,
            issue_type=random.choice(
                list(GrievanceTicket.ISSUE_TYPES_CHOICES[GrievanceTicket.CATEGORY_GRIEVANCE_COMPLAINT].keys())
            ),
        )
        cls.grievance_ticket3 = GrievanceTicket.objects.create(
            description="Test 3",
            category=GrievanceTicket.CATEGORY_NEEDS_ADJUDICATION,
            language="PL",
            status=GrievanceTicket.STATUS_NEW,
            created_by=cls.user,
            business_area=cls.business_area,
            issue_type=None,
        )
        cls.grievance_ticket4 = GrievanceTicket.objects.create(
            description="Test 4",
            assigned_to=cls.user_two,
            category=GrievanceTicket.CATEGORY_NEEDS_ADJUDICATION,
            language="PL",
            status=GrievanceTicket.STATUS_NEW,
            created_by=cls.user,
            business_area=cls.business_area,
            issue_type=None,
        )
        rebuild_search_index()

    @flaky(max_runs=3, min_passes=1)
    def test_bulk_update_assignee(self) -> None:
        from elasticsearch.helpers import bulk as original_bulk

        with patch("elasticsearch.helpers.bulk") as mock_bulk:
            mock_bulk.side_effect = lambda *args, **kwargs: original_bulk(*args, **kwargs, refresh="wait_for")
            assert self.grievance_ticket1.assigned_to == self.user
            assert self.grievance_ticket2.assigned_to == self.user
            all_documents = GrievanceTicketDocument.search().query("match_all").execute()
            grievance_tickets_documents_dict = {document.meta.id: document for document in all_documents}
            assert grievance_tickets_documents_dict[str(self.grievance_ticket1.id)].assigned_to.id == str(self.user.id)
            assert grievance_tickets_documents_dict[str(self.grievance_ticket2.id)].assigned_to.id == str(self.user.id)
            BulkActionService().bulk_assign(
                [self.grievance_ticket1.id, self.grievance_ticket2.id],
                self.user_two.id,
                self.business_area.slug,
            )
            assert mock_bulk.call_count == 2

            self.grievance_ticket1.refresh_from_db()
            self.grievance_ticket2.refresh_from_db()

            assert self.grievance_ticket1.assigned_to == self.user_two
            assert self.grievance_ticket2.assigned_to == self.user_two

            assert self.grievance_ticket1.status == GrievanceTicket.STATUS_FOR_APPROVAL
            assert self.grievance_ticket2.status == GrievanceTicket.STATUS_ASSIGNED

            all_documents = GrievanceTicketDocument.search().query("match_all").execute()
            grievance_tickets_documents_dict = {document.meta.id: document for document in all_documents}

            assert grievance_tickets_documents_dict[str(self.grievance_ticket1.id)].assigned_to.id == str(
                self.user_two.id
            )
            assert (
                grievance_tickets_documents_dict[str(self.grievance_ticket1.id)].status
                == GrievanceTicket.STATUS_FOR_APPROVAL
            )

            assert grievance_tickets_documents_dict[str(self.grievance_ticket2.id)].assigned_to.id == str(
                self.user_two.id
            )
            assert (
                grievance_tickets_documents_dict[str(self.grievance_ticket2.id)].status
                == GrievanceTicket.STATUS_ASSIGNED
            )

    @flaky(max_runs=5, min_passes=1)
    def test_bulk_update_priority(self) -> None:
        from elasticsearch.helpers import bulk as original_bulk

        with patch("elasticsearch.helpers.bulk") as mock_bulk:
            mock_bulk.side_effect = lambda *args, **kwargs: original_bulk(*args, **kwargs, refresh="wait_for")
            assert self.grievance_ticket1.priority == PRIORITY_NOT_SET
            assert self.grievance_ticket2.priority == PRIORITY_NOT_SET
            all_documents = GrievanceTicketDocument.search().query("match_all").execute()
            grievance_tickets_documents_dict = {document.meta.id: document for document in all_documents}
            assert grievance_tickets_documents_dict[str(self.grievance_ticket1.id)].priority == PRIORITY_NOT_SET
            assert grievance_tickets_documents_dict[str(self.grievance_ticket2.id)].priority == PRIORITY_NOT_SET
            BulkActionService().bulk_set_priority(
                [self.grievance_ticket1.id, self.grievance_ticket2.id],
                PRIORITY_HIGH,
                self.business_area.slug,
            )
            self.grievance_ticket1.refresh_from_db()
            self.grievance_ticket2.refresh_from_db()
            assert self.grievance_ticket1.priority == PRIORITY_HIGH
            assert self.grievance_ticket2.priority == PRIORITY_HIGH
            all_documents = GrievanceTicketDocument.search().query("match_all").execute()
            grievance_tickets_documents_dict = {document.meta.id: document for document in all_documents}
            assert grievance_tickets_documents_dict[str(self.grievance_ticket1.id)].priority == PRIORITY_HIGH
            assert grievance_tickets_documents_dict[str(self.grievance_ticket2.id)].priority == PRIORITY_HIGH

    @flaky(max_runs=5, min_passes=1)
    def test_bulk_update_urgency(self) -> None:
        from elasticsearch.helpers import bulk as original_bulk

        with patch("elasticsearch.helpers.bulk") as mock_bulk:
            mock_bulk.side_effect = lambda *args, **kwargs: original_bulk(*args, **kwargs, refresh="wait_for")
            assert self.grievance_ticket1.urgency == URGENCY_NOT_SET
            assert self.grievance_ticket2.urgency == URGENCY_NOT_SET
            all_documents = GrievanceTicketDocument.search().query("match_all").execute()
            grievance_tickets_documents_dict = {document.meta.id: document for document in all_documents}
            assert grievance_tickets_documents_dict[str(self.grievance_ticket1.id)].urgency == URGENCY_NOT_SET
            assert grievance_tickets_documents_dict[str(self.grievance_ticket2.id)].urgency == URGENCY_NOT_SET
            BulkActionService().bulk_set_urgency(
                [self.grievance_ticket1.id, self.grievance_ticket2.id],
                URGENCY_VERY_URGENT,
                self.business_area.slug,
            )
            self.grievance_ticket1.refresh_from_db()
            self.grievance_ticket2.refresh_from_db()
            assert self.grievance_ticket1.urgency == URGENCY_VERY_URGENT
            assert self.grievance_ticket2.urgency == URGENCY_VERY_URGENT
            all_documents = GrievanceTicketDocument.search().query("match_all").execute()
            grievance_tickets_documents_dict = {document.meta.id: document for document in all_documents}
            assert grievance_tickets_documents_dict[str(self.grievance_ticket1.id)].urgency == URGENCY_VERY_URGENT
            assert grievance_tickets_documents_dict[str(self.grievance_ticket2.id)].urgency == URGENCY_VERY_URGENT

    @flaky(max_runs=3, min_passes=1)
    def test_bulk_add_note(self) -> None:
        assert self.grievance_ticket1.ticket_notes.count() == 0
        assert self.grievance_ticket2.ticket_notes.count() == 0
        BulkActionService().bulk_add_note(
            self.user,
            [self.grievance_ticket1.id, self.grievance_ticket2.id],
            "Test note",
            self.business_area.slug,
        )
        self.grievance_ticket1.refresh_from_db()
        self.grievance_ticket2.refresh_from_db()
        assert self.grievance_ticket1.ticket_notes.count() == 1
        assert self.grievance_ticket2.ticket_notes.count() == 1
        assert self.grievance_ticket1.ticket_notes.first().description == "Test note"<|MERGE_RESOLUTION|>--- conflicted
+++ resolved
@@ -1,17 +1,13 @@
 from unittest.mock import patch
 
 from django.test import TestCase, override_settings
+from extras.test_utils.factories.account import UserFactory
+from extras.test_utils.factories.core import create_afghanistan
 from faker.generator import random
 from flaky import flaky
 import pytest
 
-<<<<<<< HEAD
 from hope.models.business_area import BusinessArea
-=======
-from extras.test_utils.factories.account import UserFactory
-from extras.test_utils.factories.core import create_afghanistan
-from hope.apps.core.models import BusinessArea
->>>>>>> e398a216
 from hope.apps.grievance.constants import (
     PRIORITY_HIGH,
     PRIORITY_NOT_SET,
