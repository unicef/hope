from datetime import date
from typing import Any

from django.core.files.uploadedfile import SimpleUploadedFile
from django.core.management import call_command
import pytest
from rest_framework import status
from rest_framework.reverse import reverse
from test_utils.factories.payment import FinancialInstitutionFactory

from extras.test_utils.factories.account import PartnerFactory, UserFactory
from extras.test_utils.factories.core import create_afghanistan
from extras.test_utils.factories.geo import AreaFactory, AreaTypeFactory
from extras.test_utils.factories.household import HouseholdFactory, IndividualFactory
from extras.test_utils.factories.payment import PaymentFactory
from extras.test_utils.factories.program import ProgramFactory
from hope.apps.account.permissions import Permissions
from hope.apps.core.utils import IDENTIFICATION_TYPE_TO_KEY_MAPPING
from hope.apps.grievance.models import (
    GrievanceTicket,
    TicketAddIndividualDetails,
    TicketComplaintDetails,
    TicketDeleteHouseholdDetails,
    TicketDeleteIndividualDetails,
    TicketHouseholdDataUpdateDetails,
    TicketIndividualDataUpdateDetails,
)
from hope.models import country as geo_models
from hope.models.business_area import BusinessArea
from hope.models.document_type import DocumentType
from hope.models.household import (
    FEMALE,
    IDENTIFICATION_TYPE_CHOICE,
    IDENTIFICATION_TYPE_NATIONAL_ID,
    RELATIONSHIP_UNKNOWN,
    ROLE_ALTERNATE,
    ROLE_PRIMARY,
    SINGLE,
    UNHCR,
    WIDOWED,
)
<<<<<<< HEAD
from hope.models.individual_role_in_household import IndividualRoleInHousehold
from hope.models.program import Program
from hope.models.utils import MergeStatusModel
=======
from hope.apps.payment.models import Account, AccountType
from hope.apps.program.models import Program
from hope.apps.utils.models import MergeStatusModel
>>>>>>> 956713dc

pytestmark = pytest.mark.django_db()


class TestGrievanceTicketCreate:
    @pytest.fixture(autouse=True)
    def setup(self, api_client: Any) -> None:
        call_command("loadcountries")
        self.afghanistan = create_afghanistan()
        # generate document types
        identification_type_choice = tuple((doc_type, label) for doc_type, label in IDENTIFICATION_TYPE_CHOICE)
        document_types = []
        for doc_type, label in identification_type_choice:
            document_types.append(DocumentType(label=label, key=IDENTIFICATION_TYPE_TO_KEY_MAPPING[doc_type]))
        DocumentType.objects.bulk_create(document_types, ignore_conflicts=True)

        self.partner = PartnerFactory(name="TestPartner")
        self.user = UserFactory(partner=self.partner)
        self.user2 = UserFactory(partner=self.partner)
        self.api_client = api_client(self.user)

        self.program = ProgramFactory(
            business_area=self.afghanistan,
            status=Program.ACTIVE,
            name="program afghanistan 1",
        )
        country = geo_models.Country.objects.get(name="Afghanistan")
        area_type = AreaTypeFactory(
            name="Admin type one",
            country=country,
            area_level=2,
        )
        self.area_1 = AreaFactory(name="City Test", area_type=area_type, p_code="dffgh565556")

        self.program_2 = ProgramFactory(
            status=Program.ACTIVE,
            business_area=BusinessArea.objects.first(),
        )

        household_one = HouseholdFactory.build(size=3, country=country, program=self.program, unicef_id="HH-0001")
        household_one.household_collection.save()
        household_one.program.save()
        household_one.registration_data_import.imported_by.save()
        household_one.registration_data_import.program = household_one.program
        household_one.registration_data_import.save()

        self.individuals_to_create = [
            {
                "id": "b6ffb227-a2dd-4103-be46-0c9ebe9f001a",
                "full_name": "Benjamin Butler",
                "given_name": "Benjamin",
                "family_name": "Butler",
                "phone_no": "(953)682-4596",
                "birth_date": "1943-07-30",
                "sex": FEMALE,
                "marital_status": WIDOWED,
                "estimated_birth_date": False,
                "relationship": RELATIONSHIP_UNKNOWN,
            },
            {
                "id": "e6b0acc8-f4db-4d70-8f50-c2080b3ba9ec",
                "full_name": "Robin Ford",
                "given_name": "Robin",
                "family_name": "Ford",
                "phone_no": "+18663567905",
                "birth_date": "1946-02-15",
                "sex": FEMALE,
                "marital_status": WIDOWED,
                "estimated_birth_date": False,
                "relationship": RELATIONSHIP_UNKNOWN,
            },
            {
                "id": "667be49c-6620-4381-a69a-211ba9f7d8c8",
                "full_name": "Timothy Perry",
                "given_name": "Timothy",
                "family_name": "Perry",
                "phone_no": "(548)313-1700-902",
                "birth_date": "1983-12-21",
                "sex": FEMALE,
                "marital_status": WIDOWED,
                "estimated_birth_date": False,
                "relationship": RELATIONSHIP_UNKNOWN,
            },
            {
                "id": "ef52d4d7-3142-4d51-a31b-2ad231120c58",
                "full_name": "Eric Torres",
                "given_name": "Eric",
                "family_name": "Torres",
                "phone_no": "(228)231-5473",
                "birth_date": "1973-03-23",
                "sex": FEMALE,
                "marital_status": WIDOWED,
                "estimated_birth_date": False,
                "relationship": RELATIONSHIP_UNKNOWN,
            },
            {
                "id": "cb2e2e3a-d9c4-40ce-8777-707ca18d7fc8",
                "full_name": "Jenna Franklin",
                "given_name": "Jenna",
                "family_name": "Franklin",
                "phone_no": "001-296-358-5428-607",
                "birth_date": "1969-11-29",
                "sex": FEMALE,
                "marital_status": WIDOWED,
                "estimated_birth_date": False,
                "relationship": RELATIONSHIP_UNKNOWN,
            },
        ]
        self.individuals = [
            IndividualFactory(
                household=household_one,
                program=household_one.program,
                **individual,
            )
            for individual in self.individuals_to_create
        ]
        self.account_type = AccountType.objects.create(key="bank_account", label="Bank Account")
        self.financial_institution = FinancialInstitutionFactory()
        self.account = Account.objects.create(
            number="1",
            individual=self.individuals[0],
            account_type=self.account_type,
            financial_institution=self.financial_institution,
            rdi_merge_status=Account.MERGED,
        )
        household_one.head_of_household = self.individuals[0]
        household_one.save()
        self.household_one = household_one

        self.list_url = reverse(
            "api:grievance-tickets:grievance-tickets-global-list",
            kwargs={"business_area_slug": self.afghanistan.slug},
        )

    @pytest.mark.parametrize(
        ("permissions", "expected_status", "create_perm_for_program"),
        [
            ([Permissions.GRIEVANCES_CREATE], status.HTTP_201_CREATED, True),
            ([], status.HTTP_403_FORBIDDEN, True),
            ([Permissions.GRIEVANCES_CREATE], status.HTTP_403_FORBIDDEN, False),
        ],
    )
    def test_create_grievance_ticket_add_individual(
        self,
        permissions: list,
        expected_status: int,
        create_perm_for_program: bool,
        create_user_role_with_permissions: Any,
    ) -> None:
        create_user_role_with_permissions(
            self.user,
            permissions,
            self.afghanistan,
            self.program if create_perm_for_program else self.program_2,
        )
        data = {
            "description": "Test",
            "assigned_to": str(self.user.id),
            "issue_type": 16,
            "category": 2,
            "consent": True,
            "language": "PL",
            "program": str(self.program.pk),
            "documentation": [],
            "extras": {
                "issue_type": {
                    "add_individual_issue_type_extras": {
                        "household": str(self.household_one.id),
                        "individual_data": {
                            "given_name": "Test",
                            "full_name": "Test Test",
                            "family_name": "Romaniak",
                            "sex": "MALE",
                            "birth_date": date(year=1980, month=2, day=1).isoformat(),
                            "marital_status": SINGLE,
                            "estimated_birth_date": False,
                            "relationship": RELATIONSHIP_UNKNOWN,
                            "documents": [
                                {
                                    "key": IDENTIFICATION_TYPE_TO_KEY_MAPPING[IDENTIFICATION_TYPE_NATIONAL_ID],
                                    "country": "POL",
                                    "number": "123-123-UX-321",
                                }
                            ],
                            "identities": [
                                {
                                    "partner": UNHCR,
                                    "country": "POL",
                                    "number": "2222",
                                }
                            ],
                            "payment_channels": [
                                {
                                    "type": "BANK_TRANSFER",
                                    "bank_name": "privatbank",
                                    "bank_account_number": 2356789789789789,
                                    "account_holder_name": "Holder Name 132",
                                    "bank_branch_name": "newName 123",
                                },
                            ],
                        },
                    }
                }
            },
        }
        assert GrievanceTicket.objects.all().count() == 0
        assert TicketAddIndividualDetails.objects.all().count() == 0
        response = self.api_client.post(self.list_url, data, format="json")
        resp_data = response.json()

        assert response.status_code == expected_status
        if expected_status == status.HTTP_201_CREATED:
            assert len(resp_data) == 1
            assert GrievanceTicket.objects.all().count() == 1
            assert TicketAddIndividualDetails.objects.all().count() == 1

    def test_create_grievance_ticket_update_household(self, create_user_role_with_permissions: Any) -> None:
        create_user_role_with_permissions(self.user, [Permissions.GRIEVANCES_CREATE], self.afghanistan, self.program)
        data = {
            "description": "Description upd HH",
            "language": "Polish",
            "area": str(self.area_1.pk),
            "issue_type": 13,
            "category": 2,
            "consent": True,
            "extras": {
                "issue_type": {
                    "household_data_update_issue_type_extras": {
                        "household": str(self.household_one.id),
                        "household_data": {
                            "village": "Test Town",
                            "size": 3,
                            "country": "AFG",
                        },
                    }
                },
            },
        }
        assert GrievanceTicket.objects.all().count() == 0
        assert TicketHouseholdDataUpdateDetails.objects.all().count() == 0
        response = self.api_client.post(self.list_url, data, format="json")
        resp_data = response.json()
        assert response.status_code == status.HTTP_201_CREATED
        assert len(resp_data) == 1
        assert GrievanceTicket.objects.all().count() == 1
        assert TicketHouseholdDataUpdateDetails.objects.all().count() == 1

    def test_create_grievance_ticket_update_individual(self, create_user_role_with_permissions: Any) -> None:
        create_user_role_with_permissions(self.user, [Permissions.GRIEVANCES_CREATE], self.afghanistan, self.program)
        data = {
            "description": "Upd Ind",
            "language": "Polish",
            "area": str(self.area_1.pk),
            "issue_type": 14,
            "category": 2,
            "consent": True,
            "extras": {
                "issue_type": {
                    "individual_data_update_issue_type_extras": {
                        "individual": str(self.individuals[0].pk),
                        "individual_data": {
                            "full_name": "New full_name",
                            "accounts_to_edit": [
                                {
                                    "id": str(self.account.pk),
                                    "number": "999999999999",
                                    "financial_institution": self.financial_institution.pk,
                                }
                            ],
                        },
                    }
                },
            },
        }
        assert GrievanceTicket.objects.all().count() == 0
        assert TicketIndividualDataUpdateDetails.objects.all().count() == 0
        response = self.api_client.post(self.list_url, data, format="json")
        resp_data = response.json()

        assert response.status_code == status.HTTP_201_CREATED
        assert len(resp_data) == 1
        assert GrievanceTicket.objects.all().count() == 1
        assert TicketIndividualDataUpdateDetails.objects.all().count() == 1

    def test_create_grievance_ticket_update_individual_with_document(
        self, create_user_role_with_permissions: Any
    ) -> None:
        create_user_role_with_permissions(
            self.user,
            [Permissions.GRIEVANCES_CREATE, Permissions.GRIEVANCE_DOCUMENTS_UPLOAD],
            self.afghanistan,
            self.program,
        )
        fake_file = SimpleUploadedFile("test.jpeg", b"test file content", content_type="image/jpeg")
        data = {
            "description": "Upd Ind",
            "language": "Polish",
            "area": str(self.area_1.pk),
            "issue_type": 14,
            "category": 2,
            "consent": True,
            "extras.issue_type.individual_data_update_issue_type_extras.individual": str(self.individuals[0].pk),
            "extras.issue_type.individual_data_update_issue_type_extras.individual_data.full_name": "New full_name",
            "documentation[0].file": fake_file,
            "documentation[0].name": fake_file.name,
        }
        assert GrievanceTicket.objects.all().count() == 0
        assert TicketIndividualDataUpdateDetails.objects.all().count() == 0
        response = self.api_client.post(self.list_url, data, format="multipart")
        resp_data = response.json()
        assert response.status_code == status.HTTP_201_CREATED
        assert len(resp_data) == 1
        assert GrievanceTicket.objects.all().count() == 1
        assert TicketIndividualDataUpdateDetails.objects.all().count() == 1
        assert GrievanceTicket.objects.first().support_documents.count() == 1

    def test_create_grievance_ticket_delete_individual(self, create_user_role_with_permissions: Any) -> None:
        create_user_role_with_permissions(self.user, [Permissions.GRIEVANCES_CREATE], self.afghanistan, self.program)
        data = {
            "description": "Delete Ind",
            "language": "Polish",
            "area": str(self.area_1.pk),
            "issue_type": 15,
            "category": 2,
            "consent": True,
            "extras": {
                "issue_type": {
                    "individual_delete_issue_type_extras": {
                        "individual": str(self.individuals[0].pk),
                    }
                },
            },
        }
        assert GrievanceTicket.objects.all().count() == 0
        assert TicketDeleteIndividualDetails.objects.all().count() == 0
        response = self.api_client.post(self.list_url, data, format="json")
        resp_data = response.json()
        assert response.status_code == status.HTTP_201_CREATED
        assert len(resp_data) == 1
        assert GrievanceTicket.objects.all().count() == 1
        assert TicketDeleteIndividualDetails.objects.all().count() == 1

    def test_create_grievance_ticket_delete_household(self, create_user_role_with_permissions: Any) -> None:
        create_user_role_with_permissions(self.user, [Permissions.GRIEVANCES_CREATE], self.afghanistan, self.program)
        data = {
            "description": "Remove HH",
            "language": "Polish",
            "area": str(self.area_1.pk),
            "issue_type": 17,
            "category": 2,
            "consent": True,
            "extras": {
                "issue_type": {
                    "household_delete_issue_type_extras": {
                        "household": str(self.household_one.pk),
                    }
                },
            },
        }
        assert GrievanceTicket.objects.all().count() == 0
        assert TicketDeleteHouseholdDetails.objects.all().count() == 0
        response = self.api_client.post(self.list_url, data, format="json")
        resp_data = response.json()
        assert response.status_code == status.HTTP_201_CREATED
        assert len(resp_data) == 1
        assert GrievanceTicket.objects.all().count() == 1
        assert TicketDeleteHouseholdDetails.objects.all().count() == 1

    def test_create_grievance_ticket_complaint(self, create_user_role_with_permissions: Any) -> None:
        create_user_role_with_permissions(self.user, [Permissions.GRIEVANCES_CREATE], self.afghanistan, self.program)
        payment = PaymentFactory(
            household=self.household_one,
            collector=self.individuals[0],
            business_area=self.afghanistan,
            currency="PLN",
            parent__created_by=self.user,
        )
        data = {
            "description": "Test Feedback",
            "category": GrievanceTicket.CATEGORY_GRIEVANCE_COMPLAINT,
            "issue_type": GrievanceTicket.ISSUE_TYPE_FSP_COMPLAINT,
            "language": "Polish, English",
            "consent": True,
            "extras": {
                "category": {
                    "grievance_complaint_ticket_extras": {
                        "household": str(self.household_one.pk),
                        "individual": str(self.individuals[0].pk),
                        "payment_record": [str(payment.pk)],
                    }
                }
            },
        }

        assert GrievanceTicket.objects.all().count() == 0
        assert TicketComplaintDetails.objects.all().count() == 0
        response = self.api_client.post(self.list_url, data, format="json")
        resp_data = response.json()
        assert response.status_code == status.HTTP_201_CREATED
        assert len(resp_data) == 1
        assert GrievanceTicket.objects.all().count() == 1
        assert TicketComplaintDetails.objects.all().count() == 1

    def test_create_grievance_ticket_validation_errors(self, create_user_role_with_permissions: Any) -> None:
        create_user_role_with_permissions(self.user, [Permissions.GRIEVANCES_CREATE], self.afghanistan, self.program)
        data = {
            "description": "Test Feedback",
            "category": GrievanceTicket.CATEGORY_NEGATIVE_FEEDBACK,
            "issue_type": GrievanceTicket.ISSUE_TYPE_FSP_COMPLAINT,
            "language": "Polish, English",
            "consent": True,
            "extras": {},
        }
        assert GrievanceTicket.objects.all().count() == 0
        assert TicketComplaintDetails.objects.all().count() == 0
        response = self.api_client.post(self.list_url, data, format="json")
        assert response.status_code == status.HTTP_400_BAD_REQUEST
        assert "Feedback tickets are not allowed to be created through this mutation." in response.json()

    def test_create_grievance_ticket_duplicate_roles_not_allowed(self, create_user_role_with_permissions: Any) -> None:
        create_user_role_with_permissions(self.user, [Permissions.GRIEVANCES_CREATE], self.afghanistan, self.program)
        individual = IndividualFactory(program=self.program)
        household = individual.household
        individual_2 = IndividualFactory(program=self.program, household=household)
        IndividualRoleInHousehold.objects.create(
            household=household,
            individual=individual,
            role=ROLE_ALTERNATE,
            rdi_merge_status=MergeStatusModel.MERGED,
        )
        extras = {
            "issue_type": {
                "household_data_update_issue_type_extras": {
                    "household": str(household.pk),
                    "household_data": {
                        "village": "New Village",
                        "country": "AGO",
                        "flex_fields": {},
                        "roles": [
                            {"individual": str(individual.pk), "new_role": ROLE_PRIMARY},
                            {"individual": str(individual_2.pk), "new_role": ROLE_PRIMARY},
                        ],
                    },
                }
            }
        }
        input_data = {
            "description": "Test update roles",
            "category": GrievanceTicket.CATEGORY_DATA_CHANGE,
            "consent": False,
            "language": "",
            "linked_feedback_id": None,
            "issue_type": GrievanceTicket.ISSUE_TYPE_HOUSEHOLD_DATA_CHANGE_DATA_UPDATE,
            "extras": extras,
        }
        assert GrievanceTicket.objects.all().count() == 0
        assert TicketComplaintDetails.objects.all().count() == 0
        response = self.api_client.post(self.list_url, input_data, format="json")
        assert response.status_code == status.HTTP_400_BAD_REQUEST
        assert (
            f"Duplicate roles are not allowed: {ROLE_PRIMARY}"
            in response.json()["extras"]["issue_type"]["household_data_update_issue_type_extras"]["household_data"][
                "roles"
            ]
        )
        # coverage
        extras["issue_type"]["household_data_update_issue_type_extras"]["household_data"]["roles"] = [
            {"individual": str(individual.pk), "new_role": ROLE_PRIMARY},
            {"individual": str(individual_2.pk), "new_role": ROLE_ALTERNATE},
        ]
        response = self.api_client.post(self.list_url, input_data, format="json")
        assert response.status_code == status.HTTP_201_CREATED<|MERGE_RESOLUTION|>--- conflicted
+++ resolved
@@ -39,15 +39,11 @@
     UNHCR,
     WIDOWED,
 )
-<<<<<<< HEAD
 from hope.models.individual_role_in_household import IndividualRoleInHousehold
+from hope.models.account import Account
+from hope.models.account_type import AccountType
 from hope.models.program import Program
 from hope.models.utils import MergeStatusModel
-=======
-from hope.apps.payment.models import Account, AccountType
-from hope.apps.program.models import Program
-from hope.apps.utils.models import MergeStatusModel
->>>>>>> 956713dc
 
 pytestmark = pytest.mark.django_db()
 
