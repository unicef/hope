from datetime import datetime
from typing import Any

from django.core.files.base import ContentFile
from django.core.management import call_command
from django.urls import reverse
from django.utils import timezone

import pytest
from rest_framework import status

from hct_mis_api.apps.account.fixtures import PartnerFactory, UserFactory
from hct_mis_api.apps.account.permissions import Permissions
from hct_mis_api.apps.core.fixtures import create_afghanistan
from hct_mis_api.apps.core.models import BusinessArea
from hct_mis_api.apps.geo import models as geo_models
from hct_mis_api.apps.geo.fixtures import AreaFactory, AreaTypeFactory
from hct_mis_api.apps.grievance.fixtures import (
    GrievanceTicketFactory,
    TicketNeedsAdjudicationDetailsFactory,
    TicketSystemFlaggingDetailsFactory,
)
from hct_mis_api.apps.grievance.models import GrievanceTicket
from hct_mis_api.apps.household.fixtures import HouseholdFactory, IndividualFactory
from hct_mis_api.apps.program.fixtures import ProgramFactory
from hct_mis_api.apps.sanction_list.models import SanctionListIndividual

pytestmark = pytest.mark.django_db()


class TestGrievanceApproveAutomaticTickets:
    @pytest.fixture(autouse=True)
    def setup(self, api_client: Any) -> None:
        call_command("loadcountries")
        self.business_area = create_afghanistan()
        self.business_area.biometric_deduplication_threshold = 33.33
        self.business_area.save()
        call_command("generatedocumenttypes")
        self.user = UserFactory.create()
        self.api_client = api_client(self.user)

        country = geo_models.Country.objects.get(name="Afghanistan")
        area_type = AreaTypeFactory(
            name="Admin type one",
            country=country,
            area_level=2,
        )
        self.admin_area_1 = AreaFactory(name="City Test", area_type=area_type, p_code="sdfghjuytre2")
        self.admin_area_2 = AreaFactory(name="City Example", area_type=area_type, p_code="dfghgf3456")

        self.program_one = ProgramFactory(
            name="Test program ONE",
            business_area=BusinessArea.objects.first(),
        )
        partner = PartnerFactory()
        household_one = HouseholdFactory.build(
            registration_data_import__imported_by__partner=partner,
            program=self.program_one,
        )
        household_one.household_collection.save()
        household_one.registration_data_import.imported_by.save()
        household_one.registration_data_import.program = household_one.program
        household_one.registration_data_import.save()

        self.individuals_to_create = [
            {
                "full_name": "Benjamin Butler",
                "given_name": "Benjamin",
                "family_name": "Butler",
                "phone_no": "(953)682-4596",
                "birth_date": "1943-07-30",
                "unicef_id": "IND-123-123",
                "photo": ContentFile(b"111", name="foo1.png"),
            },
            {
                "full_name": "Robin Ford",
                "given_name": "Robin",
                "family_name": "Ford",
                "phone_no": "+18663567905",
                "birth_date": "1946-02-15",
                "unicef_id": "IND-222-222",
                "photo": ContentFile(b"222", name="foo2.png"),
            },
        ]

        self.individuals = [
            IndividualFactory(household=household_one, program=self.program_one, **individual)
            for individual in self.individuals_to_create
        ]
        first_individual = self.individuals[0]
        second_individual = self.individuals[1]
        ind1, ind2 = sorted(self.individuals, key=lambda x: x.id)

        household_one.head_of_household = first_individual
        household_one.save()
        self.household_one = household_one

        # from test_utils.factories.sanction_list import SanctionListFactory

        from test_utils.factories.sanction_list import SanctionListFactory

        sanction_list_individual_data = {
<<<<<<< HEAD
            # "sanction_list": SanctionListFactory(),
=======
            "sanction_list": SanctionListFactory(),
>>>>>>> af4bb348
            "data_id": 112138,
            "version_num": 1,
            "first_name": "DAWOOD",
            "second_name": "IBRAHIM",
            "third_name": "KASKAR",
            "fourth_name": "",
            "full_name": "Dawood Ibrahim Kaskar",
            "name_original_script": "",
            "un_list_type": "Al-Qaida",
            "reference_number": "QDi.135",
            "listed_on": timezone.make_aware(datetime(2003, 11, 3, 0, 0)),
            "comments": "Father’s name is Sheikh Ibrahim Ali Kaskar, mother’s name is Amina Bi, wife’s "
            "name is Mehjabeen Shaikh. International arrest warrant issued by the Government of India. "
            "Review pursuant to Security Council resolution 1822 (2008) was concluded on 20 May"
            "2010. INTERPOL-UN Security Council Special Notice web link: "
            "https://www.interpol.int/en/How-we-work/Notices/View-UN-Notices-Individuals",
            "designation": "",
            "list_type": "UN List",
            "street": "House Nu 37 - 30th Street - defence, Housing Authority, Karachi",
            "city": "Karachi",
            "state_province": "",
            "address_note": "White House, Near Saudi Mosque, Clifton",
            "country_of_birth": geo_models.Country.objects.get(iso_code2="IN"),
        }
        self.sanction_list_individual = SanctionListIndividual.objects.create(**sanction_list_individual_data)

        self.system_flagging_grievance_ticket = GrievanceTicketFactory(
            description="system_flagging_grievance_ticket",
            category=GrievanceTicket.CATEGORY_SYSTEM_FLAGGING,
            admin2=self.admin_area_1,
            business_area=self.business_area,
            created_by=self.user,
        )
        self.system_flagging_grievance_ticket.programs.set([self.program_one])

        TicketSystemFlaggingDetailsFactory(
            ticket=self.system_flagging_grievance_ticket,
            golden_records_individual=first_individual,
            sanction_list_individual=self.sanction_list_individual,
            approve_status=True,
        )

        self.needs_adjudication_grievance_ticket = GrievanceTicketFactory(
            description="needs_adjudication_grievance_ticket",
            category=GrievanceTicket.CATEGORY_NEEDS_ADJUDICATION,
            admin2=self.admin_area_1,
            business_area=self.business_area,
            status=GrievanceTicket.STATUS_FOR_APPROVAL,
            created_by=self.user,
        )
        self.needs_adjudication_grievance_ticket.programs.set([self.program_one])
        ticket_details = TicketNeedsAdjudicationDetailsFactory(
            ticket=self.needs_adjudication_grievance_ticket,
            golden_records_individual=first_individual,
            possible_duplicate=second_individual,
            selected_individual=None,
        )
        ticket_details.possible_duplicates.add(first_individual, second_individual)

    def test_approve_system_flagging(self, create_user_role_with_permissions: Any) -> None:
        create_user_role_with_permissions(
            self.user, [Permissions.GRIEVANCES_APPROVE_FLAG_AND_DEDUPE_AS_CREATOR], self.business_area, self.program_one
        )

        response = self.api_client.post(
            reverse(
                "api:grievance-tickets:grievance-tickets-global-approve-status-update",
                kwargs={
                    "business_area_slug": self.business_area.slug,
                    "pk": str(self.system_flagging_grievance_ticket.id),
                },
            ),
            {"approve_status": False, "version": self.system_flagging_grievance_ticket.version},
            format="json",
        )
        resp_data = response.json()
        assert response.status_code == status.HTTP_202_ACCEPTED
        assert "id" in resp_data
        assert resp_data["ticket_details"]["approve_status"] is False

    def test_approve_needs_adjudication(self, create_user_role_with_permissions: Any) -> None:
        create_user_role_with_permissions(
            self.user, [Permissions.GRIEVANCES_APPROVE_FLAG_AND_DEDUPE], self.business_area, self.program_one
        )

        response = self.api_client.post(
            reverse(
                "api:grievance-tickets:grievance-tickets-global-approve-needs-adjudication",
                kwargs={
                    "business_area_slug": self.business_area.slug,
                    "pk": str(self.needs_adjudication_grievance_ticket.id),
                },
            ),
            {
                "selected_individual_id": str(self.individuals[1].id),
                "version": self.needs_adjudication_grievance_ticket.version,
            },
            format="json",
        )
        resp_data = response.json()
        assert response.status_code == status.HTTP_202_ACCEPTED
        assert "id" in resp_data
        assert resp_data["ticket_details"]["selected_individual"]["unicef_id"] == self.individuals[1].unicef_id

    def test_approve_needs_adjudication_should_allow_uncheck_selected_individual(
        self, create_user_role_with_permissions: Any
    ) -> None:
        create_user_role_with_permissions(
            self.user, [Permissions.GRIEVANCES_APPROVE_FLAG_AND_DEDUPE], self.business_area, self.program_one
        )

        response = self.api_client.post(
            reverse(
                "api:grievance-tickets:grievance-tickets-global-approve-needs-adjudication",
                kwargs={
                    "business_area_slug": self.business_area.slug,
                    "pk": str(self.needs_adjudication_grievance_ticket.id),
                },
            ),
            {"selected_individual_id": None, "version": self.needs_adjudication_grievance_ticket.version},
            format="json",
        )
        resp_data = response.json()
        assert response.status_code == status.HTTP_202_ACCEPTED
        assert "id" in resp_data
        assert resp_data["ticket_details"]["selected_individual"] is None

    def approve_multiple_needs_adjudication_ticket(self, grievance_ticket: GrievanceTicket) -> Any:
        return self.api_client.post(
            reverse(
                "api:grievance-tickets:grievance-tickets-global-approve-needs-adjudication",
                kwargs={"business_area_slug": self.business_area.slug, "pk": str(grievance_ticket.id)},
            ),
            {
                "duplicate_individual_ids": [
                    str(self.individuals[0].id),
                    str(self.individuals[1].id),
                ],
                "version": grievance_ticket.version,
            },
            format="json",
        )

    def test_approve_needs_adjudication_allows_multiple_selected_individuals_without_permission(self) -> None:
        response = self.approve_multiple_needs_adjudication_ticket(self.needs_adjudication_grievance_ticket)
        resp_data = response.json()
        assert response.status_code == status.HTTP_403_FORBIDDEN
        assert "You do not have permission to perform this action." == resp_data["detail"]

    def test_approve_needs_adjudication_allows_multiple_selected_individuals_with_permission(
        self, create_user_role_with_permissions: Any
    ) -> None:
        create_user_role_with_permissions(
            self.user, [Permissions.GRIEVANCES_APPROVE_FLAG_AND_DEDUPE], self.business_area, self.program_one
        )

        response = self.approve_multiple_needs_adjudication_ticket(self.needs_adjudication_grievance_ticket)
        resp_data = response.json()
        assert response.status_code == status.HTTP_202_ACCEPTED
        assert len(resp_data["ticket_details"]["possible_duplicates"]) == 2
        selected_individuals = resp_data["ticket_details"]["possible_duplicates"]
        selected_individuals_ids = list(map(lambda d: d["id"], selected_individuals))
        assert str(self.individuals[0].id) in selected_individuals_ids
        assert str(self.individuals[1].id) in selected_individuals_ids

    def test_approve_needs_adjudication_new_input_fields(self, create_user_role_with_permissions: Any) -> None:
        create_user_role_with_permissions(
            self.user, [Permissions.GRIEVANCES_APPROVE_FLAG_AND_DEDUPE], self.business_area, self.program_one
        )

        url = reverse(
            "api:grievance-tickets:grievance-tickets-global-approve-needs-adjudication",
            kwargs={
                "business_area_slug": self.business_area.slug,
                "pk": str(self.needs_adjudication_grievance_ticket.id),
            },
        )

        self.needs_adjudication_grievance_ticket.refresh_from_db()
        assert self.needs_adjudication_grievance_ticket.ticket_details.selected_distinct.count() == 0
        assert self.needs_adjudication_grievance_ticket.ticket_details.selected_individuals.count() == 0

        resp_1 = self.api_client.post(
            url,
            {
                "duplicate_individual_ids": [str(self.individuals[1].id)],
                "distinct_individual_ids": [str(self.individuals[0].id)],
                "version": self.needs_adjudication_grievance_ticket.version,
            },
            format="json",
        )
        assert resp_1.status_code == status.HTTP_400_BAD_REQUEST
        assert "Only one option for duplicate or distinct or clear individuals is available" in resp_1.json()

        # wrong grievance ticket status
        self.needs_adjudication_grievance_ticket.status = GrievanceTicket.STATUS_ASSIGNED
        self.needs_adjudication_grievance_ticket.save()
        resp_2 = self.api_client.post(
            url,
            {
                "duplicate_individual_ids": [str(self.individuals[1].id)],
                "version": self.needs_adjudication_grievance_ticket.version,
            },
            format="json",
        )
        assert resp_2.status_code == status.HTTP_400_BAD_REQUEST
        assert "A user can not flag individuals when a ticket is not in the 'For Approval' status" in resp_2.json()

        self.needs_adjudication_grievance_ticket.status = GrievanceTicket.STATUS_FOR_APPROVAL
        self.needs_adjudication_grievance_ticket.save()
        resp_3 = self.api_client.post(
            url,
            {
                "duplicate_individual_ids": [str(self.individuals[1].id)],
                "version": self.needs_adjudication_grievance_ticket.version,
            },
            format="json",
        )
        assert resp_3.status_code == status.HTTP_202_ACCEPTED
        resp_data = resp_3.json()
        assert "id" in resp_data
        assert resp_data["ticket_details"]["selected_duplicates"][0]["unicef_id"] == self.individuals[1].unicef_id

        resp_4 = self.api_client.post(
            url,
            {
                "distinct_individual_ids": [str(self.individuals[0].id)],
                "version": self.needs_adjudication_grievance_ticket.version,
            },
            format="json",
        )
        assert resp_4.status_code == status.HTTP_202_ACCEPTED
        assert "id" in resp_4.json()
        assert self.needs_adjudication_grievance_ticket.ticket_details.selected_distinct.count() == 1
        assert self.needs_adjudication_grievance_ticket.ticket_details.selected_individuals.count() == 1

        resp_5 = self.api_client.post(
            url,
            {
                "clear_individual_ids": [str(self.individuals[0].id)],
                "version": self.needs_adjudication_grievance_ticket.version,
            },
            format="json",
        )
        assert resp_5.status_code == status.HTTP_202_ACCEPTED
        assert "id" in resp_5.json()
        assert self.needs_adjudication_grievance_ticket.ticket_details.selected_distinct.count() == 0
        assert self.needs_adjudication_grievance_ticket.ticket_details.selected_individuals.count() == 1<|MERGE_RESOLUTION|>--- conflicted
+++ resolved
@@ -100,11 +100,7 @@
         from test_utils.factories.sanction_list import SanctionListFactory
 
         sanction_list_individual_data = {
-<<<<<<< HEAD
-            # "sanction_list": SanctionListFactory(),
-=======
             "sanction_list": SanctionListFactory(),
->>>>>>> af4bb348
             "data_id": 112138,
             "version_num": 1,
             "first_name": "DAWOOD",
