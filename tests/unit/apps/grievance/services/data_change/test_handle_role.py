--- conflicted
+++ resolved
@@ -7,13 +7,7 @@
 from extras.test_utils.factories.program import ProgramFactory
 from hope.apps.grievance.services.data_change.utils import handle_role
 from hope.models.household import (
-    ROLE_ALTERNATE,
-<<<<<<< HEAD
-    ROLE_NO_ROLE,
-=======
-    ROLE_PRIMARY,
-    IndividualRoleInHousehold,
->>>>>>> dcddccb7
+    ROLE_ALTERNATE, ROLE_PRIMARY,
 )
 from hope.models.individual_role_in_household import IndividualRoleInHousehold
 from hope.models.program import Program
