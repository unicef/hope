from django.core.files.base import ContentFile

import pytest

from hct_mis_api.apps.account.fixtures import UserFactory
from hct_mis_api.apps.account.permissions import Permissions
from hct_mis_api.apps.core.base_test_case import APITestCase
from hct_mis_api.apps.core.fixtures import create_afghanistan
from hct_mis_api.apps.core.models import BusinessArea
from hct_mis_api.apps.grievance.models import (
    GrievanceTicket,
    TicketNeedsAdjudicationDetails,
)
from hct_mis_api.apps.grievance.services.needs_adjudication_ticket_services import (
    create_needs_adjudication_tickets,
    create_needs_adjudication_tickets_for_biometrics,
)
from hct_mis_api.apps.household.fixtures import HouseholdFactory, IndividualFactory
from hct_mis_api.apps.household.models import Individual
from hct_mis_api.apps.program.fixtures import ProgramFactory
from hct_mis_api.apps.program.models import Program
from hct_mis_api.apps.registration_data.models import DeduplicationEngineSimilarityPair
from hct_mis_api.apps.utils.elasticsearch_utils import rebuild_search_index

pytestmark = pytest.mark.usefixtures("django_elasticsearch_setup")


class TestCreateNeedsAdjudicationTickets(APITestCase):
    @classmethod
    def setUpTestData(cls) -> None:
        super().setUpTestData()
        create_afghanistan()
        cls.user = UserFactory.create()
        cls.business_area = BusinessArea.objects.get(slug="afghanistan")
        program = ProgramFactory(
            name="Test program ONE",
            business_area=BusinessArea.objects.first(),
        )
        cls.household = HouseholdFactory.build(
            size=2,
            program=program,
        )
        cls.household.household_collection.save()
        cls.household.registration_data_import.imported_by.save()
        cls.household.registration_data_import.program = program
        cls.household.registration_data_import.save()
        cls.individuals_to_create = [
            {
                "full_name": "test name",
                "given_name": "test",
                "family_name": "name",
                "birth_date": "1999-01-22",
                "deduplication_golden_record_results": {
                    "duplicates": [],
                    "possible_duplicates": [],
                },
            },
            {
                "full_name": "Test2 Name2",
                "given_name": "Test2",
                "family_name": "Name2",
                "birth_date": "1999-01-22",
                "deduplication_golden_record_results": {
                    "duplicates": [],
                    "possible_duplicates": [],
                },
            },
        ]
        individuals = [
            IndividualFactory(household=cls.household, program=program, **individual)
            for individual in cls.individuals_to_create
        ]
        cls.household.head_of_household = individuals[0]
        cls.household.save()

        rebuild_search_index()

    def test_create_needs_adjudication_ticket_with_the_same_ind(self) -> None:
        self.assertEqual(Individual.objects.count(), 2)
        ind = Individual.objects.first()
        ind_2 = Individual.objects.last()
        ind.deduplication_golden_record_results = {
            "duplicates": [{"hit_id": str(ind.pk)}],
            "possible_duplicates": [{"hit_id": str(ind.pk)}],
        }
        ind.save()
        individuals_queryset = Individual.objects.all()
        rdi = self.household.registration_data_import

        create_needs_adjudication_tickets(
            individuals_queryset,
            "duplicates",
            self.business_area,
            GrievanceTicket.ISSUE_TYPE_BIOGRAPHICAL_DATA_SIMILARITY,
            rdi,
        )
        self.assertEqual(GrievanceTicket.objects.all().count(), 0)

        create_needs_adjudication_tickets(
            individuals_queryset,
            "possible_duplicates",
            self.business_area,
            GrievanceTicket.ISSUE_TYPE_BIOGRAPHICAL_DATA_SIMILARITY,
            rdi,
        )
        self.assertEqual(GrievanceTicket.objects.all().count(), 0)

        # ticket_have to be created
        deduplication_golden_record_results_data = {
            "duplicates": [{"hit_id": str(ind_2.pk)}],
            "possible_duplicates": [{"hit_id": str(ind_2.pk)}],
        }
        ind.deduplication_golden_record_results = deduplication_golden_record_results_data
        ind_2.deduplication_golden_record_results = {
            "duplicates": [],
            "possible_duplicates": [],
        }
        ind.save()
        ind_2.save()
        create_needs_adjudication_tickets(
            Individual.objects.all(),
            "duplicates",
            self.business_area,
            GrievanceTicket.ISSUE_TYPE_BIOGRAPHICAL_DATA_SIMILARITY,
            rdi,
        )
        self.assertEqual(GrievanceTicket.objects.all().count(), 1)


class TestCreateNeedsAdjudicationTicketsBiometrics(APITestCase):
    @classmethod
    def setUpTestData(cls) -> None:
        super().setUpTestData()
        create_afghanistan()
        cls.user = UserFactory.create()
        cls.business_area = BusinessArea.objects.get(slug="afghanistan")
        cls.business_area.biometric_deduplication_threshold = 44.44
        cls.business_area.save()
        program = ProgramFactory(
            name="Test HOPE",
            business_area=BusinessArea.objects.first(),
        )
        program2 = ProgramFactory(
            name="Test HOPE2",
            business_area=BusinessArea.objects.first(),
        )
        cls.household = HouseholdFactory.build(
            size=2,
            program=program,
        )
        cls.household2 = HouseholdFactory.build(
            size=1,
            program=program,
        )
        cls.household3 = HouseholdFactory.build(
            size=1,
            program=program2,
        )
        cls.household.household_collection.save()
        cls.household.registration_data_import.imported_by.save()
        cls.household.registration_data_import.program = program
        cls.household.registration_data_import.save()
        cls.household2.household_collection.save()
        cls.household2.registration_data_import.imported_by.save()
        cls.household2.registration_data_import.program = program
        cls.household2.registration_data_import.save()
<<<<<<< HEAD
=======
        cls.household2.programs.add(program)
>>>>>>> 4c62a25b
        cls.household3.household_collection.save()
        cls.household3.registration_data_import.imported_by.save()
        cls.household3.registration_data_import.program = program2
        cls.household3.registration_data_import.save()
<<<<<<< HEAD
=======
        cls.household3.programs.add(program2)
>>>>>>> 4c62a25b
        cls.rdi = cls.household.registration_data_import
        cls.rd2 = cls.household3.registration_data_import
        individuals_to_create = [
            {
                "id": "11111111-1111-1111-1111-111111111111",
                "full_name": "test name",
                "given_name": "test",
                "family_name": "name",
                "birth_date": "1999-01-22",
                "deduplication_golden_record_results": {
                    "duplicates": [],
                    "possible_duplicates": [],
                },
                "photo": ContentFile(b"aaa", name="fooa.png"),
            },
            {
                "id": "22222222-2222-2222-2222-222222222222",
                "full_name": "Test2 Name2",
                "given_name": "Test2",
                "family_name": "Name2",
                "birth_date": "1999-01-22",
                "deduplication_golden_record_results": {
                    "duplicates": [],
                    "possible_duplicates": [],
                },
                "photo": ContentFile(b"bbb", name="foob.png"),
            },
        ]
        individuals_to_create_2 = [
            {
                "id": "33333333-3333-3333-3333-333333333333",
                "full_name": "test name",
                "given_name": "test",
                "family_name": "name",
                "birth_date": "1999-01-22",
                "deduplication_golden_record_results": {
                    "duplicates": [],
                    "possible_duplicates": [],
                },
                "photo": ContentFile(b"aaa", name="fooa.png"),
            },
        ]
        individuals_to_create_3 = [
            {
                "id": "33333333-3333-3333-4444-333333333333",
                "full_name": "test name 2",
                "given_name": "test 2",
                "family_name": "name 2",
                "birth_date": "1999-01-22",
                "deduplication_golden_record_results": {
                    "duplicates": [],
                    "possible_duplicates": [],
                },
                "photo": ContentFile(b"aaa", name="fooa2.png"),
            },
        ]

        individuals = [
            IndividualFactory(household=cls.household, program=program, **individual)
            for individual in individuals_to_create
        ]
        other_individual = [
            IndividualFactory(household=cls.household2, program=program, **individual)
            for individual in individuals_to_create_2
        ][0]
        other_individual2 = [
            IndividualFactory(household=cls.household3, program=program2, **individual)
            for individual in individuals_to_create_3
        ][0]
        cls.household.head_of_household = individuals[0]
        cls.household.save()
        cls.household2.head_of_household = other_individual
        cls.household2.save()
        cls.household3.head_of_household = other_individual2
        cls.household3.save()

        cls.ind1, cls.ind2 = sorted(individuals, key=lambda x: x.id)
        cls.ind1.registration_data_import = cls.rdi
        cls.ind2.registration_data_import = cls.rdi
        cls.ind1.save()
        cls.ind2.save()
        cls.ind3, cls.ind4 = sorted([cls.ind1, other_individual], key=lambda x: x.id)
        cls.ind5 = other_individual2

        cls.dedup_engine_similarity_pair = DeduplicationEngineSimilarityPair.objects.create(
            program=program, individual1=cls.ind1, individual2=cls.ind2, similarity_score=55.55, status_code="200"
        )
        cls.dedup_engine_similarity_pair_2 = DeduplicationEngineSimilarityPair.objects.create(
            program=program, individual1=cls.ind3, individual2=cls.ind4, similarity_score=75.25, status_code="200"
        )
        cls.dedup_engine_similarity_pair_3 = DeduplicationEngineSimilarityPair.objects.create(
            program=program2, individual1=cls.ind5, individual2=None, similarity_score=0.0, status_code="429"
        )

    def test_create_na_tickets_biometrics(self) -> None:
        self.assertEqual(GrievanceTicket.objects.all().count(), 0)
        self.assertEqual(TicketNeedsAdjudicationDetails.objects.all().count(), 0)
        self.assertIsNone(self.rdi.deduplication_engine_status)

        create_needs_adjudication_tickets_for_biometrics(DeduplicationEngineSimilarityPair.objects.none(), self.rdi)
        self.assertEqual(GrievanceTicket.objects.all().count(), 0)
        self.assertEqual(TicketNeedsAdjudicationDetails.objects.all().count(), 0)

        self.assertEqual(DeduplicationEngineSimilarityPair.objects.all().count(), 3)
        create_needs_adjudication_tickets_for_biometrics(
            DeduplicationEngineSimilarityPair.objects.filter(pk=self.dedup_engine_similarity_pair.pk),
            self.rdi,
        )

        self.assertEqual(GrievanceTicket.objects.all().count(), 1)
        self.assertEqual(TicketNeedsAdjudicationDetails.objects.all().count(), 1)
        grievance_ticket = GrievanceTicket.objects.first()
        na_ticket = TicketNeedsAdjudicationDetails.objects.first()

        self.assertEqual(grievance_ticket.category, GrievanceTicket.CATEGORY_NEEDS_ADJUDICATION)
        self.assertEqual(
            grievance_ticket.issue_type,
            GrievanceTicket.ISSUE_TYPE_BIOMETRICS_SIMILARITY,
        )

        self.assertTrue(na_ticket.is_multiple_duplicates_version)
        self.assertEqual(
            na_ticket.extra_data["dedup_engine_similarity_pair"],
            self.dedup_engine_similarity_pair.serialize_for_ticket(),
        )

        # different RDI
        create_needs_adjudication_tickets_for_biometrics(
            DeduplicationEngineSimilarityPair.objects.filter(pk=self.dedup_engine_similarity_pair_2.pk),
            self.rdi,
        )
        self.assertEqual(GrievanceTicket.objects.all().count(), 2)
        self.assertEqual(TicketNeedsAdjudicationDetails.objects.all().count(), 2)
        # run one time
        create_needs_adjudication_tickets_for_biometrics(
            DeduplicationEngineSimilarityPair.objects.filter(pk=self.dedup_engine_similarity_pair_2.pk),
            self.rdi,
        )
        self.assertEqual(GrievanceTicket.objects.all().count(), 2)
        self.assertEqual(TicketNeedsAdjudicationDetails.objects.all().count(), 2)

    def test_create_na_tickets_biometrics_for_1_ind(self) -> None:
        self.assertEqual(GrievanceTicket.objects.all().count(), 0)
        self.assertEqual(TicketNeedsAdjudicationDetails.objects.all().count(), 0)

        create_needs_adjudication_tickets_for_biometrics(
            DeduplicationEngineSimilarityPair.objects.filter(pk=self.dedup_engine_similarity_pair_3.pk),
            self.rdi,
        )

        self.assertEqual(GrievanceTicket.objects.all().count(), 1)
        self.assertEqual(TicketNeedsAdjudicationDetails.objects.all().count(), 1)
        grievance_ticket = GrievanceTicket.objects.first()
        na_ticket = TicketNeedsAdjudicationDetails.objects.first()

        self.assertEqual(grievance_ticket.category, GrievanceTicket.CATEGORY_NEEDS_ADJUDICATION)
        self.assertEqual(
            grievance_ticket.issue_type,
            GrievanceTicket.ISSUE_TYPE_BIOMETRICS_SIMILARITY,
        )

        self.assertEqual(str(na_ticket.golden_records_individual.id), str(self.ind5.id))
        self.assertIsNone(na_ticket.possible_duplicate)
        self.assertEqual(
            na_ticket.extra_data["dedup_engine_similarity_pair"],
            self.dedup_engine_similarity_pair_3.serialize_for_ticket(),
        )

    def test_ticket_biometric_query_response(self) -> None:
        query_all = """
            query AllGrievanceTicket {
              allGrievanceTicket(businessArea: "afghanistan", orderBy: "created_at") {
                totalCount
                edges {
                  node {
                    status
                    category
                    issueType
                    needsAdjudicationTicketDetails {
                      extraData {
                        goldenRecords {
                          fullName
                        }
                        possibleDuplicate {
                          fullName
                        }
                        dedupEngineSimilarityPair {
                          individual1 {
                            fullName
                          }
                          individual2 {
                            fullName
                          }
                          similarityScore
                        }
                      }
                    }
                  }
                }
              }
            }
            """

        self.create_user_role_with_permissions(
            self.user,
            [Permissions.GRIEVANCES_VIEW_LIST_SENSITIVE, Permissions.GRIEVANCES_VIEW_BIOMETRIC_RESULTS],
            self.business_area,
        )
        create_needs_adjudication_tickets_for_biometrics(
            DeduplicationEngineSimilarityPair.objects.filter(pk=self.dedup_engine_similarity_pair.pk),
            self.rdi,
        )
        program = Program.objects.get(name="Test HOPE")

        self.snapshot_graphql_request(
            request_string=query_all,
            context={
                "user": self.user,
                "headers": {
                    "Program": self.id_to_base64(program.id, "ProgramNode"),
                    "Business-Area": self.business_area.slug,
                },
            },
            variables={},
        )<|MERGE_RESOLUTION|>--- conflicted
+++ resolved
@@ -164,18 +164,11 @@
         cls.household2.registration_data_import.imported_by.save()
         cls.household2.registration_data_import.program = program
         cls.household2.registration_data_import.save()
-<<<<<<< HEAD
-=======
-        cls.household2.programs.add(program)
->>>>>>> 4c62a25b
         cls.household3.household_collection.save()
         cls.household3.registration_data_import.imported_by.save()
         cls.household3.registration_data_import.program = program2
         cls.household3.registration_data_import.save()
-<<<<<<< HEAD
-=======
         cls.household3.programs.add(program2)
->>>>>>> 4c62a25b
         cls.rdi = cls.household.registration_data_import
         cls.rd2 = cls.household3.registration_data_import
         individuals_to_create = [
