# -*- coding: utf-8 -*-
# snapshottest: v1 - https://goo.gl/zC4yUc
from __future__ import unicode_literals

from snapshottest import Snapshot


snapshots = Snapshot()

snapshots['TestGrievanceQuery::test_grievance_list_filtered_by_admin2 1'] = {
    'data': {
        'allGrievanceTicket': {
            'edges': [
                {
                    'node': {
                        'admin': 'City Test',
                        'category': 8,
                        'consent': True,
                        'createdAt': '2020-03-12T00:00:00+00:00',
                        'description': 'Ticket with program, in admin area 1, new',
                        'language': 'Polish',
                        'status': 1
                    }
                }
            ]
        }
    }
}

snapshots['TestGrievanceQuery::test_grievance_list_filtered_by_assigned_to_correct_user 1'] = {
    'data': {
        'allGrievanceTicket': {
            'edges': [
                {
                    'node': {
                        'admin': 'City Test',
                        'category': 8,
                        'consent': True,
                        'createdAt': '2020-03-12T00:00:00+00:00',
                        'description': 'Ticket with program, in admin area 1, new',
                        'language': 'Polish',
                        'status': 1
                    }
                },
                {
                    'node': {
                        'admin': 'City Example',
                        'category': 5,
                        'consent': True,
                        'createdAt': '2020-07-12T00:00:00+00:00',
                        'description': 'Ticket with program, in admin area 2, on hold',
                        'language': 'English',
                        'status': 4
                    }
                },
                {
                    'node': {
                        'admin': 'City Example',
                        'category': 7,
                        'consent': True,
                        'createdAt': '2020-08-22T00:00:00+00:00',
                        'description': 'Ticket with program, in admin area 2, in progress',
                        'language': 'Polish, English',
                        'status': 3
                    }
                },
                {
                    'node': {
                        'admin': None,
                        'category': 7,
                        'consent': True,
                        'createdAt': '2020-08-23T00:00:00+00:00',
                        'description': 'Ticket with program, without admin area',
                        'language': 'Polish, English',
                        'status': 3
                    }
                }
            ]
        }
    }
}

snapshots['TestGrievanceQuery::test_grievance_list_filtered_by_assigned_to_incorrect_user 1'] = {
    'data': {
        'allGrievanceTicket': {
            'edges': [
            ]
        }
    }
}

snapshots['TestGrievanceQuery::test_grievance_list_filtered_by_category_0_category_positive_feedback 1'] = {
    'data': {
        'allGrievanceTicket': {
            'edges': [
                {
                    'node': {
                        'admin': None,
                        'category': 7,
                        'consent': True,
                        'createdAt': '2020-08-23T00:00:00+00:00',
                        'description': 'Ticket with program, without admin area',
                        'language': 'Polish, English',
                        'status': 3
                    }
                },
                {
                    'node': {
                        'admin': 'City Example',
                        'category': 7,
                        'consent': True,
                        'createdAt': '2020-08-22T00:00:00+00:00',
                        'description': 'Ticket with program, in admin area 2, in progress',
                        'language': 'Polish, English',
                        'status': 3
                    }
                }
            ]
        }
    }
}

snapshots['TestGrievanceQuery::test_grievance_list_filtered_by_category_1_category_negative_feedback 1'] = {
    'data': {
        'allGrievanceTicket': {
            'edges': [
                {
                    'node': {
                        'admin': 'City Example',
                        'category': 5,
                        'consent': True,
                        'createdAt': '2020-07-12T00:00:00+00:00',
                        'description': 'Ticket with program, in admin area 2, on hold',
                        'language': 'English',
                        'status': 4
                    }
                }
            ]
        }
    }
}

snapshots['TestGrievanceQuery::test_grievance_list_filtered_by_created_at 1'] = {
    'data': {
        'allGrievanceTicket': {
            'edges': [
                {
                    'node': {
                        'admin': 'City Example',
                        'category': 5,
                        'consent': True,
                        'createdAt': '2020-07-12T00:00:00+00:00',
                        'description': 'Ticket with program, in admin area 2, on hold',
                        'language': 'English',
                        'status': 4
                    }
                },
                {
                    'node': {
                        'admin': 'City Example',
                        'category': 7,
                        'consent': True,
                        'createdAt': '2020-08-22T00:00:00+00:00',
                        'description': 'Ticket with program, in admin area 2, in progress',
                        'language': 'Polish, English',
                        'status': 3
                    }
                },
                {
                    'node': {
                        'admin': None,
                        'category': 7,
                        'consent': True,
                        'createdAt': '2020-08-23T00:00:00+00:00',
                        'description': 'Ticket with program, without admin area',
                        'language': 'Polish, English',
                        'status': 3
                    }
                }
            ]
        }
    }
}

snapshots['TestGrievanceQuery::test_grievance_list_filtered_by_score 1'] = {
    'data': {
        'allGrievanceTicket': {
            'edges': [
                {
                    'node': {
                        'admin': 'City Test',
                        'category': 8,
                        'consent': True,
                        'createdAt': '2020-03-12T00:00:00+00:00',
                        'description': 'Ticket with program, in admin area 1, new',
                        'language': 'Polish',
                        'needsAdjudicationTicketDetails': {
                            'extraData': {
                                'goldenRecords': [
                                    {
                                        'distinct': True,
                                        'duplicate': False,
                                        'fullName': 'full_name',
                                        'score': 1.2
                                    }
                                ],
                                'possibleDuplicate': [
                                    {
                                        'distinct': False,
                                        'duplicate': True,
                                        'fullName': 'full_name',
                                        'score': 2.0
                                    }
                                ]
                            },
                            'scoreMax': 150.0,
                            'scoreMin': 100.0,
                            'selectedDistinct': [
                            ]
                        },
                        'status': 1
                    }
                }
            ]
        }
    }
}

snapshots['TestGrievanceQuery::test_grievance_list_filtered_by_score 2'] = {
    'data': {
        'allGrievanceTicket': {
            'edges': [
            ]
        }
    }
}

snapshots['TestGrievanceQuery::test_grievance_list_filtered_by_status 1'] = {
    'data': {
        'allGrievanceTicket': {
            'edges': [
                {
                    'node': {
                        'admin': 'City Example',
                        'category': 7,
                        'consent': True,
                        'createdAt': '2020-08-22T00:00:00+00:00',
                        'description': 'Ticket with program, in admin area 2, in progress',
                        'language': 'Polish, English',
                        'status': 3
                    }
                },
                {
                    'node': {
                        'admin': None,
                        'category': 7,
                        'consent': True,
                        'createdAt': '2020-08-23T00:00:00+00:00',
                        'description': 'Ticket with program, without admin area',
                        'language': 'Polish, English',
                        'status': 3
                    }
                }
            ]
        }
    }
}

snapshots['TestGrievanceQuery::test_grievance_query_all_0_with_permission 1'] = {
    'data': {
        'allGrievanceTicket': {
            'edges': [
                {
                    'node': {
                        'admin': 'City Test',
                        'category': 8,
                        'consent': True,
                        'createdAt': '2020-03-12T00:00:00+00:00',
                        'description': 'Ticket with program, in admin area 1, new',
                        'language': 'Polish',
                        'programs': [
                            {
                                'name': 'Program 1'
                            }
                        ],
                        'status': 1
                    }
                },
                {
                    'node': {
                        'admin': 'City Example',
                        'category': 5,
                        'consent': True,
                        'createdAt': '2020-07-12T00:00:00+00:00',
                        'description': 'Ticket with program, in admin area 2, on hold',
                        'language': 'English',
                        'programs': [
                            {
                                'name': 'Program 1'
                            }
                        ],
                        'status': 4
                    }
                },
                {
                    'node': {
                        'admin': 'City Example',
                        'category': 7,
                        'consent': True,
                        'createdAt': '2020-08-22T00:00:00+00:00',
                        'description': 'Ticket with program, in admin area 2, in progress',
                        'language': 'Polish, English',
                        'programs': [
                            {
                                'name': 'Program 1'
                            }
                        ],
                        'status': 3
                    }
                },
                {
                    'node': {
                        'admin': None,
                        'category': 7,
                        'consent': True,
                        'createdAt': '2020-08-23T00:00:00+00:00',
                        'description': 'Ticket with program, without admin area',
                        'language': 'Polish, English',
                        'programs': [
                            {
                                'name': 'Program 1'
                            }
                        ],
                        'status': 3
                    }
                }
            ]
        }
    }
}

snapshots['TestGrievanceQuery::test_grievance_query_all_1_without_permission 1'] = {
    'data': {
        'allGrievanceTicket': None
    },
    'errors': [
        {
            'locations': [
                {
                    'column': 7,
                    'line': 3
                }
            ],
            'message': 'Permission Denied',
            'path': [
                'allGrievanceTicket'
            ]
        }
    ]
}

snapshots['TestGrievanceQuery::test_grievance_query_all_for_all_programs_0_with_permission 1'] = {
    'data': {
        'allGrievanceTicket': {
            'edges': [
                {
                    'node': {
                        'admin': 'City Test',
                        'category': 7,
                        'consent': True,
                        'createdAt': '2020-02-12T00:00:00+00:00',
                        'description': 'Ticket with other program, in admin area 1, new',
                        'language': 'Polish',
                        'programs': [
                            {
                                'name': 'Program 2'
                            }
                        ],
                        'status': 1
                    }
                },
                {
                    'node': {
                        'admin': 'City Test',
                        'category': 8,
                        'consent': True,
                        'createdAt': '2020-03-12T00:00:00+00:00',
                        'description': 'Ticket with program, in admin area 1, new',
                        'language': 'Polish',
                        'programs': [
                            {
                                'name': 'Program 1'
                            }
                        ],
                        'status': 1
                    }
                },
                {
                    'node': {
                        'admin': 'City Example',
                        'category': 5,
                        'consent': True,
                        'createdAt': '2020-07-12T00:00:00+00:00',
                        'description': 'Ticket with program, in admin area 2, on hold',
                        'language': 'English',
                        'programs': [
                            {
                                'name': 'Program 1'
                            }
                        ],
                        'status': 4
                    }
                },
                {
                    'node': {
                        'admin': 'City Example',
                        'category': 7,
                        'consent': True,
                        'createdAt': '2020-08-22T00:00:00+00:00',
                        'description': 'Ticket with program, in admin area 2, in progress',
                        'language': 'Polish, English',
                        'programs': [
                            {
                                'name': 'Program 1'
                            }
                        ],
                        'status': 3
                    }
                },
                {
                    'node': {
                        'admin': None,
                        'category': 7,
                        'consent': True,
                        'createdAt': '2020-08-23T00:00:00+00:00',
                        'description': 'Ticket with program, without admin area',
                        'language': 'Polish, English',
                        'programs': [
                            {
                                'name': 'Program 1'
                            }
                        ],
                        'status': 3
                    }
                },
                {
                    'node': {
                        'admin': None,
                        'category': 7,
                        'consent': True,
                        'createdAt': '2020-08-24T00:00:00+00:00',
                        'description': 'Ticket without program, without admin area',
                        'language': 'Polish, English',
                        'programs': [
                        ],
                        'status': 3
                    }
                },
                {
                    'node': {
                        'admin': 'City Test',
                        'category': 7,
                        'consent': True,
                        'createdAt': '2020-08-25T00:00:00+00:00',
                        'description': 'Ticket without program, in admin area 1',
                        'language': 'Polish, English',
                        'programs': [
                        ],
                        'status': 3
                    }
                }
            ]
        }
    }
}

snapshots['TestGrievanceQuery::test_grievance_query_all_for_all_programs_1_without_permission 1'] = {
    'data': {
        'allGrievanceTicket': None
    },
    'errors': [
        {
            'locations': [
                {
                    'column': 7,
                    'line': 3
                }
            ],
            'message': 'Permission Denied',
            'path': [
                'allGrievanceTicket'
            ]
        }
    ]
}

snapshots['TestGrievanceQuery::test_grievance_query_all_for_all_programs_permission_in_single_program_0_with_permission 1'] = {
    'data': {
        'allGrievanceTicket': {
            'edges': [
                {
                    'node': {
                        'admin': 'City Test',
                        'category': 8,
                        'consent': True,
                        'createdAt': '2020-03-12T00:00:00+00:00',
                        'description': 'Ticket with program, in admin area 1, new',
                        'language': 'Polish',
                        'programs': [
                            {
                                'name': 'Program 1'
                            }
                        ],
                        'status': 1
                    }
                },
                {
                    'node': {
                        'admin': 'City Example',
                        'category': 5,
                        'consent': True,
                        'createdAt': '2020-07-12T00:00:00+00:00',
                        'description': 'Ticket with program, in admin area 2, on hold',
                        'language': 'English',
                        'programs': [
                            {
                                'name': 'Program 1'
                            }
                        ],
                        'status': 4
                    }
                },
                {
                    'node': {
                        'admin': 'City Example',
                        'category': 7,
                        'consent': True,
                        'createdAt': '2020-08-22T00:00:00+00:00',
                        'description': 'Ticket with program, in admin area 2, in progress',
                        'language': 'Polish, English',
                        'programs': [
                            {
                                'name': 'Program 1'
                            }
                        ],
                        'status': 3
                    }
                },
                {
                    'node': {
                        'admin': None,
                        'category': 7,
                        'consent': True,
                        'createdAt': '2020-08-23T00:00:00+00:00',
                        'description': 'Ticket with program, without admin area',
                        'language': 'Polish, English',
                        'programs': [
                            {
                                'name': 'Program 1'
                            }
                        ],
                        'status': 3
                    }
                },
                {
                    'node': {
                        'admin': None,
                        'category': 7,
                        'consent': True,
                        'createdAt': '2020-08-24T00:00:00+00:00',
                        'description': 'Ticket without program, without admin area',
                        'language': 'Polish, English',
                        'programs': [
                        ],
                        'status': 3
                    }
                },
                {
                    'node': {
                        'admin': 'City Test',
                        'category': 7,
                        'consent': True,
                        'createdAt': '2020-08-25T00:00:00+00:00',
                        'description': 'Ticket without program, in admin area 1',
                        'language': 'Polish, English',
                        'programs': [
                        ],
                        'status': 3
                    }
                }
            ]
        }
    }
}

snapshots['TestGrievanceQuery::test_grievance_query_all_for_all_programs_permission_in_single_program_1_without_permission 1'] = {
    'data': {
        'allGrievanceTicket': None
    },
    'errors': [
        {
            'locations': [
                {
                    'column': 7,
                    'line': 3
                }
            ],
            'message': 'Permission Denied',
            'path': [
                'allGrievanceTicket'
            ]
        }
    ]
}

snapshots['TestGrievanceQuery::test_grievance_query_single_0_with_permission 1'] = {
    'data': {
        'grievanceTicket': {
            'admin': 'City Example',
            'category': 7,
            'consent': True,
            'createdAt': '2020-08-22T00:00:00+00:00',
            'description': 'Ticket with program, in admin area 2, in progress',
            'language': 'Polish, English',
            'status': 3
        }
    }
}

snapshots['TestGrievanceQuery::test_grievance_query_single_1_without_permission 1'] = {
    'data': {
        'grievanceTicket': None
    },
    'errors': [
        {
            'locations': [
                {
                    'column': 7,
                    'line': 3
                }
            ],
            'message': 'Permission Denied',
            'path': [
                'grievanceTicket'
            ]
        }
    ]
}

snapshots['TestGrievanceQuery::test_grievance_ticket_query_detail_partner_unicef_for_all_programs 1'] = {
    'data': {
        'grievanceTicket': {
            'admin': 'City Test',
            'category': 8,
            'consent': True,
            'createdAt': '2020-03-12T00:00:00+00:00',
            'description': 'Ticket with program, in admin area 1, new',
            'language': 'Polish',
            'status': 1
        }
    }
}

snapshots['TestGrievanceQuery::test_grievance_ticket_query_detail_partner_unicef_for_all_programs 2'] = {
    'data': {
        'grievanceTicket': {
            'admin': 'City Example',
            'category': 5,
            'consent': True,
            'createdAt': '2020-07-12T00:00:00+00:00',
            'description': 'Ticket with program, in admin area 2, on hold',
            'language': 'English',
            'status': 4
        }
    }
}

snapshots['TestGrievanceQuery::test_grievance_ticket_query_detail_partner_unicef_for_all_programs 3'] = {
    'data': {
        'grievanceTicket': {
            'admin': 'City Example',
            'category': 7,
            'consent': True,
            'createdAt': '2020-08-22T00:00:00+00:00',
            'description': 'Ticket with program, in admin area 2, in progress',
            'language': 'Polish, English',
            'status': 3
        }
    }
}

snapshots['TestGrievanceQuery::test_grievance_ticket_query_detail_partner_unicef_for_all_programs 4'] = {
    'data': {
        'grievanceTicket': {
            'admin': None,
            'category': 7,
            'consent': True,
            'createdAt': '2020-08-23T00:00:00+00:00',
            'description': 'Ticket with program, without admin area',
            'language': 'Polish, English',
            'status': 3
        }
    }
}

snapshots['TestGrievanceQuery::test_grievance_ticket_query_detail_partner_unicef_for_all_programs 5'] = {
    'data': {
        'grievanceTicket': {
            'admin': None,
            'category': 7,
            'consent': True,
            'createdAt': '2020-08-24T00:00:00+00:00',
            'description': 'Ticket without program, without admin area',
            'language': 'Polish, English',
            'status': 3
        }
    }
}

snapshots['TestGrievanceQuery::test_grievance_ticket_query_detail_partner_unicef_for_all_programs 6'] = {
    'data': {
        'grievanceTicket': {
            'admin': 'City Test',
            'category': 7,
            'consent': True,
            'createdAt': '2020-08-25T00:00:00+00:00',
            'description': 'Ticket without program, in admin area 1',
            'language': 'Polish, English',
            'status': 3
        }
    }
}

snapshots['TestGrievanceQuery::test_grievance_ticket_query_detail_partner_unicef_for_program 1'] = {
    'data': {
        'grievanceTicket': {
            'admin': 'City Test',
            'category': 8,
            'consent': True,
            'createdAt': '2020-03-12T00:00:00+00:00',
            'description': 'Ticket with program, in admin area 1, new',
            'language': 'Polish',
            'status': 1
        }
    }
}

snapshots['TestGrievanceQuery::test_grievance_ticket_query_detail_partner_unicef_for_program 2'] = {
    'data': {
        'grievanceTicket': {
            'admin': 'City Example',
            'category': 5,
            'consent': True,
            'createdAt': '2020-07-12T00:00:00+00:00',
            'description': 'Ticket with program, in admin area 2, on hold',
            'language': 'English',
            'status': 4
        }
    }
}

snapshots['TestGrievanceQuery::test_grievance_ticket_query_detail_partner_unicef_for_program 3'] = {
    'data': {
        'grievanceTicket': {
            'admin': 'City Example',
            'category': 7,
            'consent': True,
            'createdAt': '2020-08-22T00:00:00+00:00',
            'description': 'Ticket with program, in admin area 2, in progress',
            'language': 'Polish, English',
            'status': 3
        }
    }
}

snapshots['TestGrievanceQuery::test_grievance_ticket_query_detail_partner_unicef_for_program 4'] = {
    'data': {
        'grievanceTicket': {
            'admin': None,
            'category': 7,
            'consent': True,
            'createdAt': '2020-08-23T00:00:00+00:00',
            'description': 'Ticket with program, without admin area',
            'language': 'Polish, English',
            'status': 3
        }
    }
}

snapshots['TestGrievanceQuery::test_grievance_ticket_query_detail_partner_unicef_for_program 5'] = {
    'data': {
        'grievanceTicket': {
            'admin': None,
            'category': 7,
            'consent': True,
            'createdAt': '2020-08-24T00:00:00+00:00',
            'description': 'Ticket without program, without admin area',
            'language': 'Polish, English',
            'status': 3
        }
    }
}

snapshots['TestGrievanceQuery::test_grievance_ticket_query_detail_partner_unicef_for_program 6'] = {
    'data': {
        'grievanceTicket': {
            'admin': 'City Test',
            'category': 7,
            'consent': True,
            'createdAt': '2020-08-25T00:00:00+00:00',
            'description': 'Ticket without program, in admin area 1',
            'language': 'Polish, English',
            'status': 3
        }
    }
}

snapshots['TestGrievanceQuery::test_grievance_ticket_query_detail_partner_with_admin_area_1_access_for_all_programs 1'] = {
    'data': {
        'grievanceTicket': {
            'admin': 'City Test',
            'category': 8,
            'consent': True,
            'createdAt': '2020-03-12T00:00:00+00:00',
            'description': 'Ticket with program, in admin area 1, new',
            'language': 'Polish',
            'status': 1
        }
    }
}

snapshots['TestGrievanceQuery::test_grievance_ticket_query_detail_partner_with_admin_area_1_access_for_all_programs 2'] = {
    'data': {
        'grievanceTicket': None
    },
    'errors': [
        {
            'locations': [
                {
                    'column': 7,
                    'line': 3
                }
            ],
            'message': "User is not active creator/assignee and does not have 'GRIEVANCES_VIEW_DETAILS_EXCLUDING_SENSITIVE' permission or user does not have access to the ticket's program or its admin area",
            'path': [
                'grievanceTicket'
            ]
        }
    ]
}

snapshots['TestGrievanceQuery::test_grievance_ticket_query_detail_partner_with_admin_area_1_access_for_all_programs 3'] = {
    'data': {
        'grievanceTicket': None
    },
    'errors': [
        {
            'locations': [
                {
                    'column': 7,
                    'line': 3
                }
            ],
            'message': "User is not active creator/assignee and does not have 'GRIEVANCES_VIEW_DETAILS_EXCLUDING_SENSITIVE' permission or user does not have access to the ticket's program or its admin area",
            'path': [
                'grievanceTicket'
            ]
        }
    ]
}

snapshots['TestGrievanceQuery::test_grievance_ticket_query_detail_partner_with_admin_area_1_access_for_all_programs 4'] = {
    'data': {
        'grievanceTicket': {
            'admin': None,
            'category': 7,
            'consent': True,
            'createdAt': '2020-08-23T00:00:00+00:00',
            'description': 'Ticket with program, without admin area',
            'language': 'Polish, English',
            'status': 3
        }
    }
}

snapshots['TestGrievanceQuery::test_grievance_ticket_query_detail_partner_with_admin_area_1_access_for_all_programs 5'] = {
    'data': {
        'grievanceTicket': {
            'admin': None,
            'category': 7,
            'consent': True,
            'createdAt': '2020-08-24T00:00:00+00:00',
            'description': 'Ticket without program, without admin area',
            'language': 'Polish, English',
            'status': 3
        }
    }
}

snapshots['TestGrievanceQuery::test_grievance_ticket_query_detail_partner_with_admin_area_1_access_for_all_programs 6'] = {
    'data': {
        'grievanceTicket': {
            'admin': 'City Test',
            'category': 7,
            'consent': True,
            'createdAt': '2020-08-25T00:00:00+00:00',
            'description': 'Ticket without program, in admin area 1',
            'language': 'Polish, English',
            'status': 3
        }
    }
}

snapshots['TestGrievanceQuery::test_grievance_ticket_query_detail_partner_with_admin_area_1_access_for_program 1'] = {
    'data': {
        'grievanceTicket': {
            'admin': 'City Test',
            'category': 8,
            'consent': True,
            'createdAt': '2020-03-12T00:00:00+00:00',
            'description': 'Ticket with program, in admin area 1, new',
            'language': 'Polish',
            'status': 1
        }
    }
}

snapshots['TestGrievanceQuery::test_grievance_ticket_query_detail_partner_with_admin_area_1_access_for_program 2'] = {
    'data': {
        'grievanceTicket': None
    },
    'errors': [
        {
            'locations': [
                {
                    'column': 7,
                    'line': 3
                }
            ],
            'message': "User is not active creator/assignee and does not have 'GRIEVANCES_VIEW_DETAILS_EXCLUDING_SENSITIVE' permission or user does not have access to the ticket's program or its admin area",
            'path': [
                'grievanceTicket'
            ]
        }
    ]
}

snapshots['TestGrievanceQuery::test_grievance_ticket_query_detail_partner_with_admin_area_1_access_for_program 3'] = {
    'data': {
        'grievanceTicket': None
    },
    'errors': [
        {
            'locations': [
                {
                    'column': 7,
                    'line': 3
                }
            ],
            'message': "User is not active creator/assignee and does not have 'GRIEVANCES_VIEW_DETAILS_EXCLUDING_SENSITIVE' permission or user does not have access to the ticket's program or its admin area",
            'path': [
                'grievanceTicket'
            ]
        }
    ]
}

snapshots['TestGrievanceQuery::test_grievance_ticket_query_detail_partner_with_admin_area_1_access_for_program 4'] = {
    'data': {
        'grievanceTicket': {
            'admin': None,
            'category': 7,
            'consent': True,
            'createdAt': '2020-08-23T00:00:00+00:00',
            'description': 'Ticket with program, without admin area',
            'language': 'Polish, English',
            'status': 3
        }
    }
}

snapshots['TestGrievanceQuery::test_grievance_ticket_query_detail_partner_with_admin_area_1_access_for_program 5'] = {
    'data': {
        'grievanceTicket': {
            'admin': None,
            'category': 7,
            'consent': True,
            'createdAt': '2020-08-24T00:00:00+00:00',
            'description': 'Ticket without program, without admin area',
            'language': 'Polish, English',
            'status': 3
        }
    }
}

snapshots['TestGrievanceQuery::test_grievance_ticket_query_detail_partner_with_admin_area_1_access_for_program 6'] = {
    'data': {
        'grievanceTicket': {
            'admin': 'City Test',
            'category': 7,
            'consent': True,
            'createdAt': '2020-08-25T00:00:00+00:00',
            'description': 'Ticket without program, in admin area 1',
            'language': 'Polish, English',
            'status': 3
        }
    }
}

snapshots['TestGrievanceQuery::test_grievance_ticket_query_detail_partner_with_admin_area_2_access_for_all_programs 1'] = {
    'data': {
        'grievanceTicket': None
    },
    'errors': [
        {
            'locations': [
                {
                    'column': 7,
                    'line': 3
                }
            ],
            'message': "User is not active creator/assignee and does not have 'GRIEVANCES_VIEW_DETAILS_EXCLUDING_SENSITIVE' permission or user does not have access to the ticket's program or its admin area",
            'path': [
                'grievanceTicket'
            ]
        }
    ]
}

snapshots['TestGrievanceQuery::test_grievance_ticket_query_detail_partner_with_admin_area_2_access_for_all_programs 2'] = {
    'data': {
        'grievanceTicket': {
            'admin': 'City Example',
            'category': 5,
            'consent': True,
            'createdAt': '2020-07-12T00:00:00+00:00',
            'description': 'Ticket with program, in admin area 2, on hold',
            'language': 'English',
            'status': 4
        }
    }
}

snapshots['TestGrievanceQuery::test_grievance_ticket_query_detail_partner_with_admin_area_2_access_for_all_programs 3'] = {
    'data': {
        'grievanceTicket': {
            'admin': 'City Example',
            'category': 7,
            'consent': True,
            'createdAt': '2020-08-22T00:00:00+00:00',
            'description': 'Ticket with program, in admin area 2, in progress',
            'language': 'Polish, English',
            'status': 3
        }
    }
}

snapshots['TestGrievanceQuery::test_grievance_ticket_query_detail_partner_with_admin_area_2_access_for_all_programs 4'] = {
    'data': {
        'grievanceTicket': {
            'admin': None,
            'category': 7,
            'consent': True,
            'createdAt': '2020-08-23T00:00:00+00:00',
            'description': 'Ticket with program, without admin area',
            'language': 'Polish, English',
            'status': 3
        }
    }
}

snapshots['TestGrievanceQuery::test_grievance_ticket_query_detail_partner_with_admin_area_2_access_for_all_programs 5'] = {
    'data': {
        'grievanceTicket': {
            'admin': None,
            'category': 7,
            'consent': True,
            'createdAt': '2020-08-24T00:00:00+00:00',
            'description': 'Ticket without program, without admin area',
            'language': 'Polish, English',
            'status': 3
        }
    }
}

snapshots['TestGrievanceQuery::test_grievance_ticket_query_detail_partner_with_admin_area_2_access_for_all_programs 6'] = {
    'data': {
        'grievanceTicket': {
            'admin': 'City Test',
            'category': 7,
            'consent': True,
            'createdAt': '2020-08-25T00:00:00+00:00',
            'description': 'Ticket without program, in admin area 1',
            'language': 'Polish, English',
            'status': 3
        }
    }
}

snapshots['TestGrievanceQuery::test_grievance_ticket_query_detail_partner_with_admin_area_2_access_for_program 1'] = {
    'data': {
        'grievanceTicket': None
    },
    'errors': [
        {
            'locations': [
                {
                    'column': 7,
                    'line': 3
                }
            ],
            'message': "User is not active creator/assignee and does not have 'GRIEVANCES_VIEW_DETAILS_EXCLUDING_SENSITIVE' permission or user does not have access to the ticket's program or its admin area",
            'path': [
                'grievanceTicket'
            ]
        }
    ]
}

snapshots['TestGrievanceQuery::test_grievance_ticket_query_detail_partner_with_admin_area_2_access_for_program 2'] = {
    'data': {
        'grievanceTicket': {
            'admin': 'City Example',
            'category': 5,
            'consent': True,
            'createdAt': '2020-07-12T00:00:00+00:00',
            'description': 'Ticket with program, in admin area 2, on hold',
            'language': 'English',
            'status': 4
        }
    }
}

snapshots['TestGrievanceQuery::test_grievance_ticket_query_detail_partner_with_admin_area_2_access_for_program 3'] = {
    'data': {
        'grievanceTicket': {
            'admin': 'City Example',
            'category': 7,
            'consent': True,
            'createdAt': '2020-08-22T00:00:00+00:00',
            'description': 'Ticket with program, in admin area 2, in progress',
            'language': 'Polish, English',
            'status': 3
        }
    }
}

snapshots['TestGrievanceQuery::test_grievance_ticket_query_detail_partner_with_admin_area_2_access_for_program 4'] = {
    'data': {
        'grievanceTicket': {
            'admin': None,
            'category': 7,
            'consent': True,
            'createdAt': '2020-08-23T00:00:00+00:00',
            'description': 'Ticket with program, without admin area',
            'language': 'Polish, English',
            'status': 3
        }
    }
}

snapshots['TestGrievanceQuery::test_grievance_ticket_query_detail_partner_with_admin_area_2_access_for_program 5'] = {
    'data': {
        'grievanceTicket': {
            'admin': None,
            'category': 7,
            'consent': True,
            'createdAt': '2020-08-24T00:00:00+00:00',
            'description': 'Ticket without program, without admin area',
            'language': 'Polish, English',
            'status': 3
        }
    }
}

snapshots['TestGrievanceQuery::test_grievance_ticket_query_detail_partner_with_admin_area_2_access_for_program 6'] = {
    'data': {
        'grievanceTicket': {
            'admin': 'City Test',
            'category': 7,
            'consent': True,
            'createdAt': '2020-08-25T00:00:00+00:00',
            'description': 'Ticket without program, in admin area 1',
            'language': 'Polish, English',
            'status': 3
        }
    }
}

snapshots['TestGrievanceQuery::test_grievance_ticket_query_detail_partner_with_full_area_access_for_all_programs 1'] = {
    'data': {
        'grievanceTicket': {
            'admin': 'City Test',
            'category': 8,
            'consent': True,
            'createdAt': '2020-03-12T00:00:00+00:00',
            'description': 'Ticket with program, in admin area 1, new',
            'language': 'Polish',
            'status': 1
        }
    }
}

snapshots['TestGrievanceQuery::test_grievance_ticket_query_detail_partner_with_full_area_access_for_all_programs 2'] = {
    'data': {
        'grievanceTicket': {
            'admin': 'City Example',
            'category': 5,
            'consent': True,
            'createdAt': '2020-07-12T00:00:00+00:00',
            'description': 'Ticket with program, in admin area 2, on hold',
            'language': 'English',
            'status': 4
        }
    }
}

snapshots['TestGrievanceQuery::test_grievance_ticket_query_detail_partner_with_full_area_access_for_all_programs 3'] = {
    'data': {
        'grievanceTicket': {
            'admin': 'City Example',
            'category': 7,
            'consent': True,
            'createdAt': '2020-08-22T00:00:00+00:00',
            'description': 'Ticket with program, in admin area 2, in progress',
            'language': 'Polish, English',
            'status': 3
        }
    }
}

snapshots['TestGrievanceQuery::test_grievance_ticket_query_detail_partner_with_full_area_access_for_all_programs 4'] = {
    'data': {
        'grievanceTicket': {
            'admin': None,
            'category': 7,
            'consent': True,
            'createdAt': '2020-08-23T00:00:00+00:00',
            'description': 'Ticket with program, without admin area',
            'language': 'Polish, English',
            'status': 3
        }
    }
}

snapshots['TestGrievanceQuery::test_grievance_ticket_query_detail_partner_with_full_area_access_for_all_programs 5'] = {
    'data': {
        'grievanceTicket': {
            'admin': None,
            'category': 7,
            'consent': True,
            'createdAt': '2020-08-24T00:00:00+00:00',
            'description': 'Ticket without program, without admin area',
            'language': 'Polish, English',
            'status': 3
        }
    }
}

snapshots['TestGrievanceQuery::test_grievance_ticket_query_detail_partner_with_full_area_access_for_all_programs 6'] = {
    'data': {
        'grievanceTicket': {
            'admin': 'City Test',
            'category': 7,
            'consent': True,
            'createdAt': '2020-08-25T00:00:00+00:00',
            'description': 'Ticket without program, in admin area 1',
            'language': 'Polish, English',
            'status': 3
        }
    }
}

snapshots['TestGrievanceQuery::test_grievance_ticket_query_detail_partner_with_full_area_access_for_program 1'] = {
    'data': {
        'grievanceTicket': {
            'admin': 'City Test',
            'category': 8,
            'consent': True,
            'createdAt': '2020-03-12T00:00:00+00:00',
            'description': 'Ticket with program, in admin area 1, new',
            'language': 'Polish',
            'status': 1
        }
    }
}

snapshots['TestGrievanceQuery::test_grievance_ticket_query_detail_partner_with_full_area_access_for_program 2'] = {
    'data': {
        'grievanceTicket': {
            'admin': 'City Example',
            'category': 5,
            'consent': True,
            'createdAt': '2020-07-12T00:00:00+00:00',
            'description': 'Ticket with program, in admin area 2, on hold',
            'language': 'English',
            'status': 4
        }
    }
}

snapshots['TestGrievanceQuery::test_grievance_ticket_query_detail_partner_with_full_area_access_for_program 3'] = {
    'data': {
        'grievanceTicket': {
            'admin': 'City Example',
            'category': 7,
            'consent': True,
            'createdAt': '2020-08-22T00:00:00+00:00',
            'description': 'Ticket with program, in admin area 2, in progress',
            'language': 'Polish, English',
            'status': 3
        }
    }
}

snapshots['TestGrievanceQuery::test_grievance_ticket_query_detail_partner_with_full_area_access_for_program 4'] = {
    'data': {
        'grievanceTicket': {
            'admin': None,
            'category': 7,
            'consent': True,
            'createdAt': '2020-08-23T00:00:00+00:00',
            'description': 'Ticket with program, without admin area',
            'language': 'Polish, English',
            'status': 3
        }
    }
}

snapshots['TestGrievanceQuery::test_grievance_ticket_query_detail_partner_with_full_area_access_for_program 5'] = {
    'data': {
        'grievanceTicket': {
            'admin': None,
            'category': 7,
            'consent': True,
            'createdAt': '2020-08-24T00:00:00+00:00',
            'description': 'Ticket without program, without admin area',
            'language': 'Polish, English',
            'status': 3
        }
    }
}

snapshots['TestGrievanceQuery::test_grievance_ticket_query_detail_partner_with_full_area_access_for_program 6'] = {
    'data': {
        'grievanceTicket': {
            'admin': 'City Test',
            'category': 7,
            'consent': True,
            'createdAt': '2020-08-25T00:00:00+00:00',
            'description': 'Ticket without program, in admin area 1',
            'language': 'Polish, English',
            'status': 3
        }
    }
}

snapshots['TestGrievanceQuery::test_grievance_ticket_query_list_for_all_programs_permission_in_specific_programs_1 1'] = {
    'data': {
        'allGrievanceTicket': {
            'edges': [
                {
                    'node': {
                        'admin': 'City Test',
                        'category': 8,
                        'consent': True,
                        'createdAt': '2020-03-12T00:00:00+00:00',
                        'description': 'Ticket with program, in admin area 1, new',
                        'language': 'Polish',
                        'programs': [
                            {
                                'name': 'Program 1'
                            }
                        ],
                        'status': 1
                    }
                },
                {
                    'node': {
                        'admin': 'City Example',
                        'category': 5,
                        'consent': True,
                        'createdAt': '2020-07-12T00:00:00+00:00',
                        'description': 'Ticket with program, in admin area 2, on hold',
                        'language': 'English',
                        'programs': [
                            {
                                'name': 'Program 1'
                            }
                        ],
                        'status': 4
                    }
                },
                {
                    'node': {
                        'admin': 'City Example',
                        'category': 7,
                        'consent': True,
                        'createdAt': '2020-08-22T00:00:00+00:00',
                        'description': 'Ticket with program, in admin area 2, in progress',
                        'language': 'Polish, English',
                        'programs': [
                            {
                                'name': 'Program 1'
                            }
                        ],
                        'status': 3
                    }
                },
                {
                    'node': {
                        'admin': None,
                        'category': 7,
                        'consent': True,
                        'createdAt': '2020-08-23T00:00:00+00:00',
                        'description': 'Ticket with program, without admin area',
                        'language': 'Polish, English',
                        'programs': [
                            {
                                'name': 'Program 1'
                            }
                        ],
                        'status': 3
                    }
                },
                {
                    'node': {
                        'admin': None,
                        'category': 7,
                        'consent': True,
                        'createdAt': '2020-08-24T00:00:00+00:00',
                        'description': 'Ticket without program, without admin area',
                        'language': 'Polish, English',
                        'programs': [
                        ],
                        'status': 3
                    }
                },
                {
                    'node': {
                        'admin': 'City Test',
                        'category': 7,
                        'consent': True,
                        'createdAt': '2020-08-25T00:00:00+00:00',
                        'description': 'Ticket without program, in admin area 1',
                        'language': 'Polish, English',
                        'programs': [
                        ],
                        'status': 3
                    }
                }
            ]
        }
    }
}

snapshots['TestGrievanceQuery::test_grievance_ticket_query_list_for_all_programs_permission_in_specific_programs_2 1'] = {
    'data': {
        'allGrievanceTicket': {
            'edges': [
                {
                    'node': {
                        'admin': 'City Test',
                        'category': 7,
                        'consent': True,
                        'createdAt': '2020-02-12T00:00:00+00:00',
                        'description': 'Ticket with other program, in admin area 1, new',
                        'language': 'Polish',
                        'programs': [
                            {
                                'name': 'Program 2'
                            }
                        ],
                        'status': 1
                    }
                },
                {
                    'node': {
                        'admin': None,
                        'category': 7,
                        'consent': True,
                        'createdAt': '2020-08-24T00:00:00+00:00',
                        'description': 'Ticket without program, without admin area',
                        'language': 'Polish, English',
                        'programs': [
                        ],
                        'status': 3
                    }
                },
                {
                    'node': {
                        'admin': 'City Test',
                        'category': 7,
                        'consent': True,
                        'createdAt': '2020-08-25T00:00:00+00:00',
                        'description': 'Ticket without program, in admin area 1',
                        'language': 'Polish, English',
                        'programs': [
                        ],
                        'status': 3
                    }
                }
            ]
        }
    }
}

snapshots['TestGrievanceQuery::test_grievance_ticket_query_list_for_all_programs_permission_in_specific_programs_3 1'] = {
    'data': {
        'allGrievanceTicket': {
            'edges': [
                {
                    'node': {
                        'admin': 'City Test',
                        'category': 7,
                        'consent': True,
                        'createdAt': '2020-02-12T00:00:00+00:00',
                        'description': 'Ticket with other program, in admin area 1, new',
                        'language': 'Polish',
                        'programs': [
                            {
                                'name': 'Program 2'
                            }
                        ],
                        'status': 1
                    }
                },
                {
                    'node': {
                        'admin': 'City Test',
                        'category': 8,
                        'consent': True,
                        'createdAt': '2020-03-12T00:00:00+00:00',
                        'description': 'Ticket with program, in admin area 1, new',
                        'language': 'Polish',
                        'programs': [
                            {
                                'name': 'Program 1'
                            }
                        ],
                        'status': 1
                    }
                },
                {
                    'node': {
                        'admin': 'City Example',
                        'category': 5,
                        'consent': True,
                        'createdAt': '2020-07-12T00:00:00+00:00',
                        'description': 'Ticket with program, in admin area 2, on hold',
                        'language': 'English',
                        'programs': [
                            {
                                'name': 'Program 1'
                            }
                        ],
                        'status': 4
                    }
                },
                {
                    'node': {
                        'admin': 'City Example',
                        'category': 7,
                        'consent': True,
                        'createdAt': '2020-08-22T00:00:00+00:00',
                        'description': 'Ticket with program, in admin area 2, in progress',
                        'language': 'Polish, English',
                        'programs': [
                            {
                                'name': 'Program 1'
                            }
                        ],
                        'status': 3
                    }
                },
                {
                    'node': {
                        'admin': None,
                        'category': 7,
                        'consent': True,
                        'createdAt': '2020-08-23T00:00:00+00:00',
                        'description': 'Ticket with program, without admin area',
                        'language': 'Polish, English',
                        'programs': [
                            {
                                'name': 'Program 1'
                            }
                        ],
                        'status': 3
                    }
                },
                {
                    'node': {
                        'admin': None,
                        'category': 7,
                        'consent': True,
                        'createdAt': '2020-08-24T00:00:00+00:00',
                        'description': 'Ticket without program, without admin area',
                        'language': 'Polish, English',
                        'programs': [
                        ],
                        'status': 3
                    }
                },
                {
                    'node': {
                        'admin': 'City Test',
                        'category': 7,
                        'consent': True,
                        'createdAt': '2020-08-25T00:00:00+00:00',
                        'description': 'Ticket without program, in admin area 1',
                        'language': 'Polish, English',
                        'programs': [
                        ],
                        'status': 3
                    }
                }
            ]
        }
    }
}

snapshots['TestGrievanceQuery::test_grievance_ticket_query_list_partner_unicef_for_all_programs 1'] = {
    'data': {
        'allGrievanceTicket': {
            'edges': [
                {
                    'node': {
                        'admin': 'City Test',
                        'category': 7,
                        'consent': True,
                        'createdAt': '2020-02-12T00:00:00+00:00',
                        'description': 'Ticket with other program, in admin area 1, new',
                        'language': 'Polish',
                        'programs': [
                            {
                                'name': 'Program 2'
                            }
                        ],
                        'status': 1
                    }
                },
                {
                    'node': {
                        'admin': 'City Test',
                        'category': 8,
                        'consent': True,
                        'createdAt': '2020-03-12T00:00:00+00:00',
                        'description': 'Ticket with program, in admin area 1, new',
                        'language': 'Polish',
                        'programs': [
                            {
                                'name': 'Program 1'
                            }
                        ],
                        'status': 1
                    }
                },
                {
                    'node': {
                        'admin': 'City Example',
                        'category': 5,
                        'consent': True,
                        'createdAt': '2020-07-12T00:00:00+00:00',
                        'description': 'Ticket with program, in admin area 2, on hold',
                        'language': 'English',
                        'programs': [
                            {
                                'name': 'Program 1'
                            }
                        ],
                        'status': 4
                    }
                },
                {
                    'node': {
                        'admin': 'City Example',
                        'category': 7,
                        'consent': True,
                        'createdAt': '2020-08-22T00:00:00+00:00',
                        'description': 'Ticket with program, in admin area 2, in progress',
                        'language': 'Polish, English',
                        'programs': [
                            {
                                'name': 'Program 1'
                            }
                        ],
                        'status': 3
                    }
                },
                {
                    'node': {
                        'admin': None,
                        'category': 7,
                        'consent': True,
                        'createdAt': '2020-08-23T00:00:00+00:00',
                        'description': 'Ticket with program, without admin area',
                        'language': 'Polish, English',
                        'programs': [
                            {
                                'name': 'Program 1'
                            }
                        ],
                        'status': 3
                    }
                },
                {
                    'node': {
                        'admin': None,
                        'category': 7,
                        'consent': True,
                        'createdAt': '2020-08-24T00:00:00+00:00',
                        'description': 'Ticket without program, without admin area',
                        'language': 'Polish, English',
                        'programs': [
                        ],
                        'status': 3
                    }
                },
                {
                    'node': {
                        'admin': 'City Test',
                        'category': 7,
                        'consent': True,
                        'createdAt': '2020-08-25T00:00:00+00:00',
                        'description': 'Ticket without program, in admin area 1',
                        'language': 'Polish, English',
                        'programs': [
                        ],
                        'status': 3
                    }
                }
            ]
        }
    }
}

snapshots['TestGrievanceQuery::test_grievance_ticket_query_list_partner_unicef_for_program 1'] = {
    'data': {
        'allGrievanceTicket': {
            'edges': [
                {
                    'node': {
                        'admin': 'City Test',
                        'category': 8,
                        'consent': True,
                        'createdAt': '2020-03-12T00:00:00+00:00',
                        'description': 'Ticket with program, in admin area 1, new',
                        'language': 'Polish',
                        'status': 1
                    }
                },
                {
                    'node': {
                        'admin': 'City Example',
                        'category': 5,
                        'consent': True,
                        'createdAt': '2020-07-12T00:00:00+00:00',
                        'description': 'Ticket with program, in admin area 2, on hold',
                        'language': 'English',
                        'status': 4
                    }
                },
                {
                    'node': {
                        'admin': 'City Example',
                        'category': 7,
                        'consent': True,
                        'createdAt': '2020-08-22T00:00:00+00:00',
                        'description': 'Ticket with program, in admin area 2, in progress',
                        'language': 'Polish, English',
                        'status': 3
                    }
                },
                {
                    'node': {
                        'admin': None,
                        'category': 7,
                        'consent': True,
                        'createdAt': '2020-08-23T00:00:00+00:00',
                        'description': 'Ticket with program, without admin area',
                        'language': 'Polish, English',
                        'status': 3
                    }
                }
            ]
        }
    }
}

snapshots['TestGrievanceQuery::test_grievance_ticket_query_list_partner_with_admin_area_1_access_for_all_programs 1'] = {
    'data': {
        'allGrievanceTicket': {
            'edges': [
                {
                    'node': {
                        'admin': 'City Test',
                        'category': 7,
                        'consent': True,
                        'createdAt': '2020-02-12T00:00:00+00:00',
                        'description': 'Ticket with other program, in admin area 1, new',
                        'language': 'Polish',
                        'programs': [
                            {
                                'name': 'Program 2'
                            }
                        ],
                        'status': 1
                    }
                },
                {
                    'node': {
                        'admin': 'City Test',
                        'category': 8,
                        'consent': True,
                        'createdAt': '2020-03-12T00:00:00+00:00',
                        'description': 'Ticket with program, in admin area 1, new',
                        'language': 'Polish',
                        'programs': [
                            {
                                'name': 'Program 1'
                            }
                        ],
                        'status': 1
                    }
                },
                {
                    'node': {
                        'admin': None,
                        'category': 7,
                        'consent': True,
                        'createdAt': '2020-08-23T00:00:00+00:00',
                        'description': 'Ticket with program, without admin area',
                        'language': 'Polish, English',
                        'programs': [
                            {
                                'name': 'Program 1'
                            }
                        ],
                        'status': 3
                    }
                },
                {
                    'node': {
                        'admin': None,
                        'category': 7,
                        'consent': True,
                        'createdAt': '2020-08-24T00:00:00+00:00',
                        'description': 'Ticket without program, without admin area',
                        'language': 'Polish, English',
                        'programs': [
                        ],
                        'status': 3
                    }
                },
                {
                    'node': {
                        'admin': 'City Test',
                        'category': 7,
                        'consent': True,
                        'createdAt': '2020-08-25T00:00:00+00:00',
                        'description': 'Ticket without program, in admin area 1',
                        'language': 'Polish, English',
                        'programs': [
                        ],
                        'status': 3
                    }
                }
            ]
        }
    }
}

snapshots['TestGrievanceQuery::test_grievance_ticket_query_list_partner_with_admin_area_1_access_for_program 1'] = {
    'data': {
        'allGrievanceTicket': {
            'edges': [
                {
                    'node': {
                        'admin': 'City Test',
                        'category': 8,
                        'consent': True,
                        'createdAt': '2020-03-12T00:00:00+00:00',
                        'description': 'Ticket with program, in admin area 1, new',
                        'language': 'Polish',
                        'status': 1
                    }
                },
                {
                    'node': {
                        'admin': None,
                        'category': 7,
                        'consent': True,
                        'createdAt': '2020-08-23T00:00:00+00:00',
                        'description': 'Ticket with program, without admin area',
                        'language': 'Polish, English',
                        'status': 3
                    }
                }
            ]
        }
    }
}

snapshots['TestGrievanceQuery::test_grievance_ticket_query_list_partner_with_admin_area_2_access_for_all_programs 1'] = {
    'data': {
        'allGrievanceTicket': {
            'edges': [
                {
                    'node': {
                        'admin': 'City Test',
                        'category': 7,
                        'consent': True,
                        'createdAt': '2020-02-12T00:00:00+00:00',
                        'description': 'Ticket with other program, in admin area 1, new',
                        'language': 'Polish',
                        'programs': [
                            {
                                'name': 'Program 2'
                            }
                        ],
                        'status': 1
                    }
                },
                {
                    'node': {
                        'admin': 'City Example',
                        'category': 5,
                        'consent': True,
                        'createdAt': '2020-07-12T00:00:00+00:00',
                        'description': 'Ticket with program, in admin area 2, on hold',
                        'language': 'English',
                        'programs': [
                            {
                                'name': 'Program 1'
                            }
                        ],
                        'status': 4
                    }
                },
                {
                    'node': {
                        'admin': 'City Example',
                        'category': 7,
                        'consent': True,
                        'createdAt': '2020-08-22T00:00:00+00:00',
                        'description': 'Ticket with program, in admin area 2, in progress',
                        'language': 'Polish, English',
                        'programs': [
                            {
                                'name': 'Program 1'
                            }
                        ],
                        'status': 3
                    }
                },
                {
                    'node': {
                        'admin': None,
                        'category': 7,
                        'consent': True,
                        'createdAt': '2020-08-23T00:00:00+00:00',
                        'description': 'Ticket with program, without admin area',
                        'language': 'Polish, English',
                        'programs': [
                            {
                                'name': 'Program 1'
                            }
                        ],
                        'status': 3
                    }
                },
                {
                    'node': {
                        'admin': None,
                        'category': 7,
                        'consent': True,
                        'createdAt': '2020-08-24T00:00:00+00:00',
                        'description': 'Ticket without program, without admin area',
                        'language': 'Polish, English',
                        'programs': [
                        ],
                        'status': 3
                    }
                },
                {
                    'node': {
                        'admin': 'City Test',
                        'category': 7,
                        'consent': True,
                        'createdAt': '2020-08-25T00:00:00+00:00',
                        'description': 'Ticket without program, in admin area 1',
                        'language': 'Polish, English',
                        'programs': [
                        ],
                        'status': 3
                    }
                }
            ]
        }
    }
}

snapshots['TestGrievanceQuery::test_grievance_ticket_query_list_partner_with_admin_area_2_access_for_program 1'] = {
    'data': {
        'allGrievanceTicket': {
            'edges': [
                {
                    'node': {
                        'admin': 'City Example',
                        'category': 5,
                        'consent': True,
                        'createdAt': '2020-07-12T00:00:00+00:00',
                        'description': 'Ticket with program, in admin area 2, on hold',
                        'language': 'English',
                        'status': 4
                    }
                },
                {
                    'node': {
                        'admin': 'City Example',
                        'category': 7,
                        'consent': True,
                        'createdAt': '2020-08-22T00:00:00+00:00',
                        'description': 'Ticket with program, in admin area 2, in progress',
                        'language': 'Polish, English',
                        'status': 3
                    }
                },
                {
                    'node': {
                        'admin': None,
                        'category': 7,
                        'consent': True,
                        'createdAt': '2020-08-23T00:00:00+00:00',
                        'description': 'Ticket with program, without admin area',
                        'language': 'Polish, English',
                        'status': 3
                    }
                }
            ]
        }
    }
}

snapshots['TestGrievanceQuery::test_grievance_ticket_query_list_partner_with_full_area_access_for_all_programs 1'] = {
    'data': {
        'allGrievanceTicket': {
            'edges': [
                {
                    'node': {
                        'admin': 'City Test',
                        'category': 7,
                        'consent': True,
                        'createdAt': '2020-02-12T00:00:00+00:00',
                        'description': 'Ticket with other program, in admin area 1, new',
                        'language': 'Polish',
                        'programs': [
                            {
                                'name': 'Program 2'
                            }
                        ],
                        'status': 1
                    }
                },
                {
                    'node': {
                        'admin': 'City Test',
                        'category': 8,
                        'consent': True,
                        'createdAt': '2020-03-12T00:00:00+00:00',
                        'description': 'Ticket with program, in admin area 1, new',
                        'language': 'Polish',
                        'programs': [
                            {
                                'name': 'Program 1'
                            }
                        ],
                        'status': 1
                    }
                },
                {
                    'node': {
                        'admin': 'City Example',
                        'category': 5,
                        'consent': True,
                        'createdAt': '2020-07-12T00:00:00+00:00',
                        'description': 'Ticket with program, in admin area 2, on hold',
                        'language': 'English',
                        'programs': [
                            {
                                'name': 'Program 1'
                            }
                        ],
                        'status': 4
                    }
                },
                {
                    'node': {
                        'admin': 'City Example',
                        'category': 7,
                        'consent': True,
                        'createdAt': '2020-08-22T00:00:00+00:00',
                        'description': 'Ticket with program, in admin area 2, in progress',
                        'language': 'Polish, English',
                        'programs': [
                            {
                                'name': 'Program 1'
                            }
                        ],
                        'status': 3
                    }
                },
                {
                    'node': {
                        'admin': None,
                        'category': 7,
                        'consent': True,
                        'createdAt': '2020-08-23T00:00:00+00:00',
                        'description': 'Ticket with program, without admin area',
                        'language': 'Polish, English',
                        'programs': [
                            {
                                'name': 'Program 1'
                            }
                        ],
                        'status': 3
                    }
                },
                {
                    'node': {
                        'admin': None,
                        'category': 7,
                        'consent': True,
                        'createdAt': '2020-08-24T00:00:00+00:00',
                        'description': 'Ticket without program, without admin area',
                        'language': 'Polish, English',
                        'programs': [
                        ],
                        'status': 3
                    }
                },
                {
                    'node': {
                        'admin': 'City Test',
                        'category': 7,
                        'consent': True,
                        'createdAt': '2020-08-25T00:00:00+00:00',
                        'description': 'Ticket without program, in admin area 1',
                        'language': 'Polish, English',
                        'programs': [
                        ],
                        'status': 3
                    }
                }
            ]
        }
    }
}

snapshots['TestGrievanceQuery::test_grievance_ticket_query_list_partner_with_full_area_access_for_program 1'] = {
    'data': {
        'allGrievanceTicket': {
            'edges': [
                {
                    'node': {
                        'admin': 'City Test',
                        'category': 8,
                        'consent': True,
                        'createdAt': '2020-03-12T00:00:00+00:00',
                        'description': 'Ticket with program, in admin area 1, new',
                        'language': 'Polish',
                        'status': 1
                    }
                },
                {
                    'node': {
                        'admin': 'City Example',
                        'category': 5,
                        'consent': True,
                        'createdAt': '2020-07-12T00:00:00+00:00',
                        'description': 'Ticket with program, in admin area 2, on hold',
                        'language': 'English',
                        'status': 4
                    }
                },
                {
                    'node': {
                        'admin': 'City Example',
                        'category': 7,
                        'consent': True,
                        'createdAt': '2020-08-22T00:00:00+00:00',
                        'description': 'Ticket with program, in admin area 2, in progress',
                        'language': 'Polish, English',
                        'status': 3
                    }
                },
                {
                    'node': {
                        'admin': None,
                        'category': 7,
                        'consent': True,
                        'createdAt': '2020-08-23T00:00:00+00:00',
                        'description': 'Ticket with program, without admin area',
                        'language': 'Polish, English',
                        'status': 3
                    }
                }
            ]
        }
    }
<<<<<<< HEAD
=======
}

snapshots['TestGrievanceQuery::test_grievance_ticket_query_partner_access_list_partner_without_program_for_program 1'] = {
    'data': {
        'allGrievanceTicket': None
    },
    'errors': [
        {
            'locations': [
                {
                    'column': 7,
                    'line': 3
                }
            ],
            'message': 'Permission Denied',
            'path': [
                'allGrievanceTicket'
            ]
        }
    ]
}

snapshots['TestGrievanceQuery::test_people_upd_individual_data_admin_area_title 1'] = {
    'data': {
        'grievanceTicket': {
            'individualDataUpdateTicketDetails': {
                'individualData': {
                    'admin_area_title': {
                        'approve_status': True,
                        'previous_value': 'Old_Name - A22',
                        'value': 'Test_Name - AAA333'
                    }
                }
            }
        }
    }
>>>>>>> 314e5251
}<|MERGE_RESOLUTION|>--- conflicted
+++ resolved
@@ -2209,8 +2209,6 @@
             ]
         }
     }
-<<<<<<< HEAD
-=======
 }
 
 snapshots['TestGrievanceQuery::test_grievance_ticket_query_partner_access_list_partner_without_program_for_program 1'] = {
@@ -2247,5 +2245,4 @@
             }
         }
     }
->>>>>>> 314e5251
 }