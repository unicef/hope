# -*- coding: utf-8 -*-
# snapshottest: v1 - https://goo.gl/zC4yUc
from __future__ import unicode_literals

from snapshottest import Snapshot


snapshots = Snapshot()

snapshots['TestGrievanceQuery::test_grievance_list_filtered_by_admin2 1'] = {
    'data': {
        'allGrievanceTicket': {
            'edges': [
                {
                    'node': {
                        'admin': 'City Test',
                        'category': 8,
                        'consent': True,
                        'createdAt': '2020-03-12T00:00:00+00:00',
                        'description': 'Ticket with program, in admin area 1, new',
                        'language': 'Polish',
                        'status': 1
                    }
                }
            ]
        }
    }
}

snapshots['TestGrievanceQuery::test_grievance_list_filtered_by_assigned_to_correct_user 1'] = {
    'data': {
        'allGrievanceTicket': {
            'edges': [
                {
                    'node': {
                        'admin': 'City Test',
                        'category': 8,
                        'consent': True,
                        'createdAt': '2020-03-12T00:00:00+00:00',
                        'description': 'Ticket with program, in admin area 1, new',
                        'language': 'Polish',
                        'status': 1
                    }
                },
                {
                    'node': {
                        'admin': 'City Example',
                        'category': 5,
                        'consent': True,
                        'createdAt': '2020-07-12T00:00:00+00:00',
                        'description': 'Ticket with program, in admin area 2, on hold',
                        'language': 'English',
                        'status': 4
                    }
                },
                {
                    'node': {
                        'admin': 'City Example',
                        'category': 7,
                        'consent': True,
                        'createdAt': '2020-08-22T00:00:00+00:00',
                        'description': 'Ticket with program, in admin area 2, in progress',
                        'language': 'Polish, English',
                        'status': 3
                    }
                },
                {
                    'node': {
                        'admin': None,
                        'category': 7,
                        'consent': True,
                        'createdAt': '2020-08-23T00:00:00+00:00',
                        'description': 'Ticket with program, without admin area',
                        'language': 'Polish, English',
                        'status': 3
                    }
                }
            ]
        }
    }
}

snapshots['TestGrievanceQuery::test_grievance_list_filtered_by_assigned_to_incorrect_user 1'] = {
    'data': {
        'allGrievanceTicket': {
            'edges': [
            ]
        }
    }
}

snapshots['TestGrievanceQuery::test_grievance_list_filtered_by_category_0_category_positive_feedback 1'] = {
    'data': {
        'allGrievanceTicket': {
            'edges': [
                {
                    'node': {
                        'admin': None,
                        'category': 7,
                        'consent': True,
                        'createdAt': '2020-08-23T00:00:00+00:00',
                        'description': 'Ticket with program, without admin area',
                        'language': 'Polish, English',
                        'status': 3
                    }
                },
                {
                    'node': {
                        'admin': 'City Example',
                        'category': 7,
                        'consent': True,
                        'createdAt': '2020-08-22T00:00:00+00:00',
                        'description': 'Ticket with program, in admin area 2, in progress',
                        'language': 'Polish, English',
                        'status': 3
                    }
                }
            ]
        }
    }
}

snapshots['TestGrievanceQuery::test_grievance_list_filtered_by_category_1_category_negative_feedback 1'] = {
    'data': {
        'allGrievanceTicket': {
            'edges': [
                {
                    'node': {
                        'admin': 'City Example',
                        'category': 5,
                        'consent': True,
                        'createdAt': '2020-07-12T00:00:00+00:00',
                        'description': 'Ticket with program, in admin area 2, on hold',
                        'language': 'English',
                        'status': 4
                    }
                }
            ]
        }
    }
}

snapshots['TestGrievanceQuery::test_grievance_list_filtered_by_created_at 1'] = {
    'data': {
        'allGrievanceTicket': {
            'edges': [
                {
                    'node': {
                        'admin': 'City Example',
                        'category': 5,
                        'consent': True,
                        'createdAt': '2020-07-12T00:00:00+00:00',
                        'description': 'Ticket with program, in admin area 2, on hold',
                        'language': 'English',
                        'status': 4
                    }
                },
                {
                    'node': {
                        'admin': 'City Example',
                        'category': 7,
                        'consent': True,
                        'createdAt': '2020-08-22T00:00:00+00:00',
                        'description': 'Ticket with program, in admin area 2, in progress',
                        'language': 'Polish, English',
                        'status': 3
                    }
                },
                {
                    'node': {
                        'admin': None,
                        'category': 7,
                        'consent': True,
                        'createdAt': '2020-08-23T00:00:00+00:00',
                        'description': 'Ticket with program, without admin area',
                        'language': 'Polish, English',
                        'status': 3
                    }
                }
            ]
        }
    }
}

snapshots['TestGrievanceQuery::test_grievance_list_filtered_by_score 1'] = {
    'data': {
        'allGrievanceTicket': {
            'edges': [
                {
                    'node': {
                        'admin': 'City Test',
                        'category': 8,
                        'consent': True,
                        'createdAt': '2020-03-12T00:00:00+00:00',
                        'description': 'Ticket with program, in admin area 1, new',
                        'language': 'Polish',
                        'needsAdjudicationTicketDetails': {
                            'extraData': {
                                'goldenRecords': [
                                    {
                                        'distinct': True,
                                        'duplicate': False,
                                        'fullName': 'full_name',
                                        'score': 1.2
                                    }
                                ],
                                'possibleDuplicate': [
                                    {
                                        'distinct': False,
                                        'duplicate': True,
                                        'fullName': 'full_name',
                                        'score': 2.0
                                    }
                                ]
                            },
                            'scoreMax': 150.0,
                            'scoreMin': 100.0,
                            'selectedDistinct': [
                            ]
                        },
                        'status': 1
                    }
                }
            ]
        }
    }
}

snapshots['TestGrievanceQuery::test_grievance_list_filtered_by_score 2'] = {
    'data': {
        'allGrievanceTicket': {
            'edges': [
            ]
        }
    }
}

snapshots['TestGrievanceQuery::test_grievance_list_filtered_by_status 1'] = {
    'data': {
        'allGrievanceTicket': {
            'edges': [
                {
                    'node': {
                        'admin': 'City Example',
                        'category': 7,
                        'consent': True,
                        'createdAt': '2020-08-22T00:00:00+00:00',
                        'description': 'Ticket with program, in admin area 2, in progress',
                        'language': 'Polish, English',
                        'status': 3
                    }
                },
                {
                    'node': {
                        'admin': None,
                        'category': 7,
                        'consent': True,
                        'createdAt': '2020-08-23T00:00:00+00:00',
                        'description': 'Ticket with program, without admin area',
                        'language': 'Polish, English',
                        'status': 3
                    }
                }
            ]
        }
    }
}

snapshots['TestGrievanceQuery::test_grievance_query_all_0_with_permission 1'] = {
    'data': {
        'allGrievanceTicket': {
            'edges': [
                {
                    'node': {
                        'admin': 'City Test',
                        'category': 8,
                        'consent': True,
                        'createdAt': '2020-03-12T00:00:00+00:00',
                        'description': 'Ticket with program, in admin area 1, new',
                        'language': 'Polish',
                        'programs': [
                            {
                                'name': 'Program 1'
                            }
                        ],
                        'status': 1
                    }
                },
                {
                    'node': {
                        'admin': 'City Example',
                        'category': 5,
                        'consent': True,
                        'createdAt': '2020-07-12T00:00:00+00:00',
                        'description': 'Ticket with program, in admin area 2, on hold',
                        'language': 'English',
                        'programs': [
                            {
                                'name': 'Program 1'
                            }
                        ],
                        'status': 4
                    }
                },
                {
                    'node': {
                        'admin': 'City Example',
                        'category': 7,
                        'consent': True,
                        'createdAt': '2020-08-22T00:00:00+00:00',
                        'description': 'Ticket with program, in admin area 2, in progress',
                        'language': 'Polish, English',
                        'programs': [
                            {
                                'name': 'Program 1'
                            }
                        ],
                        'status': 3
                    }
                },
                {
                    'node': {
                        'admin': None,
                        'category': 7,
                        'consent': True,
                        'createdAt': '2020-08-23T00:00:00+00:00',
                        'description': 'Ticket with program, without admin area',
                        'language': 'Polish, English',
                        'programs': [
                            {
                                'name': 'Program 1'
                            }
                        ],
                        'status': 3
                    }
                }
            ]
        }
    }
}

snapshots['TestGrievanceQuery::test_grievance_query_all_1_without_permission 1'] = {
    'data': {
        'allGrievanceTicket': None
    },
    'errors': [
        {
            'locations': [
                {
                    'column': 7,
                    'line': 3
                }
            ],
            'message': 'Permission Denied',
            'path': [
                'allGrievanceTicket'
            ]
        }
    ]
}

snapshots['TestGrievanceQuery::test_grievance_query_all_for_all_programs_0_with_permission 1'] = {
    'data': {
        'allGrievanceTicket': {
            'edges': [
                {
                    'node': {
                        'admin': 'City Test',
                        'category': 7,
                        'consent': True,
                        'createdAt': '2020-02-12T00:00:00+00:00',
                        'description': 'Ticket with other program, in admin area 1, new',
                        'language': 'Polish',
                        'programs': [
                            {
                                'name': 'Program 2'
                            }
                        ],
                        'status': 1
                    }
                },
                {
                    'node': {
                        'admin': 'City Test',
                        'category': 8,
                        'consent': True,
                        'createdAt': '2020-03-12T00:00:00+00:00',
                        'description': 'Ticket with program, in admin area 1, new',
                        'language': 'Polish',
                        'programs': [
                            {
                                'name': 'Program 1'
                            }
                        ],
                        'status': 1
                    }
                },
                {
                    'node': {
                        'admin': 'City Example',
                        'category': 5,
                        'consent': True,
                        'createdAt': '2020-07-12T00:00:00+00:00',
                        'description': 'Ticket with program, in admin area 2, on hold',
                        'language': 'English',
                        'programs': [
                            {
                                'name': 'Program 1'
                            }
                        ],
                        'status': 4
                    }
                },
                {
                    'node': {
                        'admin': 'City Example',
                        'category': 7,
                        'consent': True,
                        'createdAt': '2020-08-22T00:00:00+00:00',
                        'description': 'Ticket with program, in admin area 2, in progress',
                        'language': 'Polish, English',
                        'programs': [
                            {
                                'name': 'Program 1'
                            }
                        ],
                        'status': 3
                    }
                },
                {
                    'node': {
                        'admin': None,
                        'category': 7,
                        'consent': True,
                        'createdAt': '2020-08-23T00:00:00+00:00',
                        'description': 'Ticket with program, without admin area',
                        'language': 'Polish, English',
                        'programs': [
                            {
                                'name': 'Program 1'
                            }
                        ],
                        'status': 3
                    }
                },
                {
                    'node': {
                        'admin': None,
                        'category': 7,
                        'consent': True,
                        'createdAt': '2020-08-24T00:00:00+00:00',
                        'description': 'Ticket without program, without admin area',
                        'language': 'Polish, English',
                        'programs': [
                        ],
                        'status': 3
                    }
                },
                {
                    'node': {
                        'admin': 'City Test',
                        'category': 7,
                        'consent': True,
                        'createdAt': '2020-08-25T00:00:00+00:00',
                        'description': 'Ticket without program, in admin area 1',
                        'language': 'Polish, English',
                        'programs': [
                        ],
                        'status': 3
                    }
                }
            ]
        }
    }
}

snapshots['TestGrievanceQuery::test_grievance_query_all_for_all_programs_1_without_permission 1'] = {
    'data': {
        'allGrievanceTicket': None
    },
    'errors': [
        {
            'locations': [
                {
                    'column': 7,
                    'line': 3
                }
            ],
            'message': 'Permission Denied',
            'path': [
                'allGrievanceTicket'
            ]
        }
    ]
}

snapshots['TestGrievanceQuery::test_grievance_query_all_for_all_programs_permission_in_single_program_0_with_permission 1'] = {
    'data': {
        'allGrievanceTicket': {
            'edges': [
                {
                    'node': {
                        'admin': 'City Test',
                        'category': 8,
                        'consent': True,
                        'createdAt': '2020-03-12T00:00:00+00:00',
                        'description': 'Ticket with program, in admin area 1, new',
                        'language': 'Polish',
                        'programs': [
                            {
                                'name': 'Program 1'
                            }
                        ],
                        'status': 1
                    }
                },
                {
                    'node': {
                        'admin': 'City Example',
                        'category': 5,
                        'consent': True,
                        'createdAt': '2020-07-12T00:00:00+00:00',
                        'description': 'Ticket with program, in admin area 2, on hold',
                        'language': 'English',
                        'programs': [
                            {
                                'name': 'Program 1'
                            }
                        ],
                        'status': 4
                    }
                },
                {
                    'node': {
                        'admin': 'City Example',
                        'category': 7,
                        'consent': True,
                        'createdAt': '2020-08-22T00:00:00+00:00',
                        'description': 'Ticket with program, in admin area 2, in progress',
                        'language': 'Polish, English',
                        'programs': [
                            {
                                'name': 'Program 1'
                            }
                        ],
                        'status': 3
                    }
                },
                {
                    'node': {
                        'admin': None,
                        'category': 7,
                        'consent': True,
                        'createdAt': '2020-08-23T00:00:00+00:00',
                        'description': 'Ticket with program, without admin area',
                        'language': 'Polish, English',
                        'programs': [
                            {
                                'name': 'Program 1'
                            }
                        ],
                        'status': 3
                    }
                },
                {
                    'node': {
                        'admin': None,
                        'category': 7,
                        'consent': True,
                        'createdAt': '2020-08-24T00:00:00+00:00',
                        'description': 'Ticket without program, without admin area',
                        'language': 'Polish, English',
                        'programs': [
                        ],
                        'status': 3
                    }
                },
                {
                    'node': {
                        'admin': 'City Test',
                        'category': 7,
                        'consent': True,
                        'createdAt': '2020-08-25T00:00:00+00:00',
                        'description': 'Ticket without program, in admin area 1',
                        'language': 'Polish, English',
                        'programs': [
                        ],
                        'status': 3
                    }
                }
            ]
        }
    }
}

snapshots['TestGrievanceQuery::test_grievance_query_all_for_all_programs_permission_in_single_program_1_without_permission 1'] = {
    'data': {
        'allGrievanceTicket': None
    },
    'errors': [
        {
            'locations': [
                {
                    'column': 7,
                    'line': 3
                }
            ],
            'message': 'Permission Denied',
            'path': [
                'allGrievanceTicket'
            ]
        }
    ]
}

snapshots['TestGrievanceQuery::test_grievance_query_single_0_with_permission 1'] = {
    'data': {
        'grievanceTicket': {
            'admin': 'City Example',
            'category': 7,
            'consent': True,
            'createdAt': '2020-08-22T00:00:00+00:00',
            'description': 'Ticket with program, in admin area 2, in progress',
            'language': 'Polish, English',
            'status': 3
        }
    }
}

snapshots['TestGrievanceQuery::test_grievance_query_single_1_without_permission 1'] = {
    'data': {
        'grievanceTicket': None
    },
    'errors': [
        {
            'locations': [
                {
                    'column': 7,
                    'line': 3
                }
            ],
            'message': 'Permission Denied',
            'path': [
                'grievanceTicket'
            ]
        }
    ]
}

snapshots['TestGrievanceQuery::test_grievance_ticket_query_detail_partner_unicef_for_all_programs 1'] = {
    'data': {
        'grievanceTicket': {
            'admin': 'City Test',
            'category': 8,
            'consent': True,
            'createdAt': '2020-03-12T00:00:00+00:00',
            'description': 'Ticket with program, in admin area 1, new',
            'language': 'Polish',
            'status': 1
        }
    }
}

snapshots['TestGrievanceQuery::test_grievance_ticket_query_detail_partner_unicef_for_all_programs 2'] = {
    'data': {
        'grievanceTicket': {
            'admin': 'City Example',
            'category': 5,
            'consent': True,
            'createdAt': '2020-07-12T00:00:00+00:00',
            'description': 'Ticket with program, in admin area 2, on hold',
            'language': 'English',
            'status': 4
        }
    }
}

snapshots['TestGrievanceQuery::test_grievance_ticket_query_detail_partner_unicef_for_all_programs 3'] = {
    'data': {
        'grievanceTicket': {
            'admin': 'City Example',
            'category': 7,
            'consent': True,
            'createdAt': '2020-08-22T00:00:00+00:00',
            'description': 'Ticket with program, in admin area 2, in progress',
            'language': 'Polish, English',
            'status': 3
        }
    }
}

snapshots['TestGrievanceQuery::test_grievance_ticket_query_detail_partner_unicef_for_all_programs 4'] = {
    'data': {
        'grievanceTicket': {
            'admin': None,
            'category': 7,
            'consent': True,
            'createdAt': '2020-08-23T00:00:00+00:00',
            'description': 'Ticket with program, without admin area',
            'language': 'Polish, English',
            'status': 3
        }
    }
}

snapshots['TestGrievanceQuery::test_grievance_ticket_query_detail_partner_unicef_for_all_programs 5'] = {
    'data': {
        'grievanceTicket': {
            'admin': None,
            'category': 7,
            'consent': True,
            'createdAt': '2020-08-24T00:00:00+00:00',
            'description': 'Ticket without program, without admin area',
            'language': 'Polish, English',
            'status': 3
        }
    }
}

snapshots['TestGrievanceQuery::test_grievance_ticket_query_detail_partner_unicef_for_all_programs 6'] = {
    'data': {
        'grievanceTicket': {
            'admin': 'City Test',
            'category': 7,
            'consent': True,
            'createdAt': '2020-08-25T00:00:00+00:00',
            'description': 'Ticket without program, in admin area 1',
            'language': 'Polish, English',
            'status': 3
        }
    }
}

snapshots['TestGrievanceQuery::test_grievance_ticket_query_detail_partner_unicef_for_program 1'] = {
    'data': {
        'grievanceTicket': {
            'admin': 'City Test',
            'category': 8,
            'consent': True,
            'createdAt': '2020-03-12T00:00:00+00:00',
            'description': 'Ticket with program, in admin area 1, new',
            'language': 'Polish',
            'status': 1
        }
    }
}

snapshots['TestGrievanceQuery::test_grievance_ticket_query_detail_partner_unicef_for_program 2'] = {
    'data': {
        'grievanceTicket': {
            'admin': 'City Example',
            'category': 5,
            'consent': True,
            'createdAt': '2020-07-12T00:00:00+00:00',
            'description': 'Ticket with program, in admin area 2, on hold',
            'language': 'English',
            'status': 4
        }
    }
}

snapshots['TestGrievanceQuery::test_grievance_ticket_query_detail_partner_unicef_for_program 3'] = {
    'data': {
        'grievanceTicket': {
            'admin': 'City Example',
            'category': 7,
            'consent': True,
            'createdAt': '2020-08-22T00:00:00+00:00',
            'description': 'Ticket with program, in admin area 2, in progress',
            'language': 'Polish, English',
            'status': 3
        }
    }
}

snapshots['TestGrievanceQuery::test_grievance_ticket_query_detail_partner_unicef_for_program 4'] = {
    'data': {
        'grievanceTicket': {
            'admin': None,
            'category': 7,
            'consent': True,
            'createdAt': '2020-08-23T00:00:00+00:00',
            'description': 'Ticket with program, without admin area',
            'language': 'Polish, English',
            'status': 3
        }
    }
}

snapshots['TestGrievanceQuery::test_grievance_ticket_query_detail_partner_unicef_for_program 5'] = {
    'data': {
        'grievanceTicket': {
            'admin': None,
            'category': 7,
            'consent': True,
            'createdAt': '2020-08-24T00:00:00+00:00',
            'description': 'Ticket without program, without admin area',
            'language': 'Polish, English',
            'status': 3
        }
    }
}

snapshots['TestGrievanceQuery::test_grievance_ticket_query_detail_partner_unicef_for_program 6'] = {
    'data': {
        'grievanceTicket': {
            'admin': 'City Test',
            'category': 7,
            'consent': True,
            'createdAt': '2020-08-25T00:00:00+00:00',
            'description': 'Ticket without program, in admin area 1',
            'language': 'Polish, English',
            'status': 3
        }
    }
}

snapshots['TestGrievanceQuery::test_grievance_ticket_query_detail_partner_with_admin_area_1_access_for_all_programs 1'] = {
    'data': {
        'grievanceTicket': {
            'admin': 'City Test',
            'category': 8,
            'consent': True,
            'createdAt': '2020-03-12T00:00:00+00:00',
            'description': 'Ticket with program, in admin area 1, new',
            'language': 'Polish',
            'status': 1
        }
    }
}

snapshots['TestGrievanceQuery::test_grievance_ticket_query_detail_partner_with_admin_area_1_access_for_all_programs 2'] = {
    'data': {
        'grievanceTicket': None
    },
    'errors': [
        {
            'locations': [
                {
                    'column': 7,
                    'line': 3
                }
            ],
            'message': "User is not active creator/assignee and does not have 'GRIEVANCES_VIEW_DETAILS_EXCLUDING_SENSITIVE' permission or user does not have access to the ticket's program or its admin area",
            'path': [
                'grievanceTicket'
            ]
        }
    ]
}

snapshots['TestGrievanceQuery::test_grievance_ticket_query_detail_partner_with_admin_area_1_access_for_all_programs 3'] = {
    'data': {
        'grievanceTicket': None
    },
    'errors': [
        {
            'locations': [
                {
                    'column': 7,
                    'line': 3
                }
            ],
            'message': "User is not active creator/assignee and does not have 'GRIEVANCES_VIEW_DETAILS_EXCLUDING_SENSITIVE' permission or user does not have access to the ticket's program or its admin area",
            'path': [
                'grievanceTicket'
            ]
        }
    ]
}

snapshots['TestGrievanceQuery::test_grievance_ticket_query_detail_partner_with_admin_area_1_access_for_all_programs 4'] = {
    'data': {
        'grievanceTicket': {
            'admin': None,
            'category': 7,
            'consent': True,
            'createdAt': '2020-08-23T00:00:00+00:00',
            'description': 'Ticket with program, without admin area',
            'language': 'Polish, English',
            'status': 3
        }
    }
}

snapshots['TestGrievanceQuery::test_grievance_ticket_query_detail_partner_with_admin_area_1_access_for_all_programs 5'] = {
    'data': {
        'grievanceTicket': {
            'admin': None,
            'category': 7,
            'consent': True,
            'createdAt': '2020-08-24T00:00:00+00:00',
            'description': 'Ticket without program, without admin area',
            'language': 'Polish, English',
            'status': 3
        }
    }
}

snapshots['TestGrievanceQuery::test_grievance_ticket_query_detail_partner_with_admin_area_1_access_for_all_programs 6'] = {
    'data': {
        'grievanceTicket': {
            'admin': 'City Test',
            'category': 7,
            'consent': True,
            'createdAt': '2020-08-25T00:00:00+00:00',
            'description': 'Ticket without program, in admin area 1',
            'language': 'Polish, English',
            'status': 3
        }
    }
}

snapshots['TestGrievanceQuery::test_grievance_ticket_query_detail_partner_with_admin_area_1_access_for_program 1'] = {
    'data': {
        'grievanceTicket': {
            'admin': 'City Test',
            'category': 8,
            'consent': True,
            'createdAt': '2020-03-12T00:00:00+00:00',
            'description': 'Ticket with program, in admin area 1, new',
            'language': 'Polish',
            'status': 1
        }
    }
}

snapshots['TestGrievanceQuery::test_grievance_ticket_query_detail_partner_with_admin_area_1_access_for_program 2'] = {
    'data': {
        'grievanceTicket': None
    },
    'errors': [
        {
            'locations': [
                {
                    'column': 7,
                    'line': 3
                }
            ],
            'message': "User is not active creator/assignee and does not have 'GRIEVANCES_VIEW_DETAILS_EXCLUDING_SENSITIVE' permission or user does not have access to the ticket's program or its admin area",
            'path': [
                'grievanceTicket'
            ]
        }
    ]
}

snapshots['TestGrievanceQuery::test_grievance_ticket_query_detail_partner_with_admin_area_1_access_for_program 3'] = {
    'data': {
        'grievanceTicket': None
    },
    'errors': [
        {
            'locations': [
                {
                    'column': 7,
                    'line': 3
                }
            ],
            'message': "User is not active creator/assignee and does not have 'GRIEVANCES_VIEW_DETAILS_EXCLUDING_SENSITIVE' permission or user does not have access to the ticket's program or its admin area",
            'path': [
                'grievanceTicket'
            ]
        }
    ]
}

snapshots['TestGrievanceQuery::test_grievance_ticket_query_detail_partner_with_admin_area_1_access_for_program 4'] = {
    'data': {
        'grievanceTicket': {
            'admin': None,
            'category': 7,
            'consent': True,
            'createdAt': '2020-08-23T00:00:00+00:00',
            'description': 'Ticket with program, without admin area',
            'language': 'Polish, English',
            'status': 3
        }
    }
}

snapshots['TestGrievanceQuery::test_grievance_ticket_query_detail_partner_with_admin_area_1_access_for_program 5'] = {
    'data': {
        'grievanceTicket': {
            'admin': None,
            'category': 7,
            'consent': True,
            'createdAt': '2020-08-24T00:00:00+00:00',
            'description': 'Ticket without program, without admin area',
            'language': 'Polish, English',
            'status': 3
        }
    }
}

snapshots['TestGrievanceQuery::test_grievance_ticket_query_detail_partner_with_admin_area_1_access_for_program 6'] = {
    'data': {
        'grievanceTicket': {
            'admin': 'City Test',
            'category': 7,
            'consent': True,
            'createdAt': '2020-08-25T00:00:00+00:00',
            'description': 'Ticket without program, in admin area 1',
            'language': 'Polish, English',
            'status': 3
        }
    }
}

snapshots['TestGrievanceQuery::test_grievance_ticket_query_detail_partner_with_admin_area_2_access_for_all_programs 1'] = {
    'data': {
        'grievanceTicket': None
    },
    'errors': [
        {
            'locations': [
                {
                    'column': 7,
                    'line': 3
                }
            ],
            'message': "User is not active creator/assignee and does not have 'GRIEVANCES_VIEW_DETAILS_EXCLUDING_SENSITIVE' permission or user does not have access to the ticket's program or its admin area",
            'path': [
                'grievanceTicket'
            ]
        }
    ]
}

snapshots['TestGrievanceQuery::test_grievance_ticket_query_detail_partner_with_admin_area_2_access_for_all_programs 2'] = {
    'data': {
        'grievanceTicket': {
            'admin': 'City Example',
            'category': 5,
            'consent': True,
            'createdAt': '2020-07-12T00:00:00+00:00',
            'description': 'Ticket with program, in admin area 2, on hold',
            'language': 'English',
            'status': 4
        }
    }
}

snapshots['TestGrievanceQuery::test_grievance_ticket_query_detail_partner_with_admin_area_2_access_for_all_programs 3'] = {
    'data': {
        'grievanceTicket': {
            'admin': 'City Example',
            'category': 7,
            'consent': True,
            'createdAt': '2020-08-22T00:00:00+00:00',
            'description': 'Ticket with program, in admin area 2, in progress',
            'language': 'Polish, English',
            'status': 3
        }
    }
}

snapshots['TestGrievanceQuery::test_grievance_ticket_query_detail_partner_with_admin_area_2_access_for_all_programs 4'] = {
    'data': {
        'grievanceTicket': {
            'admin': None,
            'category': 7,
            'consent': True,
            'createdAt': '2020-08-23T00:00:00+00:00',
            'description': 'Ticket with program, without admin area',
            'language': 'Polish, English',
            'status': 3
        }
    }
}

snapshots['TestGrievanceQuery::test_grievance_ticket_query_detail_partner_with_admin_area_2_access_for_all_programs 5'] = {
    'data': {
        'grievanceTicket': {
            'admin': None,
            'category': 7,
            'consent': True,
            'createdAt': '2020-08-24T00:00:00+00:00',
            'description': 'Ticket without program, without admin area',
            'language': 'Polish, English',
            'status': 3
        }
    }
}

snapshots['TestGrievanceQuery::test_grievance_ticket_query_detail_partner_with_admin_area_2_access_for_all_programs 6'] = {
    'data': {
        'grievanceTicket': {
            'admin': 'City Test',
            'category': 7,
            'consent': True,
            'createdAt': '2020-08-25T00:00:00+00:00',
            'description': 'Ticket without program, in admin area 1',
            'language': 'Polish, English',
            'status': 3
        }
    }
}

snapshots['TestGrievanceQuery::test_grievance_ticket_query_detail_partner_with_admin_area_2_access_for_program 1'] = {
    'data': {
        'grievanceTicket': None
    },
    'errors': [
        {
            'locations': [
                {
                    'column': 7,
                    'line': 3
                }
            ],
            'message': "User is not active creator/assignee and does not have 'GRIEVANCES_VIEW_DETAILS_EXCLUDING_SENSITIVE' permission or user does not have access to the ticket's program or its admin area",
            'path': [
                'grievanceTicket'
            ]
        }
    ]
}

snapshots['TestGrievanceQuery::test_grievance_ticket_query_detail_partner_with_admin_area_2_access_for_program 2'] = {
    'data': {
        'grievanceTicket': {
            'admin': 'City Example',
            'category': 5,
            'consent': True,
            'createdAt': '2020-07-12T00:00:00+00:00',
            'description': 'Ticket with program, in admin area 2, on hold',
            'language': 'English',
            'status': 4
        }
    }
}

snapshots['TestGrievanceQuery::test_grievance_ticket_query_detail_partner_with_admin_area_2_access_for_program 3'] = {
    'data': {
        'grievanceTicket': {
            'admin': 'City Example',
            'category': 7,
            'consent': True,
            'createdAt': '2020-08-22T00:00:00+00:00',
            'description': 'Ticket with program, in admin area 2, in progress',
            'language': 'Polish, English',
            'status': 3
        }
    }
}

snapshots['TestGrievanceQuery::test_grievance_ticket_query_detail_partner_with_admin_area_2_access_for_program 4'] = {
    'data': {
        'grievanceTicket': {
            'admin': None,
            'category': 7,
            'consent': True,
            'createdAt': '2020-08-23T00:00:00+00:00',
            'description': 'Ticket with program, without admin area',
            'language': 'Polish, English',
            'status': 3
        }
    }
}

snapshots['TestGrievanceQuery::test_grievance_ticket_query_detail_partner_with_admin_area_2_access_for_program 5'] = {
    'data': {
        'grievanceTicket': {
            'admin': None,
            'category': 7,
            'consent': True,
            'createdAt': '2020-08-24T00:00:00+00:00',
            'description': 'Ticket without program, without admin area',
            'language': 'Polish, English',
            'status': 3
        }
    }
}

snapshots['TestGrievanceQuery::test_grievance_ticket_query_detail_partner_with_admin_area_2_access_for_program 6'] = {
    'data': {
        'grievanceTicket': {
            'admin': 'City Test',
            'category': 7,
            'consent': True,
            'createdAt': '2020-08-25T00:00:00+00:00',
            'description': 'Ticket without program, in admin area 1',
            'language': 'Polish, English',
            'status': 3
        }
    }
}

snapshots['TestGrievanceQuery::test_grievance_ticket_query_detail_partner_with_full_area_access_for_all_programs 1'] = {
    'data': {
        'grievanceTicket': {
            'admin': 'City Test',
            'category': 8,
            'consent': True,
            'createdAt': '2020-03-12T00:00:00+00:00',
            'description': 'Ticket with program, in admin area 1, new',
            'language': 'Polish',
            'status': 1
        }
    }
}

snapshots['TestGrievanceQuery::test_grievance_ticket_query_detail_partner_with_full_area_access_for_all_programs 2'] = {
    'data': {
        'grievanceTicket': {
            'admin': 'City Example',
            'category': 5,
            'consent': True,
            'createdAt': '2020-07-12T00:00:00+00:00',
            'description': 'Ticket with program, in admin area 2, on hold',
            'language': 'English',
            'status': 4
        }
    }
}

snapshots['TestGrievanceQuery::test_grievance_ticket_query_detail_partner_with_full_area_access_for_all_programs 3'] = {
    'data': {
        'grievanceTicket': {
            'admin': 'City Example',
            'category': 7,
            'consent': True,
            'createdAt': '2020-08-22T00:00:00+00:00',
            'description': 'Ticket with program, in admin area 2, in progress',
            'language': 'Polish, English',
            'status': 3
        }
    }
}

snapshots['TestGrievanceQuery::test_grievance_ticket_query_detail_partner_with_full_area_access_for_all_programs 4'] = {
    'data': {
        'grievanceTicket': {
            'admin': None,
            'category': 7,
            'consent': True,
            'createdAt': '2020-08-23T00:00:00+00:00',
            'description': 'Ticket with program, without admin area',
            'language': 'Polish, English',
            'status': 3
        }
    }
}

snapshots['TestGrievanceQuery::test_grievance_ticket_query_detail_partner_with_full_area_access_for_all_programs 5'] = {
    'data': {
        'grievanceTicket': {
            'admin': None,
            'category': 7,
            'consent': True,
            'createdAt': '2020-08-24T00:00:00+00:00',
            'description': 'Ticket without program, without admin area',
            'language': 'Polish, English',
            'status': 3
        }
    }
}

snapshots['TestGrievanceQuery::test_grievance_ticket_query_detail_partner_with_full_area_access_for_all_programs 6'] = {
    'data': {
        'grievanceTicket': {
            'admin': 'City Test',
            'category': 7,
            'consent': True,
            'createdAt': '2020-08-25T00:00:00+00:00',
            'description': 'Ticket without program, in admin area 1',
            'language': 'Polish, English',
            'status': 3
        }
    }
}

snapshots['TestGrievanceQuery::test_grievance_ticket_query_detail_partner_with_full_area_access_for_program 1'] = {
    'data': {
        'grievanceTicket': {
            'admin': 'City Test',
            'category': 8,
            'consent': True,
            'createdAt': '2020-03-12T00:00:00+00:00',
            'description': 'Ticket with program, in admin area 1, new',
            'language': 'Polish',
            'status': 1
        }
    }
}

snapshots['TestGrievanceQuery::test_grievance_ticket_query_detail_partner_with_full_area_access_for_program 2'] = {
    'data': {
        'grievanceTicket': {
            'admin': 'City Example',
            'category': 5,
            'consent': True,
            'createdAt': '2020-07-12T00:00:00+00:00',
            'description': 'Ticket with program, in admin area 2, on hold',
            'language': 'English',
            'status': 4
        }
    }
}

snapshots['TestGrievanceQuery::test_grievance_ticket_query_detail_partner_with_full_area_access_for_program 3'] = {
    'data': {
        'grievanceTicket': {
            'admin': 'City Example',
            'category': 7,
            'consent': True,
            'createdAt': '2020-08-22T00:00:00+00:00',
            'description': 'Ticket with program, in admin area 2, in progress',
            'language': 'Polish, English',
            'status': 3
        }
    }
}

snapshots['TestGrievanceQuery::test_grievance_ticket_query_detail_partner_with_full_area_access_for_program 4'] = {
    'data': {
        'grievanceTicket': {
            'admin': None,
            'category': 7,
            'consent': True,
            'createdAt': '2020-08-23T00:00:00+00:00',
            'description': 'Ticket with program, without admin area',
            'language': 'Polish, English',
            'status': 3
        }
    }
}

snapshots['TestGrievanceQuery::test_grievance_ticket_query_detail_partner_with_full_area_access_for_program 5'] = {
    'data': {
        'grievanceTicket': {
            'admin': None,
            'category': 7,
            'consent': True,
            'createdAt': '2020-08-24T00:00:00+00:00',
            'description': 'Ticket without program, without admin area',
            'language': 'Polish, English',
            'status': 3
        }
    }
}

snapshots['TestGrievanceQuery::test_grievance_ticket_query_detail_partner_with_full_area_access_for_program 6'] = {
    'data': {
        'grievanceTicket': {
            'admin': 'City Test',
            'category': 7,
            'consent': True,
            'createdAt': '2020-08-25T00:00:00+00:00',
            'description': 'Ticket without program, in admin area 1',
            'language': 'Polish, English',
            'status': 3
        }
    }
}

snapshots['TestGrievanceQuery::test_grievance_ticket_query_list_for_all_programs_permission_in_specific_programs_1 1'] = {
    'data': {
        'allGrievanceTicket': {
            'edges': [
                {
                    'node': {
                        'admin': 'City Test',
                        'category': 8,
                        'consent': True,
                        'createdAt': '2020-03-12T00:00:00+00:00',
                        'description': 'Ticket with program, in admin area 1, new',
                        'language': 'Polish',
                        'programs': [
                            {
                                'name': 'Program 1'
                            }
                        ],
                        'status': 1
                    }
                },
                {
                    'node': {
                        'admin': 'City Example',
                        'category': 5,
                        'consent': True,
                        'createdAt': '2020-07-12T00:00:00+00:00',
                        'description': 'Ticket with program, in admin area 2, on hold',
                        'language': 'English',
                        'programs': [
                            {
                                'name': 'Program 1'
                            }
                        ],
                        'status': 4
                    }
                },
                {
                    'node': {
                        'admin': 'City Example',
                        'category': 7,
                        'consent': True,
                        'createdAt': '2020-08-22T00:00:00+00:00',
                        'description': 'Ticket with program, in admin area 2, in progress',
                        'language': 'Polish, English',
                        'programs': [
                            {
                                'name': 'Program 1'
                            }
                        ],
                        'status': 3
                    }
                },
                {
                    'node': {
                        'admin': None,
                        'category': 7,
                        'consent': True,
                        'createdAt': '2020-08-23T00:00:00+00:00',
                        'description': 'Ticket with program, without admin area',
                        'language': 'Polish, English',
                        'programs': [
                            {
                                'name': 'Program 1'
                            }
                        ],
                        'status': 3
                    }
                },
                {
                    'node': {
                        'admin': None,
                        'category': 7,
                        'consent': True,
                        'createdAt': '2020-08-24T00:00:00+00:00',
                        'description': 'Ticket without program, without admin area',
                        'language': 'Polish, English',
                        'programs': [
                        ],
                        'status': 3
                    }
                },
                {
                    'node': {
                        'admin': 'City Test',
                        'category': 7,
                        'consent': True,
                        'createdAt': '2020-08-25T00:00:00+00:00',
                        'description': 'Ticket without program, in admin area 1',
                        'language': 'Polish, English',
                        'programs': [
                        ],
                        'status': 3
                    }
                }
            ]
        }
    }
}

snapshots['TestGrievanceQuery::test_grievance_ticket_query_list_for_all_programs_permission_in_specific_programs_2 1'] = {
    'data': {
        'allGrievanceTicket': {
            'edges': [
                {
                    'node': {
                        'admin': 'City Test',
                        'category': 7,
                        'consent': True,
                        'createdAt': '2020-02-12T00:00:00+00:00',
                        'description': 'Ticket with other program, in admin area 1, new',
                        'language': 'Polish',
                        'programs': [
                            {
                                'name': 'Program 2'
                            }
                        ],
                        'status': 1
                    }
                },
                {
                    'node': {
                        'admin': None,
                        'category': 7,
                        'consent': True,
                        'createdAt': '2020-08-24T00:00:00+00:00',
                        'description': 'Ticket without program, without admin area',
                        'language': 'Polish, English',
                        'programs': [
                        ],
                        'status': 3
                    }
                },
                {
                    'node': {
                        'admin': 'City Test',
                        'category': 7,
                        'consent': True,
                        'createdAt': '2020-08-25T00:00:00+00:00',
                        'description': 'Ticket without program, in admin area 1',
                        'language': 'Polish, English',
                        'programs': [
                        ],
                        'status': 3
                    }
                }
            ]
        }
    }
}

snapshots['TestGrievanceQuery::test_grievance_ticket_query_list_for_all_programs_permission_in_specific_programs_3 1'] = {
    'data': {
        'allGrievanceTicket': {
            'edges': [
                {
                    'node': {
                        'admin': 'City Test',
                        'category': 7,
                        'consent': True,
                        'createdAt': '2020-02-12T00:00:00+00:00',
                        'description': 'Ticket with other program, in admin area 1, new',
                        'language': 'Polish',
                        'programs': [
                            {
                                'name': 'Program 2'
                            }
                        ],
                        'status': 1
                    }
                },
                {
                    'node': {
                        'admin': 'City Test',
                        'category': 8,
                        'consent': True,
                        'createdAt': '2020-03-12T00:00:00+00:00',
                        'description': 'Ticket with program, in admin area 1, new',
                        'language': 'Polish',
                        'programs': [
                            {
                                'name': 'Program 1'
                            }
                        ],
                        'status': 1
                    }
                },
                {
                    'node': {
                        'admin': 'City Example',
                        'category': 5,
                        'consent': True,
                        'createdAt': '2020-07-12T00:00:00+00:00',
                        'description': 'Ticket with program, in admin area 2, on hold',
                        'language': 'English',
                        'programs': [
                            {
                                'name': 'Program 1'
                            }
                        ],
                        'status': 4
                    }
                },
                {
                    'node': {
                        'admin': 'City Example',
                        'category': 7,
                        'consent': True,
                        'createdAt': '2020-08-22T00:00:00+00:00',
                        'description': 'Ticket with program, in admin area 2, in progress',
                        'language': 'Polish, English',
                        'programs': [
                            {
                                'name': 'Program 1'
                            }
                        ],
                        'status': 3
                    }
                },
                {
                    'node': {
                        'admin': None,
                        'category': 7,
                        'consent': True,
                        'createdAt': '2020-08-23T00:00:00+00:00',
                        'description': 'Ticket with program, without admin area',
                        'language': 'Polish, English',
                        'programs': [
                            {
                                'name': 'Program 1'
                            }
                        ],
                        'status': 3
                    }
                },
                {
                    'node': {
                        'admin': None,
                        'category': 7,
                        'consent': True,
                        'createdAt': '2020-08-24T00:00:00+00:00',
                        'description': 'Ticket without program, without admin area',
                        'language': 'Polish, English',
                        'programs': [
                        ],
                        'status': 3
                    }
                },
                {
                    'node': {
                        'admin': 'City Test',
                        'category': 7,
                        'consent': True,
                        'createdAt': '2020-08-25T00:00:00+00:00',
                        'description': 'Ticket without program, in admin area 1',
                        'language': 'Polish, English',
                        'programs': [
                        ],
                        'status': 3
                    }
                }
            ]
        }
    }
}

snapshots['TestGrievanceQuery::test_grievance_ticket_query_list_partner_unicef_for_all_programs 1'] = {
    'data': {
        'allGrievanceTicket': {
            'edges': [
                {
                    'node': {
                        'admin': 'City Test',
                        'category': 7,
                        'consent': True,
                        'createdAt': '2020-02-12T00:00:00+00:00',
                        'description': 'Ticket with other program, in admin area 1, new',
                        'language': 'Polish',
                        'programs': [
                            {
                                'name': 'Program 2'
                            }
                        ],
                        'status': 1
                    }
                },
                {
                    'node': {
                        'admin': 'City Test',
                        'category': 8,
                        'consent': True,
                        'createdAt': '2020-03-12T00:00:00+00:00',
                        'description': 'Ticket with program, in admin area 1, new',
                        'language': 'Polish',
                        'programs': [
                            {
                                'name': 'Program 1'
                            }
                        ],
                        'status': 1
                    }
                },
                {
                    'node': {
                        'admin': 'City Example',
                        'category': 5,
                        'consent': True,
                        'createdAt': '2020-07-12T00:00:00+00:00',
                        'description': 'Ticket with program, in admin area 2, on hold',
                        'language': 'English',
                        'programs': [
                            {
                                'name': 'Program 1'
                            }
                        ],
                        'status': 4
                    }
                },
                {
                    'node': {
                        'admin': 'City Example',
                        'category': 7,
                        'consent': True,
                        'createdAt': '2020-08-22T00:00:00+00:00',
                        'description': 'Ticket with program, in admin area 2, in progress',
                        'language': 'Polish, English',
                        'programs': [
                            {
                                'name': 'Program 1'
                            }
                        ],
                        'status': 3
                    }
                },
                {
                    'node': {
                        'admin': None,
                        'category': 7,
                        'consent': True,
                        'createdAt': '2020-08-23T00:00:00+00:00',
                        'description': 'Ticket with program, without admin area',
                        'language': 'Polish, English',
                        'programs': [
                            {
                                'name': 'Program 1'
                            }
                        ],
                        'status': 3
                    }
                },
                {
                    'node': {
                        'admin': None,
                        'category': 7,
                        'consent': True,
                        'createdAt': '2020-08-24T00:00:00+00:00',
                        'description': 'Ticket without program, without admin area',
                        'language': 'Polish, English',
                        'programs': [
                        ],
                        'status': 3
                    }
                },
                {
                    'node': {
                        'admin': 'City Test',
                        'category': 7,
                        'consent': True,
                        'createdAt': '2020-08-25T00:00:00+00:00',
                        'description': 'Ticket without program, in admin area 1',
                        'language': 'Polish, English',
                        'programs': [
                        ],
                        'status': 3
                    }
                }
            ]
        }
    }
}

snapshots['TestGrievanceQuery::test_grievance_ticket_query_list_partner_unicef_for_program 1'] = {
    'data': {
        'allGrievanceTicket': {
            'edges': [
                {
                    'node': {
                        'admin': 'City Test',
                        'category': 8,
                        'consent': True,
                        'createdAt': '2020-03-12T00:00:00+00:00',
                        'description': 'Ticket with program, in admin area 1, new',
                        'language': 'Polish',
                        'status': 1
                    }
                },
                {
                    'node': {
                        'admin': 'City Example',
                        'category': 5,
                        'consent': True,
                        'createdAt': '2020-07-12T00:00:00+00:00',
                        'description': 'Ticket with program, in admin area 2, on hold',
                        'language': 'English',
                        'status': 4
                    }
                },
                {
                    'node': {
                        'admin': 'City Example',
                        'category': 7,
                        'consent': True,
                        'createdAt': '2020-08-22T00:00:00+00:00',
                        'description': 'Ticket with program, in admin area 2, in progress',
                        'language': 'Polish, English',
                        'status': 3
                    }
                },
                {
                    'node': {
                        'admin': None,
                        'category': 7,
                        'consent': True,
                        'createdAt': '2020-08-23T00:00:00+00:00',
                        'description': 'Ticket with program, without admin area',
                        'language': 'Polish, English',
                        'status': 3
                    }
                }
            ]
        }
    }
}

snapshots['TestGrievanceQuery::test_grievance_ticket_query_list_partner_with_admin_area_1_access_for_all_programs 1'] = {
    'data': {
        'allGrievanceTicket': {
            'edges': [
                {
                    'node': {
                        'admin': 'City Test',
                        'category': 7,
                        'consent': True,
                        'createdAt': '2020-02-12T00:00:00+00:00',
                        'description': 'Ticket with other program, in admin area 1, new',
                        'language': 'Polish',
                        'programs': [
                            {
                                'name': 'Program 2'
                            }
                        ],
                        'status': 1
                    }
                },
                {
                    'node': {
                        'admin': 'City Test',
                        'category': 8,
                        'consent': True,
                        'createdAt': '2020-03-12T00:00:00+00:00',
                        'description': 'Ticket with program, in admin area 1, new',
                        'language': 'Polish',
                        'programs': [
                            {
                                'name': 'Program 1'
                            }
                        ],
                        'status': 1
                    }
                },
                {
                    'node': {
                        'admin': None,
                        'category': 7,
                        'consent': True,
                        'createdAt': '2020-08-23T00:00:00+00:00',
                        'description': 'Ticket with program, without admin area',
                        'language': 'Polish, English',
                        'programs': [
                            {
                                'name': 'Program 1'
                            }
                        ],
                        'status': 3
                    }
                },
                {
                    'node': {
                        'admin': None,
                        'category': 7,
                        'consent': True,
                        'createdAt': '2020-08-24T00:00:00+00:00',
                        'description': 'Ticket without program, without admin area',
                        'language': 'Polish, English',
                        'programs': [
                        ],
                        'status': 3
                    }
                },
                {
                    'node': {
                        'admin': 'City Test',
                        'category': 7,
                        'consent': True,
                        'createdAt': '2020-08-25T00:00:00+00:00',
                        'description': 'Ticket without program, in admin area 1',
                        'language': 'Polish, English',
                        'programs': [
                        ],
                        'status': 3
                    }
                }
            ]
        }
    }
}

snapshots['TestGrievanceQuery::test_grievance_ticket_query_list_partner_with_admin_area_1_access_for_program 1'] = {
    'data': {
        'allGrievanceTicket': {
            'edges': [
                {
                    'node': {
                        'admin': 'City Test',
                        'category': 8,
                        'consent': True,
                        'createdAt': '2020-03-12T00:00:00+00:00',
                        'description': 'Ticket with program, in admin area 1, new',
                        'language': 'Polish',
                        'status': 1
                    }
                },
                {
                    'node': {
                        'admin': None,
                        'category': 7,
                        'consent': True,
                        'createdAt': '2020-08-23T00:00:00+00:00',
                        'description': 'Ticket with program, without admin area',
                        'language': 'Polish, English',
                        'status': 3
                    }
                }
            ]
        }
    }
}

snapshots['TestGrievanceQuery::test_grievance_ticket_query_list_partner_with_admin_area_2_access_for_all_programs 1'] = {
    'data': {
        'allGrievanceTicket': {
            'edges': [
                {
                    'node': {
                        'admin': 'City Test',
                        'category': 7,
                        'consent': True,
                        'createdAt': '2020-02-12T00:00:00+00:00',
                        'description': 'Ticket with other program, in admin area 1, new',
                        'language': 'Polish',
                        'programs': [
                            {
                                'name': 'Program 2'
                            }
                        ],
                        'status': 1
                    }
                },
                {
                    'node': {
                        'admin': 'City Example',
                        'category': 5,
                        'consent': True,
                        'createdAt': '2020-07-12T00:00:00+00:00',
                        'description': 'Ticket with program, in admin area 2, on hold',
                        'language': 'English',
                        'programs': [
                            {
                                'name': 'Program 1'
                            }
                        ],
                        'status': 4
                    }
                },
                {
                    'node': {
                        'admin': 'City Example',
                        'category': 7,
                        'consent': True,
                        'createdAt': '2020-08-22T00:00:00+00:00',
                        'description': 'Ticket with program, in admin area 2, in progress',
                        'language': 'Polish, English',
                        'programs': [
                            {
                                'name': 'Program 1'
                            }
                        ],
                        'status': 3
                    }
                },
                {
                    'node': {
                        'admin': None,
                        'category': 7,
                        'consent': True,
                        'createdAt': '2020-08-23T00:00:00+00:00',
                        'description': 'Ticket with program, without admin area',
                        'language': 'Polish, English',
                        'programs': [
                            {
                                'name': 'Program 1'
                            }
                        ],
                        'status': 3
                    }
                },
                {
                    'node': {
                        'admin': None,
                        'category': 7,
                        'consent': True,
                        'createdAt': '2020-08-24T00:00:00+00:00',
                        'description': 'Ticket without program, without admin area',
                        'language': 'Polish, English',
                        'programs': [
                        ],
                        'status': 3
                    }
                },
                {
                    'node': {
                        'admin': 'City Test',
                        'category': 7,
                        'consent': True,
                        'createdAt': '2020-08-25T00:00:00+00:00',
                        'description': 'Ticket without program, in admin area 1',
                        'language': 'Polish, English',
                        'programs': [
                        ],
                        'status': 3
                    }
                }
            ]
        }
    }
}

snapshots['TestGrievanceQuery::test_grievance_ticket_query_list_partner_with_admin_area_2_access_for_program 1'] = {
    'data': {
        'allGrievanceTicket': {
            'edges': [
                {
                    'node': {
                        'admin': 'City Example',
                        'category': 5,
                        'consent': True,
                        'createdAt': '2020-07-12T00:00:00+00:00',
                        'description': 'Ticket with program, in admin area 2, on hold',
                        'language': 'English',
                        'status': 4
                    }
                },
                {
                    'node': {
                        'admin': 'City Example',
                        'category': 7,
                        'consent': True,
                        'createdAt': '2020-08-22T00:00:00+00:00',
                        'description': 'Ticket with program, in admin area 2, in progress',
                        'language': 'Polish, English',
                        'status': 3
                    }
                },
                {
                    'node': {
                        'admin': None,
                        'category': 7,
                        'consent': True,
                        'createdAt': '2020-08-23T00:00:00+00:00',
                        'description': 'Ticket with program, without admin area',
                        'language': 'Polish, English',
                        'status': 3
                    }
                }
            ]
        }
    }
}

snapshots['TestGrievanceQuery::test_grievance_ticket_query_list_partner_with_full_area_access_for_all_programs 1'] = {
    'data': {
        'allGrievanceTicket': {
            'edges': [
                {
                    'node': {
                        'admin': 'City Test',
                        'category': 7,
                        'consent': True,
                        'createdAt': '2020-02-12T00:00:00+00:00',
                        'description': 'Ticket with other program, in admin area 1, new',
                        'language': 'Polish',
                        'programs': [
                            {
                                'name': 'Program 2'
                            }
                        ],
                        'status': 1
                    }
                },
                {
                    'node': {
                        'admin': 'City Test',
                        'category': 8,
                        'consent': True,
                        'createdAt': '2020-03-12T00:00:00+00:00',
                        'description': 'Ticket with program, in admin area 1, new',
                        'language': 'Polish',
                        'programs': [
                            {
                                'name': 'Program 1'
                            }
                        ],
                        'status': 1
                    }
                },
                {
                    'node': {
                        'admin': 'City Example',
                        'category': 5,
                        'consent': True,
                        'createdAt': '2020-07-12T00:00:00+00:00',
                        'description': 'Ticket with program, in admin area 2, on hold',
                        'language': 'English',
                        'programs': [
                            {
                                'name': 'Program 1'
                            }
                        ],
                        'status': 4
                    }
                },
                {
                    'node': {
                        'admin': 'City Example',
                        'category': 7,
                        'consent': True,
                        'createdAt': '2020-08-22T00:00:00+00:00',
                        'description': 'Ticket with program, in admin area 2, in progress',
                        'language': 'Polish, English',
                        'programs': [
                            {
                                'name': 'Program 1'
                            }
                        ],
                        'status': 3
                    }
                },
                {
                    'node': {
                        'admin': None,
                        'category': 7,
                        'consent': True,
                        'createdAt': '2020-08-23T00:00:00+00:00',
                        'description': 'Ticket with program, without admin area',
                        'language': 'Polish, English',
                        'programs': [
                            {
                                'name': 'Program 1'
                            }
                        ],
                        'status': 3
                    }
                },
                {
                    'node': {
                        'admin': None,
                        'category': 7,
                        'consent': True,
                        'createdAt': '2020-08-24T00:00:00+00:00',
                        'description': 'Ticket without program, without admin area',
                        'language': 'Polish, English',
                        'programs': [
                        ],
                        'status': 3
                    }
                },
                {
                    'node': {
                        'admin': 'City Test',
                        'category': 7,
                        'consent': True,
                        'createdAt': '2020-08-25T00:00:00+00:00',
                        'description': 'Ticket without program, in admin area 1',
                        'language': 'Polish, English',
                        'programs': [
                        ],
                        'status': 3
                    }
                }
            ]
        }
    }
}

snapshots['TestGrievanceQuery::test_grievance_ticket_query_list_partner_with_full_area_access_for_program 1'] = {
    'data': {
        'allGrievanceTicket': {
            'edges': [
                {
                    'node': {
                        'admin': 'City Test',
                        'category': 8,
                        'consent': True,
                        'createdAt': '2020-03-12T00:00:00+00:00',
                        'description': 'Ticket with program, in admin area 1, new',
                        'language': 'Polish',
                        'status': 1
                    }
                },
                {
                    'node': {
                        'admin': 'City Example',
                        'category': 5,
                        'consent': True,
                        'createdAt': '2020-07-12T00:00:00+00:00',
                        'description': 'Ticket with program, in admin area 2, on hold',
                        'language': 'English',
                        'status': 4
                    }
                },
                {
                    'node': {
                        'admin': 'City Example',
                        'category': 7,
                        'consent': True,
                        'createdAt': '2020-08-22T00:00:00+00:00',
                        'description': 'Ticket with program, in admin area 2, in progress',
                        'language': 'Polish, English',
                        'status': 3
                    }
                },
                {
                    'node': {
                        'admin': None,
                        'category': 7,
                        'consent': True,
                        'createdAt': '2020-08-23T00:00:00+00:00',
                        'description': 'Ticket with program, without admin area',
                        'language': 'Polish, English',
                        'status': 3
                    }
                }
            ]
        }
    }
<<<<<<< HEAD
=======
}

snapshots['TestGrievanceQuery::test_grievance_ticket_query_partner_access_list_partner_without_program_for_program 1'] = {
    'data': {
        'allGrievanceTicket': None
    },
    'errors': [
        {
            'locations': [
                {
                    'column': 7,
                    'line': 3
                }
            ],
            'message': 'Permission Denied',
            'path': [
                'allGrievanceTicket'
            ]
        }
    ]
}

snapshots['TestGrievanceQuery::test_people_upd_individual_data_admin_area_title 1'] = {
    'data': {
        'grievanceTicket': {
            'individualDataUpdateTicketDetails': {
                'individualData': {
                    'admin_area_title': {
                        'approve_status': True,
                        'previous_value': 'Old_Name - A22',
                        'value': 'Test_Name - AAA333'
                    }
                }
            }
        }
    }
>>>>>>> 9f67d40c
}<|MERGE_RESOLUTION|>--- conflicted
+++ resolved
@@ -7,19 +7,19 @@
 
 snapshots = Snapshot()
 
-snapshots['TestGrievanceQuery::test_grievance_list_filtered_by_admin2 1'] = {
-    'data': {
-        'allGrievanceTicket': {
-            'edges': [
-                {
-                    'node': {
-                        'admin': 'City Test',
-                        'category': 8,
-                        'consent': True,
-                        'createdAt': '2020-03-12T00:00:00+00:00',
-                        'description': 'Ticket with program, in admin area 1, new',
-                        'language': 'Polish',
-                        'status': 1
+snapshots["TestGrievanceQuery::test_grievance_list_filtered_by_admin2 1"] = {
+    "data": {
+        "allGrievanceTicket": {
+            "edges": [
+                {
+                    "node": {
+                        "admin": "City Test",
+                        "category": 8,
+                        "consent": True,
+                        "createdAt": "2020-03-12T00:00:00+00:00",
+                        "description": "Ticket with program, in admin area 1, new",
+                        "language": "Polish",
+                        "status": 1,
                     }
                 }
             ]
@@ -27,52 +27,107 @@
     }
 }
 
-snapshots['TestGrievanceQuery::test_grievance_list_filtered_by_assigned_to_correct_user 1'] = {
-    'data': {
-        'allGrievanceTicket': {
-            'edges': [
-                {
-                    'node': {
-                        'admin': 'City Test',
-                        'category': 8,
-                        'consent': True,
-                        'createdAt': '2020-03-12T00:00:00+00:00',
-                        'description': 'Ticket with program, in admin area 1, new',
-                        'language': 'Polish',
-                        'status': 1
-                    }
-                },
-                {
-                    'node': {
-                        'admin': 'City Example',
-                        'category': 5,
-                        'consent': True,
-                        'createdAt': '2020-07-12T00:00:00+00:00',
-                        'description': 'Ticket with program, in admin area 2, on hold',
-                        'language': 'English',
-                        'status': 4
-                    }
-                },
-                {
-                    'node': {
-                        'admin': 'City Example',
-                        'category': 7,
-                        'consent': True,
-                        'createdAt': '2020-08-22T00:00:00+00:00',
-                        'description': 'Ticket with program, in admin area 2, in progress',
-                        'language': 'Polish, English',
-                        'status': 3
-                    }
-                },
-                {
-                    'node': {
-                        'admin': None,
-                        'category': 7,
-                        'consent': True,
-                        'createdAt': '2020-08-23T00:00:00+00:00',
-                        'description': 'Ticket with program, without admin area',
-                        'language': 'Polish, English',
-                        'status': 3
+snapshots["TestGrievanceQuery::test_grievance_list_filtered_by_assigned_to_correct_user 1"] = {
+    "data": {
+        "allGrievanceTicket": {
+            "edges": [
+                {
+                    "node": {
+                        "admin": "City Test",
+                        "category": 8,
+                        "consent": True,
+                        "createdAt": "2020-03-12T00:00:00+00:00",
+                        "description": "Ticket with program, in admin area 1, new",
+                        "language": "Polish",
+                        "status": 1,
+                    }
+                },
+                {
+                    "node": {
+                        "admin": "City Example",
+                        "category": 5,
+                        "consent": True,
+                        "createdAt": "2020-07-12T00:00:00+00:00",
+                        "description": "Ticket with program, in admin area 2, on hold",
+                        "language": "English",
+                        "status": 4,
+                    }
+                },
+                {
+                    "node": {
+                        "admin": "City Example",
+                        "category": 7,
+                        "consent": True,
+                        "createdAt": "2020-08-22T00:00:00+00:00",
+                        "description": "Ticket with program, in admin area 2, in progress",
+                        "language": "Polish, English",
+                        "status": 3,
+                    }
+                },
+                {
+                    "node": {
+                        "admin": None,
+                        "category": 7,
+                        "consent": True,
+                        "createdAt": "2020-08-23T00:00:00+00:00",
+                        "description": "Ticket with program, without admin area",
+                        "language": "Polish, English",
+                        "status": 3,
+                    }
+                },
+            ]
+        }
+    }
+}
+
+snapshots["TestGrievanceQuery::test_grievance_list_filtered_by_assigned_to_incorrect_user 1"] = {
+    "data": {"allGrievanceTicket": {"edges": []}}
+}
+
+snapshots["TestGrievanceQuery::test_grievance_list_filtered_by_category_0_category_positive_feedback 1"] = {
+    "data": {
+        "allGrievanceTicket": {
+            "edges": [
+                {
+                    "node": {
+                        "admin": None,
+                        "category": 7,
+                        "consent": True,
+                        "createdAt": "2020-08-23T00:00:00+00:00",
+                        "description": "Ticket with program, without admin area",
+                        "language": "Polish, English",
+                        "status": 3,
+                    }
+                },
+                {
+                    "node": {
+                        "admin": "City Example",
+                        "category": 7,
+                        "consent": True,
+                        "createdAt": "2020-08-22T00:00:00+00:00",
+                        "description": "Ticket with program, in admin area 2, in progress",
+                        "language": "Polish, English",
+                        "status": 3,
+                    }
+                },
+            ]
+        }
+    }
+}
+
+snapshots["TestGrievanceQuery::test_grievance_list_filtered_by_category_1_category_negative_feedback 1"] = {
+    "data": {
+        "allGrievanceTicket": {
+            "edges": [
+                {
+                    "node": {
+                        "admin": "City Example",
+                        "category": 5,
+                        "consent": True,
+                        "createdAt": "2020-07-12T00:00:00+00:00",
+                        "description": "Ticket with program, in admin area 2, on hold",
+                        "language": "English",
+                        "status": 4,
                     }
                 }
             ]
@@ -80,39 +135,74 @@
     }
 }
 
-snapshots['TestGrievanceQuery::test_grievance_list_filtered_by_assigned_to_incorrect_user 1'] = {
-    'data': {
-        'allGrievanceTicket': {
-            'edges': [
-            ]
-        }
-    }
-}
-
-snapshots['TestGrievanceQuery::test_grievance_list_filtered_by_category_0_category_positive_feedback 1'] = {
-    'data': {
-        'allGrievanceTicket': {
-            'edges': [
-                {
-                    'node': {
-                        'admin': None,
-                        'category': 7,
-                        'consent': True,
-                        'createdAt': '2020-08-23T00:00:00+00:00',
-                        'description': 'Ticket with program, without admin area',
-                        'language': 'Polish, English',
-                        'status': 3
-                    }
-                },
-                {
-                    'node': {
-                        'admin': 'City Example',
-                        'category': 7,
-                        'consent': True,
-                        'createdAt': '2020-08-22T00:00:00+00:00',
-                        'description': 'Ticket with program, in admin area 2, in progress',
-                        'language': 'Polish, English',
-                        'status': 3
+snapshots["TestGrievanceQuery::test_grievance_list_filtered_by_created_at 1"] = {
+    "data": {
+        "allGrievanceTicket": {
+            "edges": [
+                {
+                    "node": {
+                        "admin": "City Example",
+                        "category": 5,
+                        "consent": True,
+                        "createdAt": "2020-07-12T00:00:00+00:00",
+                        "description": "Ticket with program, in admin area 2, on hold",
+                        "language": "English",
+                        "status": 4,
+                    }
+                },
+                {
+                    "node": {
+                        "admin": "City Example",
+                        "category": 7,
+                        "consent": True,
+                        "createdAt": "2020-08-22T00:00:00+00:00",
+                        "description": "Ticket with program, in admin area 2, in progress",
+                        "language": "Polish, English",
+                        "status": 3,
+                    }
+                },
+                {
+                    "node": {
+                        "admin": None,
+                        "category": 7,
+                        "consent": True,
+                        "createdAt": "2020-08-23T00:00:00+00:00",
+                        "description": "Ticket with program, without admin area",
+                        "language": "Polish, English",
+                        "status": 3,
+                    }
+                },
+            ]
+        }
+    }
+}
+
+snapshots["TestGrievanceQuery::test_grievance_list_filtered_by_score 1"] = {
+    "data": {
+        "allGrievanceTicket": {
+            "edges": [
+                {
+                    "node": {
+                        "admin": "City Test",
+                        "category": 8,
+                        "consent": True,
+                        "createdAt": "2020-03-12T00:00:00+00:00",
+                        "description": "Ticket with program, in admin area 1, new",
+                        "language": "Polish",
+                        "needsAdjudicationTicketDetails": {
+                            "extraData": {
+                                "goldenRecords": [
+                                    {"distinct": True, "duplicate": False, "fullName": "full_name", "score": 1.2}
+                                ],
+                                "possibleDuplicate": [
+                                    {"distinct": False, "duplicate": True, "fullName": "full_name", "score": 2.0}
+                                ],
+                            },
+                            "scoreMax": 150.0,
+                            "scoreMin": 100.0,
+                            "selectedDistinct": [],
+                        },
+                        "status": 1,
                     }
                 }
             ]
@@ -120,2132 +210,1792 @@
     }
 }
 
-snapshots['TestGrievanceQuery::test_grievance_list_filtered_by_category_1_category_negative_feedback 1'] = {
-    'data': {
-        'allGrievanceTicket': {
-            'edges': [
-                {
-                    'node': {
-                        'admin': 'City Example',
-                        'category': 5,
-                        'consent': True,
-                        'createdAt': '2020-07-12T00:00:00+00:00',
-                        'description': 'Ticket with program, in admin area 2, on hold',
-                        'language': 'English',
-                        'status': 4
-                    }
-                }
-            ]
-        }
-    }
-}
-
-snapshots['TestGrievanceQuery::test_grievance_list_filtered_by_created_at 1'] = {
-    'data': {
-        'allGrievanceTicket': {
-            'edges': [
-                {
-                    'node': {
-                        'admin': 'City Example',
-                        'category': 5,
-                        'consent': True,
-                        'createdAt': '2020-07-12T00:00:00+00:00',
-                        'description': 'Ticket with program, in admin area 2, on hold',
-                        'language': 'English',
-                        'status': 4
-                    }
-                },
-                {
-                    'node': {
-                        'admin': 'City Example',
-                        'category': 7,
-                        'consent': True,
-                        'createdAt': '2020-08-22T00:00:00+00:00',
-                        'description': 'Ticket with program, in admin area 2, in progress',
-                        'language': 'Polish, English',
-                        'status': 3
-                    }
-                },
-                {
-                    'node': {
-                        'admin': None,
-                        'category': 7,
-                        'consent': True,
-                        'createdAt': '2020-08-23T00:00:00+00:00',
-                        'description': 'Ticket with program, without admin area',
-                        'language': 'Polish, English',
-                        'status': 3
-                    }
-                }
-            ]
-        }
-    }
-}
-
-snapshots['TestGrievanceQuery::test_grievance_list_filtered_by_score 1'] = {
-    'data': {
-        'allGrievanceTicket': {
-            'edges': [
-                {
-                    'node': {
-                        'admin': 'City Test',
-                        'category': 8,
-                        'consent': True,
-                        'createdAt': '2020-03-12T00:00:00+00:00',
-                        'description': 'Ticket with program, in admin area 1, new',
-                        'language': 'Polish',
-                        'needsAdjudicationTicketDetails': {
-                            'extraData': {
-                                'goldenRecords': [
-                                    {
-                                        'distinct': True,
-                                        'duplicate': False,
-                                        'fullName': 'full_name',
-                                        'score': 1.2
-                                    }
-                                ],
-                                'possibleDuplicate': [
-                                    {
-                                        'distinct': False,
-                                        'duplicate': True,
-                                        'fullName': 'full_name',
-                                        'score': 2.0
-                                    }
-                                ]
-                            },
-                            'scoreMax': 150.0,
-                            'scoreMin': 100.0,
-                            'selectedDistinct': [
-                            ]
-                        },
-                        'status': 1
-                    }
-                }
-            ]
-        }
-    }
-}
-
-snapshots['TestGrievanceQuery::test_grievance_list_filtered_by_score 2'] = {
-    'data': {
-        'allGrievanceTicket': {
-            'edges': [
-            ]
-        }
-    }
-}
-
-snapshots['TestGrievanceQuery::test_grievance_list_filtered_by_status 1'] = {
-    'data': {
-        'allGrievanceTicket': {
-            'edges': [
-                {
-                    'node': {
-                        'admin': 'City Example',
-                        'category': 7,
-                        'consent': True,
-                        'createdAt': '2020-08-22T00:00:00+00:00',
-                        'description': 'Ticket with program, in admin area 2, in progress',
-                        'language': 'Polish, English',
-                        'status': 3
-                    }
-                },
-                {
-                    'node': {
-                        'admin': None,
-                        'category': 7,
-                        'consent': True,
-                        'createdAt': '2020-08-23T00:00:00+00:00',
-                        'description': 'Ticket with program, without admin area',
-                        'language': 'Polish, English',
-                        'status': 3
-                    }
-                }
-            ]
-        }
-    }
-}
-
-snapshots['TestGrievanceQuery::test_grievance_query_all_0_with_permission 1'] = {
-    'data': {
-        'allGrievanceTicket': {
-            'edges': [
-                {
-                    'node': {
-                        'admin': 'City Test',
-                        'category': 8,
-                        'consent': True,
-                        'createdAt': '2020-03-12T00:00:00+00:00',
-                        'description': 'Ticket with program, in admin area 1, new',
-                        'language': 'Polish',
-                        'programs': [
-                            {
-                                'name': 'Program 1'
-                            }
-                        ],
-                        'status': 1
-                    }
-                },
-                {
-                    'node': {
-                        'admin': 'City Example',
-                        'category': 5,
-                        'consent': True,
-                        'createdAt': '2020-07-12T00:00:00+00:00',
-                        'description': 'Ticket with program, in admin area 2, on hold',
-                        'language': 'English',
-                        'programs': [
-                            {
-                                'name': 'Program 1'
-                            }
-                        ],
-                        'status': 4
-                    }
-                },
-                {
-                    'node': {
-                        'admin': 'City Example',
-                        'category': 7,
-                        'consent': True,
-                        'createdAt': '2020-08-22T00:00:00+00:00',
-                        'description': 'Ticket with program, in admin area 2, in progress',
-                        'language': 'Polish, English',
-                        'programs': [
-                            {
-                                'name': 'Program 1'
-                            }
-                        ],
-                        'status': 3
-                    }
-                },
-                {
-                    'node': {
-                        'admin': None,
-                        'category': 7,
-                        'consent': True,
-                        'createdAt': '2020-08-23T00:00:00+00:00',
-                        'description': 'Ticket with program, without admin area',
-                        'language': 'Polish, English',
-                        'programs': [
-                            {
-                                'name': 'Program 1'
-                            }
-                        ],
-                        'status': 3
-                    }
-                }
-            ]
-        }
-    }
-}
-
-snapshots['TestGrievanceQuery::test_grievance_query_all_1_without_permission 1'] = {
-    'data': {
-        'allGrievanceTicket': None
-    },
-    'errors': [
+snapshots["TestGrievanceQuery::test_grievance_list_filtered_by_score 2"] = {
+    "data": {"allGrievanceTicket": {"edges": []}}
+}
+
+snapshots["TestGrievanceQuery::test_grievance_list_filtered_by_status 1"] = {
+    "data": {
+        "allGrievanceTicket": {
+            "edges": [
+                {
+                    "node": {
+                        "admin": "City Example",
+                        "category": 7,
+                        "consent": True,
+                        "createdAt": "2020-08-22T00:00:00+00:00",
+                        "description": "Ticket with program, in admin area 2, in progress",
+                        "language": "Polish, English",
+                        "status": 3,
+                    }
+                },
+                {
+                    "node": {
+                        "admin": None,
+                        "category": 7,
+                        "consent": True,
+                        "createdAt": "2020-08-23T00:00:00+00:00",
+                        "description": "Ticket with program, without admin area",
+                        "language": "Polish, English",
+                        "status": 3,
+                    }
+                },
+            ]
+        }
+    }
+}
+
+snapshots["TestGrievanceQuery::test_grievance_query_all_0_with_permission 1"] = {
+    "data": {
+        "allGrievanceTicket": {
+            "edges": [
+                {
+                    "node": {
+                        "admin": "City Test",
+                        "category": 8,
+                        "consent": True,
+                        "createdAt": "2020-03-12T00:00:00+00:00",
+                        "description": "Ticket with program, in admin area 1, new",
+                        "language": "Polish",
+                        "programs": [{"name": "Program 1"}],
+                        "status": 1,
+                    }
+                },
+                {
+                    "node": {
+                        "admin": "City Example",
+                        "category": 5,
+                        "consent": True,
+                        "createdAt": "2020-07-12T00:00:00+00:00",
+                        "description": "Ticket with program, in admin area 2, on hold",
+                        "language": "English",
+                        "programs": [{"name": "Program 1"}],
+                        "status": 4,
+                    }
+                },
+                {
+                    "node": {
+                        "admin": "City Example",
+                        "category": 7,
+                        "consent": True,
+                        "createdAt": "2020-08-22T00:00:00+00:00",
+                        "description": "Ticket with program, in admin area 2, in progress",
+                        "language": "Polish, English",
+                        "programs": [{"name": "Program 1"}],
+                        "status": 3,
+                    }
+                },
+                {
+                    "node": {
+                        "admin": None,
+                        "category": 7,
+                        "consent": True,
+                        "createdAt": "2020-08-23T00:00:00+00:00",
+                        "description": "Ticket with program, without admin area",
+                        "language": "Polish, English",
+                        "programs": [{"name": "Program 1"}],
+                        "status": 3,
+                    }
+                },
+            ]
+        }
+    }
+}
+
+snapshots["TestGrievanceQuery::test_grievance_query_all_1_without_permission 1"] = {
+    "data": {"allGrievanceTicket": None},
+    "errors": [
+        {"locations": [{"column": 7, "line": 3}], "message": "Permission Denied", "path": ["allGrievanceTicket"]}
+    ],
+}
+
+snapshots["TestGrievanceQuery::test_grievance_query_all_for_all_programs_0_with_permission 1"] = {
+    "data": {
+        "allGrievanceTicket": {
+            "edges": [
+                {
+                    "node": {
+                        "admin": "City Test",
+                        "category": 7,
+                        "consent": True,
+                        "createdAt": "2020-02-12T00:00:00+00:00",
+                        "description": "Ticket with other program, in admin area 1, new",
+                        "language": "Polish",
+                        "programs": [{"name": "Program 2"}],
+                        "status": 1,
+                    }
+                },
+                {
+                    "node": {
+                        "admin": "City Test",
+                        "category": 8,
+                        "consent": True,
+                        "createdAt": "2020-03-12T00:00:00+00:00",
+                        "description": "Ticket with program, in admin area 1, new",
+                        "language": "Polish",
+                        "programs": [{"name": "Program 1"}],
+                        "status": 1,
+                    }
+                },
+                {
+                    "node": {
+                        "admin": "City Example",
+                        "category": 5,
+                        "consent": True,
+                        "createdAt": "2020-07-12T00:00:00+00:00",
+                        "description": "Ticket with program, in admin area 2, on hold",
+                        "language": "English",
+                        "programs": [{"name": "Program 1"}],
+                        "status": 4,
+                    }
+                },
+                {
+                    "node": {
+                        "admin": "City Example",
+                        "category": 7,
+                        "consent": True,
+                        "createdAt": "2020-08-22T00:00:00+00:00",
+                        "description": "Ticket with program, in admin area 2, in progress",
+                        "language": "Polish, English",
+                        "programs": [{"name": "Program 1"}],
+                        "status": 3,
+                    }
+                },
+                {
+                    "node": {
+                        "admin": None,
+                        "category": 7,
+                        "consent": True,
+                        "createdAt": "2020-08-23T00:00:00+00:00",
+                        "description": "Ticket with program, without admin area",
+                        "language": "Polish, English",
+                        "programs": [{"name": "Program 1"}],
+                        "status": 3,
+                    }
+                },
+                {
+                    "node": {
+                        "admin": None,
+                        "category": 7,
+                        "consent": True,
+                        "createdAt": "2020-08-24T00:00:00+00:00",
+                        "description": "Ticket without program, without admin area",
+                        "language": "Polish, English",
+                        "programs": [],
+                        "status": 3,
+                    }
+                },
+                {
+                    "node": {
+                        "admin": "City Test",
+                        "category": 7,
+                        "consent": True,
+                        "createdAt": "2020-08-25T00:00:00+00:00",
+                        "description": "Ticket without program, in admin area 1",
+                        "language": "Polish, English",
+                        "programs": [],
+                        "status": 3,
+                    }
+                },
+            ]
+        }
+    }
+}
+
+snapshots["TestGrievanceQuery::test_grievance_query_all_for_all_programs_1_without_permission 1"] = {
+    "data": {"allGrievanceTicket": None},
+    "errors": [
+        {"locations": [{"column": 7, "line": 3}], "message": "Permission Denied", "path": ["allGrievanceTicket"]}
+    ],
+}
+
+snapshots[
+    "TestGrievanceQuery::test_grievance_query_all_for_all_programs_permission_in_single_program_0_with_permission 1"
+] = {
+    "data": {
+        "allGrievanceTicket": {
+            "edges": [
+                {
+                    "node": {
+                        "admin": "City Test",
+                        "category": 8,
+                        "consent": True,
+                        "createdAt": "2020-03-12T00:00:00+00:00",
+                        "description": "Ticket with program, in admin area 1, new",
+                        "language": "Polish",
+                        "programs": [{"name": "Program 1"}],
+                        "status": 1,
+                    }
+                },
+                {
+                    "node": {
+                        "admin": "City Example",
+                        "category": 5,
+                        "consent": True,
+                        "createdAt": "2020-07-12T00:00:00+00:00",
+                        "description": "Ticket with program, in admin area 2, on hold",
+                        "language": "English",
+                        "programs": [{"name": "Program 1"}],
+                        "status": 4,
+                    }
+                },
+                {
+                    "node": {
+                        "admin": "City Example",
+                        "category": 7,
+                        "consent": True,
+                        "createdAt": "2020-08-22T00:00:00+00:00",
+                        "description": "Ticket with program, in admin area 2, in progress",
+                        "language": "Polish, English",
+                        "programs": [{"name": "Program 1"}],
+                        "status": 3,
+                    }
+                },
+                {
+                    "node": {
+                        "admin": None,
+                        "category": 7,
+                        "consent": True,
+                        "createdAt": "2020-08-23T00:00:00+00:00",
+                        "description": "Ticket with program, without admin area",
+                        "language": "Polish, English",
+                        "programs": [{"name": "Program 1"}],
+                        "status": 3,
+                    }
+                },
+                {
+                    "node": {
+                        "admin": None,
+                        "category": 7,
+                        "consent": True,
+                        "createdAt": "2020-08-24T00:00:00+00:00",
+                        "description": "Ticket without program, without admin area",
+                        "language": "Polish, English",
+                        "programs": [],
+                        "status": 3,
+                    }
+                },
+                {
+                    "node": {
+                        "admin": "City Test",
+                        "category": 7,
+                        "consent": True,
+                        "createdAt": "2020-08-25T00:00:00+00:00",
+                        "description": "Ticket without program, in admin area 1",
+                        "language": "Polish, English",
+                        "programs": [],
+                        "status": 3,
+                    }
+                },
+            ]
+        }
+    }
+}
+
+snapshots[
+    "TestGrievanceQuery::test_grievance_query_all_for_all_programs_permission_in_single_program_1_without_permission 1"
+] = {
+    "data": {"allGrievanceTicket": None},
+    "errors": [
+        {"locations": [{"column": 7, "line": 3}], "message": "Permission Denied", "path": ["allGrievanceTicket"]}
+    ],
+}
+
+snapshots["TestGrievanceQuery::test_grievance_query_single_0_with_permission 1"] = {
+    "data": {
+        "grievanceTicket": {
+            "admin": "City Example",
+            "category": 7,
+            "consent": True,
+            "createdAt": "2020-08-22T00:00:00+00:00",
+            "description": "Ticket with program, in admin area 2, in progress",
+            "language": "Polish, English",
+            "status": 3,
+        }
+    }
+}
+
+snapshots["TestGrievanceQuery::test_grievance_query_single_1_without_permission 1"] = {
+    "data": {"grievanceTicket": None},
+    "errors": [{"locations": [{"column": 7, "line": 3}], "message": "Permission Denied", "path": ["grievanceTicket"]}],
+}
+
+snapshots["TestGrievanceQuery::test_grievance_ticket_query_detail_partner_unicef_for_all_programs 1"] = {
+    "data": {
+        "grievanceTicket": {
+            "admin": "City Test",
+            "category": 8,
+            "consent": True,
+            "createdAt": "2020-03-12T00:00:00+00:00",
+            "description": "Ticket with program, in admin area 1, new",
+            "language": "Polish",
+            "status": 1,
+        }
+    }
+}
+
+snapshots["TestGrievanceQuery::test_grievance_ticket_query_detail_partner_unicef_for_all_programs 2"] = {
+    "data": {
+        "grievanceTicket": {
+            "admin": "City Example",
+            "category": 5,
+            "consent": True,
+            "createdAt": "2020-07-12T00:00:00+00:00",
+            "description": "Ticket with program, in admin area 2, on hold",
+            "language": "English",
+            "status": 4,
+        }
+    }
+}
+
+snapshots["TestGrievanceQuery::test_grievance_ticket_query_detail_partner_unicef_for_all_programs 3"] = {
+    "data": {
+        "grievanceTicket": {
+            "admin": "City Example",
+            "category": 7,
+            "consent": True,
+            "createdAt": "2020-08-22T00:00:00+00:00",
+            "description": "Ticket with program, in admin area 2, in progress",
+            "language": "Polish, English",
+            "status": 3,
+        }
+    }
+}
+
+snapshots["TestGrievanceQuery::test_grievance_ticket_query_detail_partner_unicef_for_all_programs 4"] = {
+    "data": {
+        "grievanceTicket": {
+            "admin": None,
+            "category": 7,
+            "consent": True,
+            "createdAt": "2020-08-23T00:00:00+00:00",
+            "description": "Ticket with program, without admin area",
+            "language": "Polish, English",
+            "status": 3,
+        }
+    }
+}
+
+snapshots["TestGrievanceQuery::test_grievance_ticket_query_detail_partner_unicef_for_all_programs 5"] = {
+    "data": {
+        "grievanceTicket": {
+            "admin": None,
+            "category": 7,
+            "consent": True,
+            "createdAt": "2020-08-24T00:00:00+00:00",
+            "description": "Ticket without program, without admin area",
+            "language": "Polish, English",
+            "status": 3,
+        }
+    }
+}
+
+snapshots["TestGrievanceQuery::test_grievance_ticket_query_detail_partner_unicef_for_all_programs 6"] = {
+    "data": {
+        "grievanceTicket": {
+            "admin": "City Test",
+            "category": 7,
+            "consent": True,
+            "createdAt": "2020-08-25T00:00:00+00:00",
+            "description": "Ticket without program, in admin area 1",
+            "language": "Polish, English",
+            "status": 3,
+        }
+    }
+}
+
+snapshots["TestGrievanceQuery::test_grievance_ticket_query_detail_partner_unicef_for_program 1"] = {
+    "data": {
+        "grievanceTicket": {
+            "admin": "City Test",
+            "category": 8,
+            "consent": True,
+            "createdAt": "2020-03-12T00:00:00+00:00",
+            "description": "Ticket with program, in admin area 1, new",
+            "language": "Polish",
+            "status": 1,
+        }
+    }
+}
+
+snapshots["TestGrievanceQuery::test_grievance_ticket_query_detail_partner_unicef_for_program 2"] = {
+    "data": {
+        "grievanceTicket": {
+            "admin": "City Example",
+            "category": 5,
+            "consent": True,
+            "createdAt": "2020-07-12T00:00:00+00:00",
+            "description": "Ticket with program, in admin area 2, on hold",
+            "language": "English",
+            "status": 4,
+        }
+    }
+}
+
+snapshots["TestGrievanceQuery::test_grievance_ticket_query_detail_partner_unicef_for_program 3"] = {
+    "data": {
+        "grievanceTicket": {
+            "admin": "City Example",
+            "category": 7,
+            "consent": True,
+            "createdAt": "2020-08-22T00:00:00+00:00",
+            "description": "Ticket with program, in admin area 2, in progress",
+            "language": "Polish, English",
+            "status": 3,
+        }
+    }
+}
+
+snapshots["TestGrievanceQuery::test_grievance_ticket_query_detail_partner_unicef_for_program 4"] = {
+    "data": {
+        "grievanceTicket": {
+            "admin": None,
+            "category": 7,
+            "consent": True,
+            "createdAt": "2020-08-23T00:00:00+00:00",
+            "description": "Ticket with program, without admin area",
+            "language": "Polish, English",
+            "status": 3,
+        }
+    }
+}
+
+snapshots["TestGrievanceQuery::test_grievance_ticket_query_detail_partner_unicef_for_program 5"] = {
+    "data": {
+        "grievanceTicket": {
+            "admin": None,
+            "category": 7,
+            "consent": True,
+            "createdAt": "2020-08-24T00:00:00+00:00",
+            "description": "Ticket without program, without admin area",
+            "language": "Polish, English",
+            "status": 3,
+        }
+    }
+}
+
+snapshots["TestGrievanceQuery::test_grievance_ticket_query_detail_partner_unicef_for_program 6"] = {
+    "data": {
+        "grievanceTicket": {
+            "admin": "City Test",
+            "category": 7,
+            "consent": True,
+            "createdAt": "2020-08-25T00:00:00+00:00",
+            "description": "Ticket without program, in admin area 1",
+            "language": "Polish, English",
+            "status": 3,
+        }
+    }
+}
+
+snapshots[
+    "TestGrievanceQuery::test_grievance_ticket_query_detail_partner_with_admin_area_1_access_for_all_programs 1"
+] = {
+    "data": {
+        "grievanceTicket": {
+            "admin": "City Test",
+            "category": 8,
+            "consent": True,
+            "createdAt": "2020-03-12T00:00:00+00:00",
+            "description": "Ticket with program, in admin area 1, new",
+            "language": "Polish",
+            "status": 1,
+        }
+    }
+}
+
+snapshots[
+    "TestGrievanceQuery::test_grievance_ticket_query_detail_partner_with_admin_area_1_access_for_all_programs 2"
+] = {
+    "data": {"grievanceTicket": None},
+    "errors": [
         {
-            'locations': [
-                {
-                    'column': 7,
-                    'line': 3
-                }
-            ],
-            'message': 'Permission Denied',
-            'path': [
-                'allGrievanceTicket'
-            ]
-        }
-    ]
-}
-
-snapshots['TestGrievanceQuery::test_grievance_query_all_for_all_programs_0_with_permission 1'] = {
-    'data': {
-        'allGrievanceTicket': {
-            'edges': [
-                {
-                    'node': {
-                        'admin': 'City Test',
-                        'category': 7,
-                        'consent': True,
-                        'createdAt': '2020-02-12T00:00:00+00:00',
-                        'description': 'Ticket with other program, in admin area 1, new',
-                        'language': 'Polish',
-                        'programs': [
-                            {
-                                'name': 'Program 2'
-                            }
-                        ],
-                        'status': 1
-                    }
-                },
-                {
-                    'node': {
-                        'admin': 'City Test',
-                        'category': 8,
-                        'consent': True,
-                        'createdAt': '2020-03-12T00:00:00+00:00',
-                        'description': 'Ticket with program, in admin area 1, new',
-                        'language': 'Polish',
-                        'programs': [
-                            {
-                                'name': 'Program 1'
-                            }
-                        ],
-                        'status': 1
-                    }
-                },
-                {
-                    'node': {
-                        'admin': 'City Example',
-                        'category': 5,
-                        'consent': True,
-                        'createdAt': '2020-07-12T00:00:00+00:00',
-                        'description': 'Ticket with program, in admin area 2, on hold',
-                        'language': 'English',
-                        'programs': [
-                            {
-                                'name': 'Program 1'
-                            }
-                        ],
-                        'status': 4
-                    }
-                },
-                {
-                    'node': {
-                        'admin': 'City Example',
-                        'category': 7,
-                        'consent': True,
-                        'createdAt': '2020-08-22T00:00:00+00:00',
-                        'description': 'Ticket with program, in admin area 2, in progress',
-                        'language': 'Polish, English',
-                        'programs': [
-                            {
-                                'name': 'Program 1'
-                            }
-                        ],
-                        'status': 3
-                    }
-                },
-                {
-                    'node': {
-                        'admin': None,
-                        'category': 7,
-                        'consent': True,
-                        'createdAt': '2020-08-23T00:00:00+00:00',
-                        'description': 'Ticket with program, without admin area',
-                        'language': 'Polish, English',
-                        'programs': [
-                            {
-                                'name': 'Program 1'
-                            }
-                        ],
-                        'status': 3
-                    }
-                },
-                {
-                    'node': {
-                        'admin': None,
-                        'category': 7,
-                        'consent': True,
-                        'createdAt': '2020-08-24T00:00:00+00:00',
-                        'description': 'Ticket without program, without admin area',
-                        'language': 'Polish, English',
-                        'programs': [
-                        ],
-                        'status': 3
-                    }
-                },
-                {
-                    'node': {
-                        'admin': 'City Test',
-                        'category': 7,
-                        'consent': True,
-                        'createdAt': '2020-08-25T00:00:00+00:00',
-                        'description': 'Ticket without program, in admin area 1',
-                        'language': 'Polish, English',
-                        'programs': [
-                        ],
-                        'status': 3
-                    }
-                }
-            ]
-        }
-    }
-}
-
-snapshots['TestGrievanceQuery::test_grievance_query_all_for_all_programs_1_without_permission 1'] = {
-    'data': {
-        'allGrievanceTicket': None
-    },
-    'errors': [
+            "locations": [{"column": 7, "line": 3}],
+            "message": "User is not active creator/assignee and does not have 'GRIEVANCES_VIEW_DETAILS_EXCLUDING_SENSITIVE' permission or user does not have access to the ticket's program or its admin area",
+            "path": ["grievanceTicket"],
+        }
+    ],
+}
+
+snapshots[
+    "TestGrievanceQuery::test_grievance_ticket_query_detail_partner_with_admin_area_1_access_for_all_programs 3"
+] = {
+    "data": {"grievanceTicket": None},
+    "errors": [
         {
-            'locations': [
-                {
-                    'column': 7,
-                    'line': 3
-                }
-            ],
-            'message': 'Permission Denied',
-            'path': [
-                'allGrievanceTicket'
-            ]
-        }
-    ]
-}
-
-snapshots['TestGrievanceQuery::test_grievance_query_all_for_all_programs_permission_in_single_program_0_with_permission 1'] = {
-    'data': {
-        'allGrievanceTicket': {
-            'edges': [
-                {
-                    'node': {
-                        'admin': 'City Test',
-                        'category': 8,
-                        'consent': True,
-                        'createdAt': '2020-03-12T00:00:00+00:00',
-                        'description': 'Ticket with program, in admin area 1, new',
-                        'language': 'Polish',
-                        'programs': [
-                            {
-                                'name': 'Program 1'
-                            }
-                        ],
-                        'status': 1
-                    }
-                },
-                {
-                    'node': {
-                        'admin': 'City Example',
-                        'category': 5,
-                        'consent': True,
-                        'createdAt': '2020-07-12T00:00:00+00:00',
-                        'description': 'Ticket with program, in admin area 2, on hold',
-                        'language': 'English',
-                        'programs': [
-                            {
-                                'name': 'Program 1'
-                            }
-                        ],
-                        'status': 4
-                    }
-                },
-                {
-                    'node': {
-                        'admin': 'City Example',
-                        'category': 7,
-                        'consent': True,
-                        'createdAt': '2020-08-22T00:00:00+00:00',
-                        'description': 'Ticket with program, in admin area 2, in progress',
-                        'language': 'Polish, English',
-                        'programs': [
-                            {
-                                'name': 'Program 1'
-                            }
-                        ],
-                        'status': 3
-                    }
-                },
-                {
-                    'node': {
-                        'admin': None,
-                        'category': 7,
-                        'consent': True,
-                        'createdAt': '2020-08-23T00:00:00+00:00',
-                        'description': 'Ticket with program, without admin area',
-                        'language': 'Polish, English',
-                        'programs': [
-                            {
-                                'name': 'Program 1'
-                            }
-                        ],
-                        'status': 3
-                    }
-                },
-                {
-                    'node': {
-                        'admin': None,
-                        'category': 7,
-                        'consent': True,
-                        'createdAt': '2020-08-24T00:00:00+00:00',
-                        'description': 'Ticket without program, without admin area',
-                        'language': 'Polish, English',
-                        'programs': [
-                        ],
-                        'status': 3
-                    }
-                },
-                {
-                    'node': {
-                        'admin': 'City Test',
-                        'category': 7,
-                        'consent': True,
-                        'createdAt': '2020-08-25T00:00:00+00:00',
-                        'description': 'Ticket without program, in admin area 1',
-                        'language': 'Polish, English',
-                        'programs': [
-                        ],
-                        'status': 3
-                    }
-                }
-            ]
-        }
-    }
-}
-
-snapshots['TestGrievanceQuery::test_grievance_query_all_for_all_programs_permission_in_single_program_1_without_permission 1'] = {
-    'data': {
-        'allGrievanceTicket': None
-    },
-    'errors': [
+            "locations": [{"column": 7, "line": 3}],
+            "message": "User is not active creator/assignee and does not have 'GRIEVANCES_VIEW_DETAILS_EXCLUDING_SENSITIVE' permission or user does not have access to the ticket's program or its admin area",
+            "path": ["grievanceTicket"],
+        }
+    ],
+}
+
+snapshots[
+    "TestGrievanceQuery::test_grievance_ticket_query_detail_partner_with_admin_area_1_access_for_all_programs 4"
+] = {
+    "data": {
+        "grievanceTicket": {
+            "admin": None,
+            "category": 7,
+            "consent": True,
+            "createdAt": "2020-08-23T00:00:00+00:00",
+            "description": "Ticket with program, without admin area",
+            "language": "Polish, English",
+            "status": 3,
+        }
+    }
+}
+
+snapshots[
+    "TestGrievanceQuery::test_grievance_ticket_query_detail_partner_with_admin_area_1_access_for_all_programs 5"
+] = {
+    "data": {
+        "grievanceTicket": {
+            "admin": None,
+            "category": 7,
+            "consent": True,
+            "createdAt": "2020-08-24T00:00:00+00:00",
+            "description": "Ticket without program, without admin area",
+            "language": "Polish, English",
+            "status": 3,
+        }
+    }
+}
+
+snapshots[
+    "TestGrievanceQuery::test_grievance_ticket_query_detail_partner_with_admin_area_1_access_for_all_programs 6"
+] = {
+    "data": {
+        "grievanceTicket": {
+            "admin": "City Test",
+            "category": 7,
+            "consent": True,
+            "createdAt": "2020-08-25T00:00:00+00:00",
+            "description": "Ticket without program, in admin area 1",
+            "language": "Polish, English",
+            "status": 3,
+        }
+    }
+}
+
+snapshots["TestGrievanceQuery::test_grievance_ticket_query_detail_partner_with_admin_area_1_access_for_program 1"] = {
+    "data": {
+        "grievanceTicket": {
+            "admin": "City Test",
+            "category": 8,
+            "consent": True,
+            "createdAt": "2020-03-12T00:00:00+00:00",
+            "description": "Ticket with program, in admin area 1, new",
+            "language": "Polish",
+            "status": 1,
+        }
+    }
+}
+
+snapshots["TestGrievanceQuery::test_grievance_ticket_query_detail_partner_with_admin_area_1_access_for_program 2"] = {
+    "data": {"grievanceTicket": None},
+    "errors": [
         {
-            'locations': [
-                {
-                    'column': 7,
-                    'line': 3
-                }
-            ],
-            'message': 'Permission Denied',
-            'path': [
-                'allGrievanceTicket'
-            ]
-        }
-    ]
-}
-
-snapshots['TestGrievanceQuery::test_grievance_query_single_0_with_permission 1'] = {
-    'data': {
-        'grievanceTicket': {
-            'admin': 'City Example',
-            'category': 7,
-            'consent': True,
-            'createdAt': '2020-08-22T00:00:00+00:00',
-            'description': 'Ticket with program, in admin area 2, in progress',
-            'language': 'Polish, English',
-            'status': 3
-        }
-    }
-}
-
-snapshots['TestGrievanceQuery::test_grievance_query_single_1_without_permission 1'] = {
-    'data': {
-        'grievanceTicket': None
-    },
-    'errors': [
+            "locations": [{"column": 7, "line": 3}],
+            "message": "User is not active creator/assignee and does not have 'GRIEVANCES_VIEW_DETAILS_EXCLUDING_SENSITIVE' permission or user does not have access to the ticket's program or its admin area",
+            "path": ["grievanceTicket"],
+        }
+    ],
+}
+
+snapshots["TestGrievanceQuery::test_grievance_ticket_query_detail_partner_with_admin_area_1_access_for_program 3"] = {
+    "data": {"grievanceTicket": None},
+    "errors": [
         {
-            'locations': [
-                {
-                    'column': 7,
-                    'line': 3
-                }
-            ],
-            'message': 'Permission Denied',
-            'path': [
-                'grievanceTicket'
-            ]
-        }
-    ]
-}
-
-snapshots['TestGrievanceQuery::test_grievance_ticket_query_detail_partner_unicef_for_all_programs 1'] = {
-    'data': {
-        'grievanceTicket': {
-            'admin': 'City Test',
-            'category': 8,
-            'consent': True,
-            'createdAt': '2020-03-12T00:00:00+00:00',
-            'description': 'Ticket with program, in admin area 1, new',
-            'language': 'Polish',
-            'status': 1
-        }
-    }
-}
-
-snapshots['TestGrievanceQuery::test_grievance_ticket_query_detail_partner_unicef_for_all_programs 2'] = {
-    'data': {
-        'grievanceTicket': {
-            'admin': 'City Example',
-            'category': 5,
-            'consent': True,
-            'createdAt': '2020-07-12T00:00:00+00:00',
-            'description': 'Ticket with program, in admin area 2, on hold',
-            'language': 'English',
-            'status': 4
-        }
-    }
-}
-
-snapshots['TestGrievanceQuery::test_grievance_ticket_query_detail_partner_unicef_for_all_programs 3'] = {
-    'data': {
-        'grievanceTicket': {
-            'admin': 'City Example',
-            'category': 7,
-            'consent': True,
-            'createdAt': '2020-08-22T00:00:00+00:00',
-            'description': 'Ticket with program, in admin area 2, in progress',
-            'language': 'Polish, English',
-            'status': 3
-        }
-    }
-}
-
-snapshots['TestGrievanceQuery::test_grievance_ticket_query_detail_partner_unicef_for_all_programs 4'] = {
-    'data': {
-        'grievanceTicket': {
-            'admin': None,
-            'category': 7,
-            'consent': True,
-            'createdAt': '2020-08-23T00:00:00+00:00',
-            'description': 'Ticket with program, without admin area',
-            'language': 'Polish, English',
-            'status': 3
-        }
-    }
-}
-
-snapshots['TestGrievanceQuery::test_grievance_ticket_query_detail_partner_unicef_for_all_programs 5'] = {
-    'data': {
-        'grievanceTicket': {
-            'admin': None,
-            'category': 7,
-            'consent': True,
-            'createdAt': '2020-08-24T00:00:00+00:00',
-            'description': 'Ticket without program, without admin area',
-            'language': 'Polish, English',
-            'status': 3
-        }
-    }
-}
-
-snapshots['TestGrievanceQuery::test_grievance_ticket_query_detail_partner_unicef_for_all_programs 6'] = {
-    'data': {
-        'grievanceTicket': {
-            'admin': 'City Test',
-            'category': 7,
-            'consent': True,
-            'createdAt': '2020-08-25T00:00:00+00:00',
-            'description': 'Ticket without program, in admin area 1',
-            'language': 'Polish, English',
-            'status': 3
-        }
-    }
-}
-
-snapshots['TestGrievanceQuery::test_grievance_ticket_query_detail_partner_unicef_for_program 1'] = {
-    'data': {
-        'grievanceTicket': {
-            'admin': 'City Test',
-            'category': 8,
-            'consent': True,
-            'createdAt': '2020-03-12T00:00:00+00:00',
-            'description': 'Ticket with program, in admin area 1, new',
-            'language': 'Polish',
-            'status': 1
-        }
-    }
-}
-
-snapshots['TestGrievanceQuery::test_grievance_ticket_query_detail_partner_unicef_for_program 2'] = {
-    'data': {
-        'grievanceTicket': {
-            'admin': 'City Example',
-            'category': 5,
-            'consent': True,
-            'createdAt': '2020-07-12T00:00:00+00:00',
-            'description': 'Ticket with program, in admin area 2, on hold',
-            'language': 'English',
-            'status': 4
-        }
-    }
-}
-
-snapshots['TestGrievanceQuery::test_grievance_ticket_query_detail_partner_unicef_for_program 3'] = {
-    'data': {
-        'grievanceTicket': {
-            'admin': 'City Example',
-            'category': 7,
-            'consent': True,
-            'createdAt': '2020-08-22T00:00:00+00:00',
-            'description': 'Ticket with program, in admin area 2, in progress',
-            'language': 'Polish, English',
-            'status': 3
-        }
-    }
-}
-
-snapshots['TestGrievanceQuery::test_grievance_ticket_query_detail_partner_unicef_for_program 4'] = {
-    'data': {
-        'grievanceTicket': {
-            'admin': None,
-            'category': 7,
-            'consent': True,
-            'createdAt': '2020-08-23T00:00:00+00:00',
-            'description': 'Ticket with program, without admin area',
-            'language': 'Polish, English',
-            'status': 3
-        }
-    }
-}
-
-snapshots['TestGrievanceQuery::test_grievance_ticket_query_detail_partner_unicef_for_program 5'] = {
-    'data': {
-        'grievanceTicket': {
-            'admin': None,
-            'category': 7,
-            'consent': True,
-            'createdAt': '2020-08-24T00:00:00+00:00',
-            'description': 'Ticket without program, without admin area',
-            'language': 'Polish, English',
-            'status': 3
-        }
-    }
-}
-
-snapshots['TestGrievanceQuery::test_grievance_ticket_query_detail_partner_unicef_for_program 6'] = {
-    'data': {
-        'grievanceTicket': {
-            'admin': 'City Test',
-            'category': 7,
-            'consent': True,
-            'createdAt': '2020-08-25T00:00:00+00:00',
-            'description': 'Ticket without program, in admin area 1',
-            'language': 'Polish, English',
-            'status': 3
-        }
-    }
-}
-
-snapshots['TestGrievanceQuery::test_grievance_ticket_query_detail_partner_with_admin_area_1_access_for_all_programs 1'] = {
-    'data': {
-        'grievanceTicket': {
-            'admin': 'City Test',
-            'category': 8,
-            'consent': True,
-            'createdAt': '2020-03-12T00:00:00+00:00',
-            'description': 'Ticket with program, in admin area 1, new',
-            'language': 'Polish',
-            'status': 1
-        }
-    }
-}
-
-snapshots['TestGrievanceQuery::test_grievance_ticket_query_detail_partner_with_admin_area_1_access_for_all_programs 2'] = {
-    'data': {
-        'grievanceTicket': None
-    },
-    'errors': [
+            "locations": [{"column": 7, "line": 3}],
+            "message": "User is not active creator/assignee and does not have 'GRIEVANCES_VIEW_DETAILS_EXCLUDING_SENSITIVE' permission or user does not have access to the ticket's program or its admin area",
+            "path": ["grievanceTicket"],
+        }
+    ],
+}
+
+snapshots["TestGrievanceQuery::test_grievance_ticket_query_detail_partner_with_admin_area_1_access_for_program 4"] = {
+    "data": {
+        "grievanceTicket": {
+            "admin": None,
+            "category": 7,
+            "consent": True,
+            "createdAt": "2020-08-23T00:00:00+00:00",
+            "description": "Ticket with program, without admin area",
+            "language": "Polish, English",
+            "status": 3,
+        }
+    }
+}
+
+snapshots["TestGrievanceQuery::test_grievance_ticket_query_detail_partner_with_admin_area_1_access_for_program 5"] = {
+    "data": {
+        "grievanceTicket": {
+            "admin": None,
+            "category": 7,
+            "consent": True,
+            "createdAt": "2020-08-24T00:00:00+00:00",
+            "description": "Ticket without program, without admin area",
+            "language": "Polish, English",
+            "status": 3,
+        }
+    }
+}
+
+snapshots["TestGrievanceQuery::test_grievance_ticket_query_detail_partner_with_admin_area_1_access_for_program 6"] = {
+    "data": {
+        "grievanceTicket": {
+            "admin": "City Test",
+            "category": 7,
+            "consent": True,
+            "createdAt": "2020-08-25T00:00:00+00:00",
+            "description": "Ticket without program, in admin area 1",
+            "language": "Polish, English",
+            "status": 3,
+        }
+    }
+}
+
+snapshots[
+    "TestGrievanceQuery::test_grievance_ticket_query_detail_partner_with_admin_area_2_access_for_all_programs 1"
+] = {
+    "data": {"grievanceTicket": None},
+    "errors": [
         {
-            'locations': [
-                {
-                    'column': 7,
-                    'line': 3
-                }
-            ],
-            'message': "User is not active creator/assignee and does not have 'GRIEVANCES_VIEW_DETAILS_EXCLUDING_SENSITIVE' permission or user does not have access to the ticket's program or its admin area",
-            'path': [
-                'grievanceTicket'
-            ]
-        }
-    ]
-}
-
-snapshots['TestGrievanceQuery::test_grievance_ticket_query_detail_partner_with_admin_area_1_access_for_all_programs 3'] = {
-    'data': {
-        'grievanceTicket': None
-    },
-    'errors': [
+            "locations": [{"column": 7, "line": 3}],
+            "message": "User is not active creator/assignee and does not have 'GRIEVANCES_VIEW_DETAILS_EXCLUDING_SENSITIVE' permission or user does not have access to the ticket's program or its admin area",
+            "path": ["grievanceTicket"],
+        }
+    ],
+}
+
+snapshots[
+    "TestGrievanceQuery::test_grievance_ticket_query_detail_partner_with_admin_area_2_access_for_all_programs 2"
+] = {
+    "data": {
+        "grievanceTicket": {
+            "admin": "City Example",
+            "category": 5,
+            "consent": True,
+            "createdAt": "2020-07-12T00:00:00+00:00",
+            "description": "Ticket with program, in admin area 2, on hold",
+            "language": "English",
+            "status": 4,
+        }
+    }
+}
+
+snapshots[
+    "TestGrievanceQuery::test_grievance_ticket_query_detail_partner_with_admin_area_2_access_for_all_programs 3"
+] = {
+    "data": {
+        "grievanceTicket": {
+            "admin": "City Example",
+            "category": 7,
+            "consent": True,
+            "createdAt": "2020-08-22T00:00:00+00:00",
+            "description": "Ticket with program, in admin area 2, in progress",
+            "language": "Polish, English",
+            "status": 3,
+        }
+    }
+}
+
+snapshots[
+    "TestGrievanceQuery::test_grievance_ticket_query_detail_partner_with_admin_area_2_access_for_all_programs 4"
+] = {
+    "data": {
+        "grievanceTicket": {
+            "admin": None,
+            "category": 7,
+            "consent": True,
+            "createdAt": "2020-08-23T00:00:00+00:00",
+            "description": "Ticket with program, without admin area",
+            "language": "Polish, English",
+            "status": 3,
+        }
+    }
+}
+
+snapshots[
+    "TestGrievanceQuery::test_grievance_ticket_query_detail_partner_with_admin_area_2_access_for_all_programs 5"
+] = {
+    "data": {
+        "grievanceTicket": {
+            "admin": None,
+            "category": 7,
+            "consent": True,
+            "createdAt": "2020-08-24T00:00:00+00:00",
+            "description": "Ticket without program, without admin area",
+            "language": "Polish, English",
+            "status": 3,
+        }
+    }
+}
+
+snapshots[
+    "TestGrievanceQuery::test_grievance_ticket_query_detail_partner_with_admin_area_2_access_for_all_programs 6"
+] = {
+    "data": {
+        "grievanceTicket": {
+            "admin": "City Test",
+            "category": 7,
+            "consent": True,
+            "createdAt": "2020-08-25T00:00:00+00:00",
+            "description": "Ticket without program, in admin area 1",
+            "language": "Polish, English",
+            "status": 3,
+        }
+    }
+}
+
+snapshots["TestGrievanceQuery::test_grievance_ticket_query_detail_partner_with_admin_area_2_access_for_program 1"] = {
+    "data": {"grievanceTicket": None},
+    "errors": [
         {
-            'locations': [
-                {
-                    'column': 7,
-                    'line': 3
-                }
-            ],
-            'message': "User is not active creator/assignee and does not have 'GRIEVANCES_VIEW_DETAILS_EXCLUDING_SENSITIVE' permission or user does not have access to the ticket's program or its admin area",
-            'path': [
-                'grievanceTicket'
-            ]
-        }
-    ]
-}
-
-snapshots['TestGrievanceQuery::test_grievance_ticket_query_detail_partner_with_admin_area_1_access_for_all_programs 4'] = {
-    'data': {
-        'grievanceTicket': {
-            'admin': None,
-            'category': 7,
-            'consent': True,
-            'createdAt': '2020-08-23T00:00:00+00:00',
-            'description': 'Ticket with program, without admin area',
-            'language': 'Polish, English',
-            'status': 3
-        }
-    }
-}
-
-snapshots['TestGrievanceQuery::test_grievance_ticket_query_detail_partner_with_admin_area_1_access_for_all_programs 5'] = {
-    'data': {
-        'grievanceTicket': {
-            'admin': None,
-            'category': 7,
-            'consent': True,
-            'createdAt': '2020-08-24T00:00:00+00:00',
-            'description': 'Ticket without program, without admin area',
-            'language': 'Polish, English',
-            'status': 3
-        }
-    }
-}
-
-snapshots['TestGrievanceQuery::test_grievance_ticket_query_detail_partner_with_admin_area_1_access_for_all_programs 6'] = {
-    'data': {
-        'grievanceTicket': {
-            'admin': 'City Test',
-            'category': 7,
-            'consent': True,
-            'createdAt': '2020-08-25T00:00:00+00:00',
-            'description': 'Ticket without program, in admin area 1',
-            'language': 'Polish, English',
-            'status': 3
-        }
-    }
-}
-
-snapshots['TestGrievanceQuery::test_grievance_ticket_query_detail_partner_with_admin_area_1_access_for_program 1'] = {
-    'data': {
-        'grievanceTicket': {
-            'admin': 'City Test',
-            'category': 8,
-            'consent': True,
-            'createdAt': '2020-03-12T00:00:00+00:00',
-            'description': 'Ticket with program, in admin area 1, new',
-            'language': 'Polish',
-            'status': 1
-        }
-    }
-}
-
-snapshots['TestGrievanceQuery::test_grievance_ticket_query_detail_partner_with_admin_area_1_access_for_program 2'] = {
-    'data': {
-        'grievanceTicket': None
-    },
-    'errors': [
-        {
-            'locations': [
-                {
-                    'column': 7,
-                    'line': 3
-                }
-            ],
-            'message': "User is not active creator/assignee and does not have 'GRIEVANCES_VIEW_DETAILS_EXCLUDING_SENSITIVE' permission or user does not have access to the ticket's program or its admin area",
-            'path': [
-                'grievanceTicket'
-            ]
-        }
-    ]
-}
-
-snapshots['TestGrievanceQuery::test_grievance_ticket_query_detail_partner_with_admin_area_1_access_for_program 3'] = {
-    'data': {
-        'grievanceTicket': None
-    },
-    'errors': [
-        {
-            'locations': [
-                {
-                    'column': 7,
-                    'line': 3
-                }
-            ],
-            'message': "User is not active creator/assignee and does not have 'GRIEVANCES_VIEW_DETAILS_EXCLUDING_SENSITIVE' permission or user does not have access to the ticket's program or its admin area",
-            'path': [
-                'grievanceTicket'
-            ]
-        }
-    ]
-}
-
-snapshots['TestGrievanceQuery::test_grievance_ticket_query_detail_partner_with_admin_area_1_access_for_program 4'] = {
-    'data': {
-        'grievanceTicket': {
-            'admin': None,
-            'category': 7,
-            'consent': True,
-            'createdAt': '2020-08-23T00:00:00+00:00',
-            'description': 'Ticket with program, without admin area',
-            'language': 'Polish, English',
-            'status': 3
-        }
-    }
-}
-
-snapshots['TestGrievanceQuery::test_grievance_ticket_query_detail_partner_with_admin_area_1_access_for_program 5'] = {
-    'data': {
-        'grievanceTicket': {
-            'admin': None,
-            'category': 7,
-            'consent': True,
-            'createdAt': '2020-08-24T00:00:00+00:00',
-            'description': 'Ticket without program, without admin area',
-            'language': 'Polish, English',
-            'status': 3
-        }
-    }
-}
-
-snapshots['TestGrievanceQuery::test_grievance_ticket_query_detail_partner_with_admin_area_1_access_for_program 6'] = {
-    'data': {
-        'grievanceTicket': {
-            'admin': 'City Test',
-            'category': 7,
-            'consent': True,
-            'createdAt': '2020-08-25T00:00:00+00:00',
-            'description': 'Ticket without program, in admin area 1',
-            'language': 'Polish, English',
-            'status': 3
-        }
-    }
-}
-
-snapshots['TestGrievanceQuery::test_grievance_ticket_query_detail_partner_with_admin_area_2_access_for_all_programs 1'] = {
-    'data': {
-        'grievanceTicket': None
-    },
-    'errors': [
-        {
-            'locations': [
-                {
-                    'column': 7,
-                    'line': 3
-                }
-            ],
-            'message': "User is not active creator/assignee and does not have 'GRIEVANCES_VIEW_DETAILS_EXCLUDING_SENSITIVE' permission or user does not have access to the ticket's program or its admin area",
-            'path': [
-                'grievanceTicket'
-            ]
-        }
-    ]
-}
-
-snapshots['TestGrievanceQuery::test_grievance_ticket_query_detail_partner_with_admin_area_2_access_for_all_programs 2'] = {
-    'data': {
-        'grievanceTicket': {
-            'admin': 'City Example',
-            'category': 5,
-            'consent': True,
-            'createdAt': '2020-07-12T00:00:00+00:00',
-            'description': 'Ticket with program, in admin area 2, on hold',
-            'language': 'English',
-            'status': 4
-        }
-    }
-}
-
-snapshots['TestGrievanceQuery::test_grievance_ticket_query_detail_partner_with_admin_area_2_access_for_all_programs 3'] = {
-    'data': {
-        'grievanceTicket': {
-            'admin': 'City Example',
-            'category': 7,
-            'consent': True,
-            'createdAt': '2020-08-22T00:00:00+00:00',
-            'description': 'Ticket with program, in admin area 2, in progress',
-            'language': 'Polish, English',
-            'status': 3
-        }
-    }
-}
-
-snapshots['TestGrievanceQuery::test_grievance_ticket_query_detail_partner_with_admin_area_2_access_for_all_programs 4'] = {
-    'data': {
-        'grievanceTicket': {
-            'admin': None,
-            'category': 7,
-            'consent': True,
-            'createdAt': '2020-08-23T00:00:00+00:00',
-            'description': 'Ticket with program, without admin area',
-            'language': 'Polish, English',
-            'status': 3
-        }
-    }
-}
-
-snapshots['TestGrievanceQuery::test_grievance_ticket_query_detail_partner_with_admin_area_2_access_for_all_programs 5'] = {
-    'data': {
-        'grievanceTicket': {
-            'admin': None,
-            'category': 7,
-            'consent': True,
-            'createdAt': '2020-08-24T00:00:00+00:00',
-            'description': 'Ticket without program, without admin area',
-            'language': 'Polish, English',
-            'status': 3
-        }
-    }
-}
-
-snapshots['TestGrievanceQuery::test_grievance_ticket_query_detail_partner_with_admin_area_2_access_for_all_programs 6'] = {
-    'data': {
-        'grievanceTicket': {
-            'admin': 'City Test',
-            'category': 7,
-            'consent': True,
-            'createdAt': '2020-08-25T00:00:00+00:00',
-            'description': 'Ticket without program, in admin area 1',
-            'language': 'Polish, English',
-            'status': 3
-        }
-    }
-}
-
-snapshots['TestGrievanceQuery::test_grievance_ticket_query_detail_partner_with_admin_area_2_access_for_program 1'] = {
-    'data': {
-        'grievanceTicket': None
-    },
-    'errors': [
-        {
-            'locations': [
-                {
-                    'column': 7,
-                    'line': 3
-                }
-            ],
-            'message': "User is not active creator/assignee and does not have 'GRIEVANCES_VIEW_DETAILS_EXCLUDING_SENSITIVE' permission or user does not have access to the ticket's program or its admin area",
-            'path': [
-                'grievanceTicket'
-            ]
-        }
-    ]
-}
-
-snapshots['TestGrievanceQuery::test_grievance_ticket_query_detail_partner_with_admin_area_2_access_for_program 2'] = {
-    'data': {
-        'grievanceTicket': {
-            'admin': 'City Example',
-            'category': 5,
-            'consent': True,
-            'createdAt': '2020-07-12T00:00:00+00:00',
-            'description': 'Ticket with program, in admin area 2, on hold',
-            'language': 'English',
-            'status': 4
-        }
-    }
-}
-
-snapshots['TestGrievanceQuery::test_grievance_ticket_query_detail_partner_with_admin_area_2_access_for_program 3'] = {
-    'data': {
-        'grievanceTicket': {
-            'admin': 'City Example',
-            'category': 7,
-            'consent': True,
-            'createdAt': '2020-08-22T00:00:00+00:00',
-            'description': 'Ticket with program, in admin area 2, in progress',
-            'language': 'Polish, English',
-            'status': 3
-        }
-    }
-}
-
-snapshots['TestGrievanceQuery::test_grievance_ticket_query_detail_partner_with_admin_area_2_access_for_program 4'] = {
-    'data': {
-        'grievanceTicket': {
-            'admin': None,
-            'category': 7,
-            'consent': True,
-            'createdAt': '2020-08-23T00:00:00+00:00',
-            'description': 'Ticket with program, without admin area',
-            'language': 'Polish, English',
-            'status': 3
-        }
-    }
-}
-
-snapshots['TestGrievanceQuery::test_grievance_ticket_query_detail_partner_with_admin_area_2_access_for_program 5'] = {
-    'data': {
-        'grievanceTicket': {
-            'admin': None,
-            'category': 7,
-            'consent': True,
-            'createdAt': '2020-08-24T00:00:00+00:00',
-            'description': 'Ticket without program, without admin area',
-            'language': 'Polish, English',
-            'status': 3
-        }
-    }
-}
-
-snapshots['TestGrievanceQuery::test_grievance_ticket_query_detail_partner_with_admin_area_2_access_for_program 6'] = {
-    'data': {
-        'grievanceTicket': {
-            'admin': 'City Test',
-            'category': 7,
-            'consent': True,
-            'createdAt': '2020-08-25T00:00:00+00:00',
-            'description': 'Ticket without program, in admin area 1',
-            'language': 'Polish, English',
-            'status': 3
-        }
-    }
-}
-
-snapshots['TestGrievanceQuery::test_grievance_ticket_query_detail_partner_with_full_area_access_for_all_programs 1'] = {
-    'data': {
-        'grievanceTicket': {
-            'admin': 'City Test',
-            'category': 8,
-            'consent': True,
-            'createdAt': '2020-03-12T00:00:00+00:00',
-            'description': 'Ticket with program, in admin area 1, new',
-            'language': 'Polish',
-            'status': 1
-        }
-    }
-}
-
-snapshots['TestGrievanceQuery::test_grievance_ticket_query_detail_partner_with_full_area_access_for_all_programs 2'] = {
-    'data': {
-        'grievanceTicket': {
-            'admin': 'City Example',
-            'category': 5,
-            'consent': True,
-            'createdAt': '2020-07-12T00:00:00+00:00',
-            'description': 'Ticket with program, in admin area 2, on hold',
-            'language': 'English',
-            'status': 4
-        }
-    }
-}
-
-snapshots['TestGrievanceQuery::test_grievance_ticket_query_detail_partner_with_full_area_access_for_all_programs 3'] = {
-    'data': {
-        'grievanceTicket': {
-            'admin': 'City Example',
-            'category': 7,
-            'consent': True,
-            'createdAt': '2020-08-22T00:00:00+00:00',
-            'description': 'Ticket with program, in admin area 2, in progress',
-            'language': 'Polish, English',
-            'status': 3
-        }
-    }
-}
-
-snapshots['TestGrievanceQuery::test_grievance_ticket_query_detail_partner_with_full_area_access_for_all_programs 4'] = {
-    'data': {
-        'grievanceTicket': {
-            'admin': None,
-            'category': 7,
-            'consent': True,
-            'createdAt': '2020-08-23T00:00:00+00:00',
-            'description': 'Ticket with program, without admin area',
-            'language': 'Polish, English',
-            'status': 3
-        }
-    }
-}
-
-snapshots['TestGrievanceQuery::test_grievance_ticket_query_detail_partner_with_full_area_access_for_all_programs 5'] = {
-    'data': {
-        'grievanceTicket': {
-            'admin': None,
-            'category': 7,
-            'consent': True,
-            'createdAt': '2020-08-24T00:00:00+00:00',
-            'description': 'Ticket without program, without admin area',
-            'language': 'Polish, English',
-            'status': 3
-        }
-    }
-}
-
-snapshots['TestGrievanceQuery::test_grievance_ticket_query_detail_partner_with_full_area_access_for_all_programs 6'] = {
-    'data': {
-        'grievanceTicket': {
-            'admin': 'City Test',
-            'category': 7,
-            'consent': True,
-            'createdAt': '2020-08-25T00:00:00+00:00',
-            'description': 'Ticket without program, in admin area 1',
-            'language': 'Polish, English',
-            'status': 3
-        }
-    }
-}
-
-snapshots['TestGrievanceQuery::test_grievance_ticket_query_detail_partner_with_full_area_access_for_program 1'] = {
-    'data': {
-        'grievanceTicket': {
-            'admin': 'City Test',
-            'category': 8,
-            'consent': True,
-            'createdAt': '2020-03-12T00:00:00+00:00',
-            'description': 'Ticket with program, in admin area 1, new',
-            'language': 'Polish',
-            'status': 1
-        }
-    }
-}
-
-snapshots['TestGrievanceQuery::test_grievance_ticket_query_detail_partner_with_full_area_access_for_program 2'] = {
-    'data': {
-        'grievanceTicket': {
-            'admin': 'City Example',
-            'category': 5,
-            'consent': True,
-            'createdAt': '2020-07-12T00:00:00+00:00',
-            'description': 'Ticket with program, in admin area 2, on hold',
-            'language': 'English',
-            'status': 4
-        }
-    }
-}
-
-snapshots['TestGrievanceQuery::test_grievance_ticket_query_detail_partner_with_full_area_access_for_program 3'] = {
-    'data': {
-        'grievanceTicket': {
-            'admin': 'City Example',
-            'category': 7,
-            'consent': True,
-            'createdAt': '2020-08-22T00:00:00+00:00',
-            'description': 'Ticket with program, in admin area 2, in progress',
-            'language': 'Polish, English',
-            'status': 3
-        }
-    }
-}
-
-snapshots['TestGrievanceQuery::test_grievance_ticket_query_detail_partner_with_full_area_access_for_program 4'] = {
-    'data': {
-        'grievanceTicket': {
-            'admin': None,
-            'category': 7,
-            'consent': True,
-            'createdAt': '2020-08-23T00:00:00+00:00',
-            'description': 'Ticket with program, without admin area',
-            'language': 'Polish, English',
-            'status': 3
-        }
-    }
-}
-
-snapshots['TestGrievanceQuery::test_grievance_ticket_query_detail_partner_with_full_area_access_for_program 5'] = {
-    'data': {
-        'grievanceTicket': {
-            'admin': None,
-            'category': 7,
-            'consent': True,
-            'createdAt': '2020-08-24T00:00:00+00:00',
-            'description': 'Ticket without program, without admin area',
-            'language': 'Polish, English',
-            'status': 3
-        }
-    }
-}
-
-snapshots['TestGrievanceQuery::test_grievance_ticket_query_detail_partner_with_full_area_access_for_program 6'] = {
-    'data': {
-        'grievanceTicket': {
-            'admin': 'City Test',
-            'category': 7,
-            'consent': True,
-            'createdAt': '2020-08-25T00:00:00+00:00',
-            'description': 'Ticket without program, in admin area 1',
-            'language': 'Polish, English',
-            'status': 3
-        }
-    }
-}
-
-snapshots['TestGrievanceQuery::test_grievance_ticket_query_list_for_all_programs_permission_in_specific_programs_1 1'] = {
-    'data': {
-        'allGrievanceTicket': {
-            'edges': [
-                {
-                    'node': {
-                        'admin': 'City Test',
-                        'category': 8,
-                        'consent': True,
-                        'createdAt': '2020-03-12T00:00:00+00:00',
-                        'description': 'Ticket with program, in admin area 1, new',
-                        'language': 'Polish',
-                        'programs': [
-                            {
-                                'name': 'Program 1'
-                            }
-                        ],
-                        'status': 1
-                    }
-                },
-                {
-                    'node': {
-                        'admin': 'City Example',
-                        'category': 5,
-                        'consent': True,
-                        'createdAt': '2020-07-12T00:00:00+00:00',
-                        'description': 'Ticket with program, in admin area 2, on hold',
-                        'language': 'English',
-                        'programs': [
-                            {
-                                'name': 'Program 1'
-                            }
-                        ],
-                        'status': 4
-                    }
-                },
-                {
-                    'node': {
-                        'admin': 'City Example',
-                        'category': 7,
-                        'consent': True,
-                        'createdAt': '2020-08-22T00:00:00+00:00',
-                        'description': 'Ticket with program, in admin area 2, in progress',
-                        'language': 'Polish, English',
-                        'programs': [
-                            {
-                                'name': 'Program 1'
-                            }
-                        ],
-                        'status': 3
-                    }
-                },
-                {
-                    'node': {
-                        'admin': None,
-                        'category': 7,
-                        'consent': True,
-                        'createdAt': '2020-08-23T00:00:00+00:00',
-                        'description': 'Ticket with program, without admin area',
-                        'language': 'Polish, English',
-                        'programs': [
-                            {
-                                'name': 'Program 1'
-                            }
-                        ],
-                        'status': 3
-                    }
-                },
-                {
-                    'node': {
-                        'admin': None,
-                        'category': 7,
-                        'consent': True,
-                        'createdAt': '2020-08-24T00:00:00+00:00',
-                        'description': 'Ticket without program, without admin area',
-                        'language': 'Polish, English',
-                        'programs': [
-                        ],
-                        'status': 3
-                    }
-                },
-                {
-                    'node': {
-                        'admin': 'City Test',
-                        'category': 7,
-                        'consent': True,
-                        'createdAt': '2020-08-25T00:00:00+00:00',
-                        'description': 'Ticket without program, in admin area 1',
-                        'language': 'Polish, English',
-                        'programs': [
-                        ],
-                        'status': 3
-                    }
-                }
-            ]
-        }
-    }
-}
-
-snapshots['TestGrievanceQuery::test_grievance_ticket_query_list_for_all_programs_permission_in_specific_programs_2 1'] = {
-    'data': {
-        'allGrievanceTicket': {
-            'edges': [
-                {
-                    'node': {
-                        'admin': 'City Test',
-                        'category': 7,
-                        'consent': True,
-                        'createdAt': '2020-02-12T00:00:00+00:00',
-                        'description': 'Ticket with other program, in admin area 1, new',
-                        'language': 'Polish',
-                        'programs': [
-                            {
-                                'name': 'Program 2'
-                            }
-                        ],
-                        'status': 1
-                    }
-                },
-                {
-                    'node': {
-                        'admin': None,
-                        'category': 7,
-                        'consent': True,
-                        'createdAt': '2020-08-24T00:00:00+00:00',
-                        'description': 'Ticket without program, without admin area',
-                        'language': 'Polish, English',
-                        'programs': [
-                        ],
-                        'status': 3
-                    }
-                },
-                {
-                    'node': {
-                        'admin': 'City Test',
-                        'category': 7,
-                        'consent': True,
-                        'createdAt': '2020-08-25T00:00:00+00:00',
-                        'description': 'Ticket without program, in admin area 1',
-                        'language': 'Polish, English',
-                        'programs': [
-                        ],
-                        'status': 3
-                    }
-                }
-            ]
-        }
-    }
-}
-
-snapshots['TestGrievanceQuery::test_grievance_ticket_query_list_for_all_programs_permission_in_specific_programs_3 1'] = {
-    'data': {
-        'allGrievanceTicket': {
-            'edges': [
-                {
-                    'node': {
-                        'admin': 'City Test',
-                        'category': 7,
-                        'consent': True,
-                        'createdAt': '2020-02-12T00:00:00+00:00',
-                        'description': 'Ticket with other program, in admin area 1, new',
-                        'language': 'Polish',
-                        'programs': [
-                            {
-                                'name': 'Program 2'
-                            }
-                        ],
-                        'status': 1
-                    }
-                },
-                {
-                    'node': {
-                        'admin': 'City Test',
-                        'category': 8,
-                        'consent': True,
-                        'createdAt': '2020-03-12T00:00:00+00:00',
-                        'description': 'Ticket with program, in admin area 1, new',
-                        'language': 'Polish',
-                        'programs': [
-                            {
-                                'name': 'Program 1'
-                            }
-                        ],
-                        'status': 1
-                    }
-                },
-                {
-                    'node': {
-                        'admin': 'City Example',
-                        'category': 5,
-                        'consent': True,
-                        'createdAt': '2020-07-12T00:00:00+00:00',
-                        'description': 'Ticket with program, in admin area 2, on hold',
-                        'language': 'English',
-                        'programs': [
-                            {
-                                'name': 'Program 1'
-                            }
-                        ],
-                        'status': 4
-                    }
-                },
-                {
-                    'node': {
-                        'admin': 'City Example',
-                        'category': 7,
-                        'consent': True,
-                        'createdAt': '2020-08-22T00:00:00+00:00',
-                        'description': 'Ticket with program, in admin area 2, in progress',
-                        'language': 'Polish, English',
-                        'programs': [
-                            {
-                                'name': 'Program 1'
-                            }
-                        ],
-                        'status': 3
-                    }
-                },
-                {
-                    'node': {
-                        'admin': None,
-                        'category': 7,
-                        'consent': True,
-                        'createdAt': '2020-08-23T00:00:00+00:00',
-                        'description': 'Ticket with program, without admin area',
-                        'language': 'Polish, English',
-                        'programs': [
-                            {
-                                'name': 'Program 1'
-                            }
-                        ],
-                        'status': 3
-                    }
-                },
-                {
-                    'node': {
-                        'admin': None,
-                        'category': 7,
-                        'consent': True,
-                        'createdAt': '2020-08-24T00:00:00+00:00',
-                        'description': 'Ticket without program, without admin area',
-                        'language': 'Polish, English',
-                        'programs': [
-                        ],
-                        'status': 3
-                    }
-                },
-                {
-                    'node': {
-                        'admin': 'City Test',
-                        'category': 7,
-                        'consent': True,
-                        'createdAt': '2020-08-25T00:00:00+00:00',
-                        'description': 'Ticket without program, in admin area 1',
-                        'language': 'Polish, English',
-                        'programs': [
-                        ],
-                        'status': 3
-                    }
-                }
-            ]
-        }
-    }
-}
-
-snapshots['TestGrievanceQuery::test_grievance_ticket_query_list_partner_unicef_for_all_programs 1'] = {
-    'data': {
-        'allGrievanceTicket': {
-            'edges': [
-                {
-                    'node': {
-                        'admin': 'City Test',
-                        'category': 7,
-                        'consent': True,
-                        'createdAt': '2020-02-12T00:00:00+00:00',
-                        'description': 'Ticket with other program, in admin area 1, new',
-                        'language': 'Polish',
-                        'programs': [
-                            {
-                                'name': 'Program 2'
-                            }
-                        ],
-                        'status': 1
-                    }
-                },
-                {
-                    'node': {
-                        'admin': 'City Test',
-                        'category': 8,
-                        'consent': True,
-                        'createdAt': '2020-03-12T00:00:00+00:00',
-                        'description': 'Ticket with program, in admin area 1, new',
-                        'language': 'Polish',
-                        'programs': [
-                            {
-                                'name': 'Program 1'
-                            }
-                        ],
-                        'status': 1
-                    }
-                },
-                {
-                    'node': {
-                        'admin': 'City Example',
-                        'category': 5,
-                        'consent': True,
-                        'createdAt': '2020-07-12T00:00:00+00:00',
-                        'description': 'Ticket with program, in admin area 2, on hold',
-                        'language': 'English',
-                        'programs': [
-                            {
-                                'name': 'Program 1'
-                            }
-                        ],
-                        'status': 4
-                    }
-                },
-                {
-                    'node': {
-                        'admin': 'City Example',
-                        'category': 7,
-                        'consent': True,
-                        'createdAt': '2020-08-22T00:00:00+00:00',
-                        'description': 'Ticket with program, in admin area 2, in progress',
-                        'language': 'Polish, English',
-                        'programs': [
-                            {
-                                'name': 'Program 1'
-                            }
-                        ],
-                        'status': 3
-                    }
-                },
-                {
-                    'node': {
-                        'admin': None,
-                        'category': 7,
-                        'consent': True,
-                        'createdAt': '2020-08-23T00:00:00+00:00',
-                        'description': 'Ticket with program, without admin area',
-                        'language': 'Polish, English',
-                        'programs': [
-                            {
-                                'name': 'Program 1'
-                            }
-                        ],
-                        'status': 3
-                    }
-                },
-                {
-                    'node': {
-                        'admin': None,
-                        'category': 7,
-                        'consent': True,
-                        'createdAt': '2020-08-24T00:00:00+00:00',
-                        'description': 'Ticket without program, without admin area',
-                        'language': 'Polish, English',
-                        'programs': [
-                        ],
-                        'status': 3
-                    }
-                },
-                {
-                    'node': {
-                        'admin': 'City Test',
-                        'category': 7,
-                        'consent': True,
-                        'createdAt': '2020-08-25T00:00:00+00:00',
-                        'description': 'Ticket without program, in admin area 1',
-                        'language': 'Polish, English',
-                        'programs': [
-                        ],
-                        'status': 3
-                    }
-                }
-            ]
-        }
-    }
-}
-
-snapshots['TestGrievanceQuery::test_grievance_ticket_query_list_partner_unicef_for_program 1'] = {
-    'data': {
-        'allGrievanceTicket': {
-            'edges': [
-                {
-                    'node': {
-                        'admin': 'City Test',
-                        'category': 8,
-                        'consent': True,
-                        'createdAt': '2020-03-12T00:00:00+00:00',
-                        'description': 'Ticket with program, in admin area 1, new',
-                        'language': 'Polish',
-                        'status': 1
-                    }
-                },
-                {
-                    'node': {
-                        'admin': 'City Example',
-                        'category': 5,
-                        'consent': True,
-                        'createdAt': '2020-07-12T00:00:00+00:00',
-                        'description': 'Ticket with program, in admin area 2, on hold',
-                        'language': 'English',
-                        'status': 4
-                    }
-                },
-                {
-                    'node': {
-                        'admin': 'City Example',
-                        'category': 7,
-                        'consent': True,
-                        'createdAt': '2020-08-22T00:00:00+00:00',
-                        'description': 'Ticket with program, in admin area 2, in progress',
-                        'language': 'Polish, English',
-                        'status': 3
-                    }
-                },
-                {
-                    'node': {
-                        'admin': None,
-                        'category': 7,
-                        'consent': True,
-                        'createdAt': '2020-08-23T00:00:00+00:00',
-                        'description': 'Ticket with program, without admin area',
-                        'language': 'Polish, English',
-                        'status': 3
-                    }
-                }
-            ]
-        }
-    }
-}
-
-snapshots['TestGrievanceQuery::test_grievance_ticket_query_list_partner_with_admin_area_1_access_for_all_programs 1'] = {
-    'data': {
-        'allGrievanceTicket': {
-            'edges': [
-                {
-                    'node': {
-                        'admin': 'City Test',
-                        'category': 7,
-                        'consent': True,
-                        'createdAt': '2020-02-12T00:00:00+00:00',
-                        'description': 'Ticket with other program, in admin area 1, new',
-                        'language': 'Polish',
-                        'programs': [
-                            {
-                                'name': 'Program 2'
-                            }
-                        ],
-                        'status': 1
-                    }
-                },
-                {
-                    'node': {
-                        'admin': 'City Test',
-                        'category': 8,
-                        'consent': True,
-                        'createdAt': '2020-03-12T00:00:00+00:00',
-                        'description': 'Ticket with program, in admin area 1, new',
-                        'language': 'Polish',
-                        'programs': [
-                            {
-                                'name': 'Program 1'
-                            }
-                        ],
-                        'status': 1
-                    }
-                },
-                {
-                    'node': {
-                        'admin': None,
-                        'category': 7,
-                        'consent': True,
-                        'createdAt': '2020-08-23T00:00:00+00:00',
-                        'description': 'Ticket with program, without admin area',
-                        'language': 'Polish, English',
-                        'programs': [
-                            {
-                                'name': 'Program 1'
-                            }
-                        ],
-                        'status': 3
-                    }
-                },
-                {
-                    'node': {
-                        'admin': None,
-                        'category': 7,
-                        'consent': True,
-                        'createdAt': '2020-08-24T00:00:00+00:00',
-                        'description': 'Ticket without program, without admin area',
-                        'language': 'Polish, English',
-                        'programs': [
-                        ],
-                        'status': 3
-                    }
-                },
-                {
-                    'node': {
-                        'admin': 'City Test',
-                        'category': 7,
-                        'consent': True,
-                        'createdAt': '2020-08-25T00:00:00+00:00',
-                        'description': 'Ticket without program, in admin area 1',
-                        'language': 'Polish, English',
-                        'programs': [
-                        ],
-                        'status': 3
-                    }
-                }
-            ]
-        }
-    }
-}
-
-snapshots['TestGrievanceQuery::test_grievance_ticket_query_list_partner_with_admin_area_1_access_for_program 1'] = {
-    'data': {
-        'allGrievanceTicket': {
-            'edges': [
-                {
-                    'node': {
-                        'admin': 'City Test',
-                        'category': 8,
-                        'consent': True,
-                        'createdAt': '2020-03-12T00:00:00+00:00',
-                        'description': 'Ticket with program, in admin area 1, new',
-                        'language': 'Polish',
-                        'status': 1
-                    }
-                },
-                {
-                    'node': {
-                        'admin': None,
-                        'category': 7,
-                        'consent': True,
-                        'createdAt': '2020-08-23T00:00:00+00:00',
-                        'description': 'Ticket with program, without admin area',
-                        'language': 'Polish, English',
-                        'status': 3
-                    }
-                }
-            ]
-        }
-    }
-}
-
-snapshots['TestGrievanceQuery::test_grievance_ticket_query_list_partner_with_admin_area_2_access_for_all_programs 1'] = {
-    'data': {
-        'allGrievanceTicket': {
-            'edges': [
-                {
-                    'node': {
-                        'admin': 'City Test',
-                        'category': 7,
-                        'consent': True,
-                        'createdAt': '2020-02-12T00:00:00+00:00',
-                        'description': 'Ticket with other program, in admin area 1, new',
-                        'language': 'Polish',
-                        'programs': [
-                            {
-                                'name': 'Program 2'
-                            }
-                        ],
-                        'status': 1
-                    }
-                },
-                {
-                    'node': {
-                        'admin': 'City Example',
-                        'category': 5,
-                        'consent': True,
-                        'createdAt': '2020-07-12T00:00:00+00:00',
-                        'description': 'Ticket with program, in admin area 2, on hold',
-                        'language': 'English',
-                        'programs': [
-                            {
-                                'name': 'Program 1'
-                            }
-                        ],
-                        'status': 4
-                    }
-                },
-                {
-                    'node': {
-                        'admin': 'City Example',
-                        'category': 7,
-                        'consent': True,
-                        'createdAt': '2020-08-22T00:00:00+00:00',
-                        'description': 'Ticket with program, in admin area 2, in progress',
-                        'language': 'Polish, English',
-                        'programs': [
-                            {
-                                'name': 'Program 1'
-                            }
-                        ],
-                        'status': 3
-                    }
-                },
-                {
-                    'node': {
-                        'admin': None,
-                        'category': 7,
-                        'consent': True,
-                        'createdAt': '2020-08-23T00:00:00+00:00',
-                        'description': 'Ticket with program, without admin area',
-                        'language': 'Polish, English',
-                        'programs': [
-                            {
-                                'name': 'Program 1'
-                            }
-                        ],
-                        'status': 3
-                    }
-                },
-                {
-                    'node': {
-                        'admin': None,
-                        'category': 7,
-                        'consent': True,
-                        'createdAt': '2020-08-24T00:00:00+00:00',
-                        'description': 'Ticket without program, without admin area',
-                        'language': 'Polish, English',
-                        'programs': [
-                        ],
-                        'status': 3
-                    }
-                },
-                {
-                    'node': {
-                        'admin': 'City Test',
-                        'category': 7,
-                        'consent': True,
-                        'createdAt': '2020-08-25T00:00:00+00:00',
-                        'description': 'Ticket without program, in admin area 1',
-                        'language': 'Polish, English',
-                        'programs': [
-                        ],
-                        'status': 3
-                    }
-                }
-            ]
-        }
-    }
-}
-
-snapshots['TestGrievanceQuery::test_grievance_ticket_query_list_partner_with_admin_area_2_access_for_program 1'] = {
-    'data': {
-        'allGrievanceTicket': {
-            'edges': [
-                {
-                    'node': {
-                        'admin': 'City Example',
-                        'category': 5,
-                        'consent': True,
-                        'createdAt': '2020-07-12T00:00:00+00:00',
-                        'description': 'Ticket with program, in admin area 2, on hold',
-                        'language': 'English',
-                        'status': 4
-                    }
-                },
-                {
-                    'node': {
-                        'admin': 'City Example',
-                        'category': 7,
-                        'consent': True,
-                        'createdAt': '2020-08-22T00:00:00+00:00',
-                        'description': 'Ticket with program, in admin area 2, in progress',
-                        'language': 'Polish, English',
-                        'status': 3
-                    }
-                },
-                {
-                    'node': {
-                        'admin': None,
-                        'category': 7,
-                        'consent': True,
-                        'createdAt': '2020-08-23T00:00:00+00:00',
-                        'description': 'Ticket with program, without admin area',
-                        'language': 'Polish, English',
-                        'status': 3
-                    }
-                }
-            ]
-        }
-    }
-}
-
-snapshots['TestGrievanceQuery::test_grievance_ticket_query_list_partner_with_full_area_access_for_all_programs 1'] = {
-    'data': {
-        'allGrievanceTicket': {
-            'edges': [
-                {
-                    'node': {
-                        'admin': 'City Test',
-                        'category': 7,
-                        'consent': True,
-                        'createdAt': '2020-02-12T00:00:00+00:00',
-                        'description': 'Ticket with other program, in admin area 1, new',
-                        'language': 'Polish',
-                        'programs': [
-                            {
-                                'name': 'Program 2'
-                            }
-                        ],
-                        'status': 1
-                    }
-                },
-                {
-                    'node': {
-                        'admin': 'City Test',
-                        'category': 8,
-                        'consent': True,
-                        'createdAt': '2020-03-12T00:00:00+00:00',
-                        'description': 'Ticket with program, in admin area 1, new',
-                        'language': 'Polish',
-                        'programs': [
-                            {
-                                'name': 'Program 1'
-                            }
-                        ],
-                        'status': 1
-                    }
-                },
-                {
-                    'node': {
-                        'admin': 'City Example',
-                        'category': 5,
-                        'consent': True,
-                        'createdAt': '2020-07-12T00:00:00+00:00',
-                        'description': 'Ticket with program, in admin area 2, on hold',
-                        'language': 'English',
-                        'programs': [
-                            {
-                                'name': 'Program 1'
-                            }
-                        ],
-                        'status': 4
-                    }
-                },
-                {
-                    'node': {
-                        'admin': 'City Example',
-                        'category': 7,
-                        'consent': True,
-                        'createdAt': '2020-08-22T00:00:00+00:00',
-                        'description': 'Ticket with program, in admin area 2, in progress',
-                        'language': 'Polish, English',
-                        'programs': [
-                            {
-                                'name': 'Program 1'
-                            }
-                        ],
-                        'status': 3
-                    }
-                },
-                {
-                    'node': {
-                        'admin': None,
-                        'category': 7,
-                        'consent': True,
-                        'createdAt': '2020-08-23T00:00:00+00:00',
-                        'description': 'Ticket with program, without admin area',
-                        'language': 'Polish, English',
-                        'programs': [
-                            {
-                                'name': 'Program 1'
-                            }
-                        ],
-                        'status': 3
-                    }
-                },
-                {
-                    'node': {
-                        'admin': None,
-                        'category': 7,
-                        'consent': True,
-                        'createdAt': '2020-08-24T00:00:00+00:00',
-                        'description': 'Ticket without program, without admin area',
-                        'language': 'Polish, English',
-                        'programs': [
-                        ],
-                        'status': 3
-                    }
-                },
-                {
-                    'node': {
-                        'admin': 'City Test',
-                        'category': 7,
-                        'consent': True,
-                        'createdAt': '2020-08-25T00:00:00+00:00',
-                        'description': 'Ticket without program, in admin area 1',
-                        'language': 'Polish, English',
-                        'programs': [
-                        ],
-                        'status': 3
-                    }
-                }
-            ]
-        }
-    }
-}
-
-snapshots['TestGrievanceQuery::test_grievance_ticket_query_list_partner_with_full_area_access_for_program 1'] = {
-    'data': {
-        'allGrievanceTicket': {
-            'edges': [
-                {
-                    'node': {
-                        'admin': 'City Test',
-                        'category': 8,
-                        'consent': True,
-                        'createdAt': '2020-03-12T00:00:00+00:00',
-                        'description': 'Ticket with program, in admin area 1, new',
-                        'language': 'Polish',
-                        'status': 1
-                    }
-                },
-                {
-                    'node': {
-                        'admin': 'City Example',
-                        'category': 5,
-                        'consent': True,
-                        'createdAt': '2020-07-12T00:00:00+00:00',
-                        'description': 'Ticket with program, in admin area 2, on hold',
-                        'language': 'English',
-                        'status': 4
-                    }
-                },
-                {
-                    'node': {
-                        'admin': 'City Example',
-                        'category': 7,
-                        'consent': True,
-                        'createdAt': '2020-08-22T00:00:00+00:00',
-                        'description': 'Ticket with program, in admin area 2, in progress',
-                        'language': 'Polish, English',
-                        'status': 3
-                    }
-                },
-                {
-                    'node': {
-                        'admin': None,
-                        'category': 7,
-                        'consent': True,
-                        'createdAt': '2020-08-23T00:00:00+00:00',
-                        'description': 'Ticket with program, without admin area',
-                        'language': 'Polish, English',
-                        'status': 3
-                    }
-                }
-            ]
-        }
-    }
-<<<<<<< HEAD
-=======
-}
-
-snapshots['TestGrievanceQuery::test_grievance_ticket_query_partner_access_list_partner_without_program_for_program 1'] = {
-    'data': {
-        'allGrievanceTicket': None
-    },
-    'errors': [
-        {
-            'locations': [
-                {
-                    'column': 7,
-                    'line': 3
-                }
-            ],
-            'message': 'Permission Denied',
-            'path': [
-                'allGrievanceTicket'
-            ]
-        }
-    ]
-}
-
-snapshots['TestGrievanceQuery::test_people_upd_individual_data_admin_area_title 1'] = {
-    'data': {
-        'grievanceTicket': {
-            'individualDataUpdateTicketDetails': {
-                'individualData': {
-                    'admin_area_title': {
-                        'approve_status': True,
-                        'previous_value': 'Old_Name - A22',
-                        'value': 'Test_Name - AAA333'
+            "locations": [{"column": 7, "line": 3}],
+            "message": "User is not active creator/assignee and does not have 'GRIEVANCES_VIEW_DETAILS_EXCLUDING_SENSITIVE' permission or user does not have access to the ticket's program or its admin area",
+            "path": ["grievanceTicket"],
+        }
+    ],
+}
+
+snapshots["TestGrievanceQuery::test_grievance_ticket_query_detail_partner_with_admin_area_2_access_for_program 2"] = {
+    "data": {
+        "grievanceTicket": {
+            "admin": "City Example",
+            "category": 5,
+            "consent": True,
+            "createdAt": "2020-07-12T00:00:00+00:00",
+            "description": "Ticket with program, in admin area 2, on hold",
+            "language": "English",
+            "status": 4,
+        }
+    }
+}
+
+snapshots["TestGrievanceQuery::test_grievance_ticket_query_detail_partner_with_admin_area_2_access_for_program 3"] = {
+    "data": {
+        "grievanceTicket": {
+            "admin": "City Example",
+            "category": 7,
+            "consent": True,
+            "createdAt": "2020-08-22T00:00:00+00:00",
+            "description": "Ticket with program, in admin area 2, in progress",
+            "language": "Polish, English",
+            "status": 3,
+        }
+    }
+}
+
+snapshots["TestGrievanceQuery::test_grievance_ticket_query_detail_partner_with_admin_area_2_access_for_program 4"] = {
+    "data": {
+        "grievanceTicket": {
+            "admin": None,
+            "category": 7,
+            "consent": True,
+            "createdAt": "2020-08-23T00:00:00+00:00",
+            "description": "Ticket with program, without admin area",
+            "language": "Polish, English",
+            "status": 3,
+        }
+    }
+}
+
+snapshots["TestGrievanceQuery::test_grievance_ticket_query_detail_partner_with_admin_area_2_access_for_program 5"] = {
+    "data": {
+        "grievanceTicket": {
+            "admin": None,
+            "category": 7,
+            "consent": True,
+            "createdAt": "2020-08-24T00:00:00+00:00",
+            "description": "Ticket without program, without admin area",
+            "language": "Polish, English",
+            "status": 3,
+        }
+    }
+}
+
+snapshots["TestGrievanceQuery::test_grievance_ticket_query_detail_partner_with_admin_area_2_access_for_program 6"] = {
+    "data": {
+        "grievanceTicket": {
+            "admin": "City Test",
+            "category": 7,
+            "consent": True,
+            "createdAt": "2020-08-25T00:00:00+00:00",
+            "description": "Ticket without program, in admin area 1",
+            "language": "Polish, English",
+            "status": 3,
+        }
+    }
+}
+
+snapshots["TestGrievanceQuery::test_grievance_ticket_query_detail_partner_with_full_area_access_for_all_programs 1"] = {
+    "data": {
+        "grievanceTicket": {
+            "admin": "City Test",
+            "category": 8,
+            "consent": True,
+            "createdAt": "2020-03-12T00:00:00+00:00",
+            "description": "Ticket with program, in admin area 1, new",
+            "language": "Polish",
+            "status": 1,
+        }
+    }
+}
+
+snapshots["TestGrievanceQuery::test_grievance_ticket_query_detail_partner_with_full_area_access_for_all_programs 2"] = {
+    "data": {
+        "grievanceTicket": {
+            "admin": "City Example",
+            "category": 5,
+            "consent": True,
+            "createdAt": "2020-07-12T00:00:00+00:00",
+            "description": "Ticket with program, in admin area 2, on hold",
+            "language": "English",
+            "status": 4,
+        }
+    }
+}
+
+snapshots["TestGrievanceQuery::test_grievance_ticket_query_detail_partner_with_full_area_access_for_all_programs 3"] = {
+    "data": {
+        "grievanceTicket": {
+            "admin": "City Example",
+            "category": 7,
+            "consent": True,
+            "createdAt": "2020-08-22T00:00:00+00:00",
+            "description": "Ticket with program, in admin area 2, in progress",
+            "language": "Polish, English",
+            "status": 3,
+        }
+    }
+}
+
+snapshots["TestGrievanceQuery::test_grievance_ticket_query_detail_partner_with_full_area_access_for_all_programs 4"] = {
+    "data": {
+        "grievanceTicket": {
+            "admin": None,
+            "category": 7,
+            "consent": True,
+            "createdAt": "2020-08-23T00:00:00+00:00",
+            "description": "Ticket with program, without admin area",
+            "language": "Polish, English",
+            "status": 3,
+        }
+    }
+}
+
+snapshots["TestGrievanceQuery::test_grievance_ticket_query_detail_partner_with_full_area_access_for_all_programs 5"] = {
+    "data": {
+        "grievanceTicket": {
+            "admin": None,
+            "category": 7,
+            "consent": True,
+            "createdAt": "2020-08-24T00:00:00+00:00",
+            "description": "Ticket without program, without admin area",
+            "language": "Polish, English",
+            "status": 3,
+        }
+    }
+}
+
+snapshots["TestGrievanceQuery::test_grievance_ticket_query_detail_partner_with_full_area_access_for_all_programs 6"] = {
+    "data": {
+        "grievanceTicket": {
+            "admin": "City Test",
+            "category": 7,
+            "consent": True,
+            "createdAt": "2020-08-25T00:00:00+00:00",
+            "description": "Ticket without program, in admin area 1",
+            "language": "Polish, English",
+            "status": 3,
+        }
+    }
+}
+
+snapshots["TestGrievanceQuery::test_grievance_ticket_query_detail_partner_with_full_area_access_for_program 1"] = {
+    "data": {
+        "grievanceTicket": {
+            "admin": "City Test",
+            "category": 8,
+            "consent": True,
+            "createdAt": "2020-03-12T00:00:00+00:00",
+            "description": "Ticket with program, in admin area 1, new",
+            "language": "Polish",
+            "status": 1,
+        }
+    }
+}
+
+snapshots["TestGrievanceQuery::test_grievance_ticket_query_detail_partner_with_full_area_access_for_program 2"] = {
+    "data": {
+        "grievanceTicket": {
+            "admin": "City Example",
+            "category": 5,
+            "consent": True,
+            "createdAt": "2020-07-12T00:00:00+00:00",
+            "description": "Ticket with program, in admin area 2, on hold",
+            "language": "English",
+            "status": 4,
+        }
+    }
+}
+
+snapshots["TestGrievanceQuery::test_grievance_ticket_query_detail_partner_with_full_area_access_for_program 3"] = {
+    "data": {
+        "grievanceTicket": {
+            "admin": "City Example",
+            "category": 7,
+            "consent": True,
+            "createdAt": "2020-08-22T00:00:00+00:00",
+            "description": "Ticket with program, in admin area 2, in progress",
+            "language": "Polish, English",
+            "status": 3,
+        }
+    }
+}
+
+snapshots["TestGrievanceQuery::test_grievance_ticket_query_detail_partner_with_full_area_access_for_program 4"] = {
+    "data": {
+        "grievanceTicket": {
+            "admin": None,
+            "category": 7,
+            "consent": True,
+            "createdAt": "2020-08-23T00:00:00+00:00",
+            "description": "Ticket with program, without admin area",
+            "language": "Polish, English",
+            "status": 3,
+        }
+    }
+}
+
+snapshots["TestGrievanceQuery::test_grievance_ticket_query_detail_partner_with_full_area_access_for_program 5"] = {
+    "data": {
+        "grievanceTicket": {
+            "admin": None,
+            "category": 7,
+            "consent": True,
+            "createdAt": "2020-08-24T00:00:00+00:00",
+            "description": "Ticket without program, without admin area",
+            "language": "Polish, English",
+            "status": 3,
+        }
+    }
+}
+
+snapshots["TestGrievanceQuery::test_grievance_ticket_query_detail_partner_with_full_area_access_for_program 6"] = {
+    "data": {
+        "grievanceTicket": {
+            "admin": "City Test",
+            "category": 7,
+            "consent": True,
+            "createdAt": "2020-08-25T00:00:00+00:00",
+            "description": "Ticket without program, in admin area 1",
+            "language": "Polish, English",
+            "status": 3,
+        }
+    }
+}
+
+snapshots[
+    "TestGrievanceQuery::test_grievance_ticket_query_list_for_all_programs_permission_in_specific_programs_1 1"
+] = {
+    "data": {
+        "allGrievanceTicket": {
+            "edges": [
+                {
+                    "node": {
+                        "admin": "City Test",
+                        "category": 8,
+                        "consent": True,
+                        "createdAt": "2020-03-12T00:00:00+00:00",
+                        "description": "Ticket with program, in admin area 1, new",
+                        "language": "Polish",
+                        "programs": [{"name": "Program 1"}],
+                        "status": 1,
+                    }
+                },
+                {
+                    "node": {
+                        "admin": "City Example",
+                        "category": 5,
+                        "consent": True,
+                        "createdAt": "2020-07-12T00:00:00+00:00",
+                        "description": "Ticket with program, in admin area 2, on hold",
+                        "language": "English",
+                        "programs": [{"name": "Program 1"}],
+                        "status": 4,
+                    }
+                },
+                {
+                    "node": {
+                        "admin": "City Example",
+                        "category": 7,
+                        "consent": True,
+                        "createdAt": "2020-08-22T00:00:00+00:00",
+                        "description": "Ticket with program, in admin area 2, in progress",
+                        "language": "Polish, English",
+                        "programs": [{"name": "Program 1"}],
+                        "status": 3,
+                    }
+                },
+                {
+                    "node": {
+                        "admin": None,
+                        "category": 7,
+                        "consent": True,
+                        "createdAt": "2020-08-23T00:00:00+00:00",
+                        "description": "Ticket with program, without admin area",
+                        "language": "Polish, English",
+                        "programs": [{"name": "Program 1"}],
+                        "status": 3,
+                    }
+                },
+                {
+                    "node": {
+                        "admin": None,
+                        "category": 7,
+                        "consent": True,
+                        "createdAt": "2020-08-24T00:00:00+00:00",
+                        "description": "Ticket without program, without admin area",
+                        "language": "Polish, English",
+                        "programs": [],
+                        "status": 3,
+                    }
+                },
+                {
+                    "node": {
+                        "admin": "City Test",
+                        "category": 7,
+                        "consent": True,
+                        "createdAt": "2020-08-25T00:00:00+00:00",
+                        "description": "Ticket without program, in admin area 1",
+                        "language": "Polish, English",
+                        "programs": [],
+                        "status": 3,
+                    }
+                },
+            ]
+        }
+    }
+}
+
+snapshots[
+    "TestGrievanceQuery::test_grievance_ticket_query_list_for_all_programs_permission_in_specific_programs_2 1"
+] = {
+    "data": {
+        "allGrievanceTicket": {
+            "edges": [
+                {
+                    "node": {
+                        "admin": "City Test",
+                        "category": 7,
+                        "consent": True,
+                        "createdAt": "2020-02-12T00:00:00+00:00",
+                        "description": "Ticket with other program, in admin area 1, new",
+                        "language": "Polish",
+                        "programs": [{"name": "Program 2"}],
+                        "status": 1,
+                    }
+                },
+                {
+                    "node": {
+                        "admin": None,
+                        "category": 7,
+                        "consent": True,
+                        "createdAt": "2020-08-24T00:00:00+00:00",
+                        "description": "Ticket without program, without admin area",
+                        "language": "Polish, English",
+                        "programs": [],
+                        "status": 3,
+                    }
+                },
+                {
+                    "node": {
+                        "admin": "City Test",
+                        "category": 7,
+                        "consent": True,
+                        "createdAt": "2020-08-25T00:00:00+00:00",
+                        "description": "Ticket without program, in admin area 1",
+                        "language": "Polish, English",
+                        "programs": [],
+                        "status": 3,
+                    }
+                },
+            ]
+        }
+    }
+}
+
+snapshots[
+    "TestGrievanceQuery::test_grievance_ticket_query_list_for_all_programs_permission_in_specific_programs_3 1"
+] = {
+    "data": {
+        "allGrievanceTicket": {
+            "edges": [
+                {
+                    "node": {
+                        "admin": "City Test",
+                        "category": 7,
+                        "consent": True,
+                        "createdAt": "2020-02-12T00:00:00+00:00",
+                        "description": "Ticket with other program, in admin area 1, new",
+                        "language": "Polish",
+                        "programs": [{"name": "Program 2"}],
+                        "status": 1,
+                    }
+                },
+                {
+                    "node": {
+                        "admin": "City Test",
+                        "category": 8,
+                        "consent": True,
+                        "createdAt": "2020-03-12T00:00:00+00:00",
+                        "description": "Ticket with program, in admin area 1, new",
+                        "language": "Polish",
+                        "programs": [{"name": "Program 1"}],
+                        "status": 1,
+                    }
+                },
+                {
+                    "node": {
+                        "admin": "City Example",
+                        "category": 5,
+                        "consent": True,
+                        "createdAt": "2020-07-12T00:00:00+00:00",
+                        "description": "Ticket with program, in admin area 2, on hold",
+                        "language": "English",
+                        "programs": [{"name": "Program 1"}],
+                        "status": 4,
+                    }
+                },
+                {
+                    "node": {
+                        "admin": "City Example",
+                        "category": 7,
+                        "consent": True,
+                        "createdAt": "2020-08-22T00:00:00+00:00",
+                        "description": "Ticket with program, in admin area 2, in progress",
+                        "language": "Polish, English",
+                        "programs": [{"name": "Program 1"}],
+                        "status": 3,
+                    }
+                },
+                {
+                    "node": {
+                        "admin": None,
+                        "category": 7,
+                        "consent": True,
+                        "createdAt": "2020-08-23T00:00:00+00:00",
+                        "description": "Ticket with program, without admin area",
+                        "language": "Polish, English",
+                        "programs": [{"name": "Program 1"}],
+                        "status": 3,
+                    }
+                },
+                {
+                    "node": {
+                        "admin": None,
+                        "category": 7,
+                        "consent": True,
+                        "createdAt": "2020-08-24T00:00:00+00:00",
+                        "description": "Ticket without program, without admin area",
+                        "language": "Polish, English",
+                        "programs": [],
+                        "status": 3,
+                    }
+                },
+                {
+                    "node": {
+                        "admin": "City Test",
+                        "category": 7,
+                        "consent": True,
+                        "createdAt": "2020-08-25T00:00:00+00:00",
+                        "description": "Ticket without program, in admin area 1",
+                        "language": "Polish, English",
+                        "programs": [],
+                        "status": 3,
+                    }
+                },
+            ]
+        }
+    }
+}
+
+snapshots["TestGrievanceQuery::test_grievance_ticket_query_list_partner_unicef_for_all_programs 1"] = {
+    "data": {
+        "allGrievanceTicket": {
+            "edges": [
+                {
+                    "node": {
+                        "admin": "City Test",
+                        "category": 7,
+                        "consent": True,
+                        "createdAt": "2020-02-12T00:00:00+00:00",
+                        "description": "Ticket with other program, in admin area 1, new",
+                        "language": "Polish",
+                        "programs": [{"name": "Program 2"}],
+                        "status": 1,
+                    }
+                },
+                {
+                    "node": {
+                        "admin": "City Test",
+                        "category": 8,
+                        "consent": True,
+                        "createdAt": "2020-03-12T00:00:00+00:00",
+                        "description": "Ticket with program, in admin area 1, new",
+                        "language": "Polish",
+                        "programs": [{"name": "Program 1"}],
+                        "status": 1,
+                    }
+                },
+                {
+                    "node": {
+                        "admin": "City Example",
+                        "category": 5,
+                        "consent": True,
+                        "createdAt": "2020-07-12T00:00:00+00:00",
+                        "description": "Ticket with program, in admin area 2, on hold",
+                        "language": "English",
+                        "programs": [{"name": "Program 1"}],
+                        "status": 4,
+                    }
+                },
+                {
+                    "node": {
+                        "admin": "City Example",
+                        "category": 7,
+                        "consent": True,
+                        "createdAt": "2020-08-22T00:00:00+00:00",
+                        "description": "Ticket with program, in admin area 2, in progress",
+                        "language": "Polish, English",
+                        "programs": [{"name": "Program 1"}],
+                        "status": 3,
+                    }
+                },
+                {
+                    "node": {
+                        "admin": None,
+                        "category": 7,
+                        "consent": True,
+                        "createdAt": "2020-08-23T00:00:00+00:00",
+                        "description": "Ticket with program, without admin area",
+                        "language": "Polish, English",
+                        "programs": [{"name": "Program 1"}],
+                        "status": 3,
+                    }
+                },
+                {
+                    "node": {
+                        "admin": None,
+                        "category": 7,
+                        "consent": True,
+                        "createdAt": "2020-08-24T00:00:00+00:00",
+                        "description": "Ticket without program, without admin area",
+                        "language": "Polish, English",
+                        "programs": [],
+                        "status": 3,
+                    }
+                },
+                {
+                    "node": {
+                        "admin": "City Test",
+                        "category": 7,
+                        "consent": True,
+                        "createdAt": "2020-08-25T00:00:00+00:00",
+                        "description": "Ticket without program, in admin area 1",
+                        "language": "Polish, English",
+                        "programs": [],
+                        "status": 3,
+                    }
+                },
+            ]
+        }
+    }
+}
+
+snapshots["TestGrievanceQuery::test_grievance_ticket_query_list_partner_unicef_for_program 1"] = {
+    "data": {
+        "allGrievanceTicket": {
+            "edges": [
+                {
+                    "node": {
+                        "admin": "City Test",
+                        "category": 8,
+                        "consent": True,
+                        "createdAt": "2020-03-12T00:00:00+00:00",
+                        "description": "Ticket with program, in admin area 1, new",
+                        "language": "Polish",
+                        "status": 1,
+                    }
+                },
+                {
+                    "node": {
+                        "admin": "City Example",
+                        "category": 5,
+                        "consent": True,
+                        "createdAt": "2020-07-12T00:00:00+00:00",
+                        "description": "Ticket with program, in admin area 2, on hold",
+                        "language": "English",
+                        "status": 4,
+                    }
+                },
+                {
+                    "node": {
+                        "admin": "City Example",
+                        "category": 7,
+                        "consent": True,
+                        "createdAt": "2020-08-22T00:00:00+00:00",
+                        "description": "Ticket with program, in admin area 2, in progress",
+                        "language": "Polish, English",
+                        "status": 3,
+                    }
+                },
+                {
+                    "node": {
+                        "admin": None,
+                        "category": 7,
+                        "consent": True,
+                        "createdAt": "2020-08-23T00:00:00+00:00",
+                        "description": "Ticket with program, without admin area",
+                        "language": "Polish, English",
+                        "status": 3,
+                    }
+                },
+            ]
+        }
+    }
+}
+
+snapshots[
+    "TestGrievanceQuery::test_grievance_ticket_query_list_partner_with_admin_area_1_access_for_all_programs 1"
+] = {
+    "data": {
+        "allGrievanceTicket": {
+            "edges": [
+                {
+                    "node": {
+                        "admin": "City Test",
+                        "category": 7,
+                        "consent": True,
+                        "createdAt": "2020-02-12T00:00:00+00:00",
+                        "description": "Ticket with other program, in admin area 1, new",
+                        "language": "Polish",
+                        "programs": [{"name": "Program 2"}],
+                        "status": 1,
+                    }
+                },
+                {
+                    "node": {
+                        "admin": "City Test",
+                        "category": 8,
+                        "consent": True,
+                        "createdAt": "2020-03-12T00:00:00+00:00",
+                        "description": "Ticket with program, in admin area 1, new",
+                        "language": "Polish",
+                        "programs": [{"name": "Program 1"}],
+                        "status": 1,
+                    }
+                },
+                {
+                    "node": {
+                        "admin": None,
+                        "category": 7,
+                        "consent": True,
+                        "createdAt": "2020-08-23T00:00:00+00:00",
+                        "description": "Ticket with program, without admin area",
+                        "language": "Polish, English",
+                        "programs": [{"name": "Program 1"}],
+                        "status": 3,
+                    }
+                },
+                {
+                    "node": {
+                        "admin": None,
+                        "category": 7,
+                        "consent": True,
+                        "createdAt": "2020-08-24T00:00:00+00:00",
+                        "description": "Ticket without program, without admin area",
+                        "language": "Polish, English",
+                        "programs": [],
+                        "status": 3,
+                    }
+                },
+                {
+                    "node": {
+                        "admin": "City Test",
+                        "category": 7,
+                        "consent": True,
+                        "createdAt": "2020-08-25T00:00:00+00:00",
+                        "description": "Ticket without program, in admin area 1",
+                        "language": "Polish, English",
+                        "programs": [],
+                        "status": 3,
+                    }
+                },
+            ]
+        }
+    }
+}
+
+snapshots["TestGrievanceQuery::test_grievance_ticket_query_list_partner_with_admin_area_1_access_for_program 1"] = {
+    "data": {
+        "allGrievanceTicket": {
+            "edges": [
+                {
+                    "node": {
+                        "admin": "City Test",
+                        "category": 8,
+                        "consent": True,
+                        "createdAt": "2020-03-12T00:00:00+00:00",
+                        "description": "Ticket with program, in admin area 1, new",
+                        "language": "Polish",
+                        "status": 1,
+                    }
+                },
+                {
+                    "node": {
+                        "admin": None,
+                        "category": 7,
+                        "consent": True,
+                        "createdAt": "2020-08-23T00:00:00+00:00",
+                        "description": "Ticket with program, without admin area",
+                        "language": "Polish, English",
+                        "status": 3,
+                    }
+                },
+            ]
+        }
+    }
+}
+
+snapshots[
+    "TestGrievanceQuery::test_grievance_ticket_query_list_partner_with_admin_area_2_access_for_all_programs 1"
+] = {
+    "data": {
+        "allGrievanceTicket": {
+            "edges": [
+                {
+                    "node": {
+                        "admin": "City Test",
+                        "category": 7,
+                        "consent": True,
+                        "createdAt": "2020-02-12T00:00:00+00:00",
+                        "description": "Ticket with other program, in admin area 1, new",
+                        "language": "Polish",
+                        "programs": [{"name": "Program 2"}],
+                        "status": 1,
+                    }
+                },
+                {
+                    "node": {
+                        "admin": "City Example",
+                        "category": 5,
+                        "consent": True,
+                        "createdAt": "2020-07-12T00:00:00+00:00",
+                        "description": "Ticket with program, in admin area 2, on hold",
+                        "language": "English",
+                        "programs": [{"name": "Program 1"}],
+                        "status": 4,
+                    }
+                },
+                {
+                    "node": {
+                        "admin": "City Example",
+                        "category": 7,
+                        "consent": True,
+                        "createdAt": "2020-08-22T00:00:00+00:00",
+                        "description": "Ticket with program, in admin area 2, in progress",
+                        "language": "Polish, English",
+                        "programs": [{"name": "Program 1"}],
+                        "status": 3,
+                    }
+                },
+                {
+                    "node": {
+                        "admin": None,
+                        "category": 7,
+                        "consent": True,
+                        "createdAt": "2020-08-23T00:00:00+00:00",
+                        "description": "Ticket with program, without admin area",
+                        "language": "Polish, English",
+                        "programs": [{"name": "Program 1"}],
+                        "status": 3,
+                    }
+                },
+                {
+                    "node": {
+                        "admin": None,
+                        "category": 7,
+                        "consent": True,
+                        "createdAt": "2020-08-24T00:00:00+00:00",
+                        "description": "Ticket without program, without admin area",
+                        "language": "Polish, English",
+                        "programs": [],
+                        "status": 3,
+                    }
+                },
+                {
+                    "node": {
+                        "admin": "City Test",
+                        "category": 7,
+                        "consent": True,
+                        "createdAt": "2020-08-25T00:00:00+00:00",
+                        "description": "Ticket without program, in admin area 1",
+                        "language": "Polish, English",
+                        "programs": [],
+                        "status": 3,
+                    }
+                },
+            ]
+        }
+    }
+}
+
+snapshots["TestGrievanceQuery::test_grievance_ticket_query_list_partner_with_admin_area_2_access_for_program 1"] = {
+    "data": {
+        "allGrievanceTicket": {
+            "edges": [
+                {
+                    "node": {
+                        "admin": "City Example",
+                        "category": 5,
+                        "consent": True,
+                        "createdAt": "2020-07-12T00:00:00+00:00",
+                        "description": "Ticket with program, in admin area 2, on hold",
+                        "language": "English",
+                        "status": 4,
+                    }
+                },
+                {
+                    "node": {
+                        "admin": "City Example",
+                        "category": 7,
+                        "consent": True,
+                        "createdAt": "2020-08-22T00:00:00+00:00",
+                        "description": "Ticket with program, in admin area 2, in progress",
+                        "language": "Polish, English",
+                        "status": 3,
+                    }
+                },
+                {
+                    "node": {
+                        "admin": None,
+                        "category": 7,
+                        "consent": True,
+                        "createdAt": "2020-08-23T00:00:00+00:00",
+                        "description": "Ticket with program, without admin area",
+                        "language": "Polish, English",
+                        "status": 3,
+                    }
+                },
+            ]
+        }
+    }
+}
+
+snapshots["TestGrievanceQuery::test_grievance_ticket_query_list_partner_with_full_area_access_for_all_programs 1"] = {
+    "data": {
+        "allGrievanceTicket": {
+            "edges": [
+                {
+                    "node": {
+                        "admin": "City Test",
+                        "category": 7,
+                        "consent": True,
+                        "createdAt": "2020-02-12T00:00:00+00:00",
+                        "description": "Ticket with other program, in admin area 1, new",
+                        "language": "Polish",
+                        "programs": [{"name": "Program 2"}],
+                        "status": 1,
+                    }
+                },
+                {
+                    "node": {
+                        "admin": "City Test",
+                        "category": 8,
+                        "consent": True,
+                        "createdAt": "2020-03-12T00:00:00+00:00",
+                        "description": "Ticket with program, in admin area 1, new",
+                        "language": "Polish",
+                        "programs": [{"name": "Program 1"}],
+                        "status": 1,
+                    }
+                },
+                {
+                    "node": {
+                        "admin": "City Example",
+                        "category": 5,
+                        "consent": True,
+                        "createdAt": "2020-07-12T00:00:00+00:00",
+                        "description": "Ticket with program, in admin area 2, on hold",
+                        "language": "English",
+                        "programs": [{"name": "Program 1"}],
+                        "status": 4,
+                    }
+                },
+                {
+                    "node": {
+                        "admin": "City Example",
+                        "category": 7,
+                        "consent": True,
+                        "createdAt": "2020-08-22T00:00:00+00:00",
+                        "description": "Ticket with program, in admin area 2, in progress",
+                        "language": "Polish, English",
+                        "programs": [{"name": "Program 1"}],
+                        "status": 3,
+                    }
+                },
+                {
+                    "node": {
+                        "admin": None,
+                        "category": 7,
+                        "consent": True,
+                        "createdAt": "2020-08-23T00:00:00+00:00",
+                        "description": "Ticket with program, without admin area",
+                        "language": "Polish, English",
+                        "programs": [{"name": "Program 1"}],
+                        "status": 3,
+                    }
+                },
+                {
+                    "node": {
+                        "admin": None,
+                        "category": 7,
+                        "consent": True,
+                        "createdAt": "2020-08-24T00:00:00+00:00",
+                        "description": "Ticket without program, without admin area",
+                        "language": "Polish, English",
+                        "programs": [],
+                        "status": 3,
+                    }
+                },
+                {
+                    "node": {
+                        "admin": "City Test",
+                        "category": 7,
+                        "consent": True,
+                        "createdAt": "2020-08-25T00:00:00+00:00",
+                        "description": "Ticket without program, in admin area 1",
+                        "language": "Polish, English",
+                        "programs": [],
+                        "status": 3,
+                    }
+                },
+            ]
+        }
+    }
+}
+
+snapshots["TestGrievanceQuery::test_grievance_ticket_query_list_partner_with_full_area_access_for_program 1"] = {
+    "data": {
+        "allGrievanceTicket": {
+            "edges": [
+                {
+                    "node": {
+                        "admin": "City Test",
+                        "category": 8,
+                        "consent": True,
+                        "createdAt": "2020-03-12T00:00:00+00:00",
+                        "description": "Ticket with program, in admin area 1, new",
+                        "language": "Polish",
+                        "status": 1,
+                    }
+                },
+                {
+                    "node": {
+                        "admin": "City Example",
+                        "category": 5,
+                        "consent": True,
+                        "createdAt": "2020-07-12T00:00:00+00:00",
+                        "description": "Ticket with program, in admin area 2, on hold",
+                        "language": "English",
+                        "status": 4,
+                    }
+                },
+                {
+                    "node": {
+                        "admin": "City Example",
+                        "category": 7,
+                        "consent": True,
+                        "createdAt": "2020-08-22T00:00:00+00:00",
+                        "description": "Ticket with program, in admin area 2, in progress",
+                        "language": "Polish, English",
+                        "status": 3,
+                    }
+                },
+                {
+                    "node": {
+                        "admin": None,
+                        "category": 7,
+                        "consent": True,
+                        "createdAt": "2020-08-23T00:00:00+00:00",
+                        "description": "Ticket with program, without admin area",
+                        "language": "Polish, English",
+                        "status": 3,
+                    }
+                },
+            ]
+        }
+    }
+}
+
+snapshots[
+    "TestGrievanceQuery::test_grievance_ticket_query_partner_access_list_partner_without_program_for_all_programs 1"
+] = {
+    "data": {
+        "allGrievanceTicket": {
+            "edges": [
+                {
+                    "node": {
+                        "admin": None,
+                        "category": 7,
+                        "consent": True,
+                        "createdAt": "2020-08-24T00:00:00+00:00",
+                        "description": "Ticket without program, without admin area",
+                        "language": "Polish, English",
+                        "status": 3,
+                    }
+                },
+                {
+                    "node": {
+                        "admin": "City Test",
+                        "category": 7,
+                        "consent": True,
+                        "createdAt": "2020-08-25T00:00:00+00:00",
+                        "description": "Ticket without program, in admin area 1",
+                        "language": "Polish, English",
+                        "status": 3,
+                    }
+                },
+            ]
+        }
+    }
+}
+
+snapshots[
+    "TestGrievanceQuery::test_grievance_ticket_query_partner_access_list_partner_without_program_for_program 1"
+] = {
+    "data": {"allGrievanceTicket": None},
+    "errors": [
+        {"locations": [{"column": 7, "line": 3}], "message": "Permission Denied", "path": ["allGrievanceTicket"]}
+    ],
+}
+
+snapshots["TestGrievanceQuery::test_people_upd_individual_data_admin_area_title 1"] = {
+    "data": {
+        "grievanceTicket": {
+            "individualDataUpdateTicketDetails": {
+                "individualData": {
+                    "admin_area_title": {
+                        "approve_status": True,
+                        "previous_value": "Old_Name - A22",
+                        "value": "Test_Name - AAA333",
                     }
                 }
             }
         }
     }
->>>>>>> 9f67d40c
 }