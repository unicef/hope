--- conflicted
+++ resolved
@@ -1,9 +1,4 @@
-<<<<<<< HEAD
 import responses
-=======
-from typing import TYPE_CHECKING
-
->>>>>>> e398a216
 from django.urls import reverse
 import responses
 
