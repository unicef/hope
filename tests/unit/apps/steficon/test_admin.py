from typing import Tuple
from uuid import uuid4

from django.contrib.contenttypes.models import ContentType
from django.core.files.uploadedfile import SimpleUploadedFile
from django.test import Client as DjangoClient
from django.urls import reverse

import pytest
from extras.test_utils.factories.account import UserFactory
from extras.test_utils.factories.core import create_afghanistan
from extras.test_utils.factories.household import HouseholdFactory, IndividualFactory
from extras.test_utils.factories.payment import PaymentFactory, PaymentPlanFactory
from extras.test_utils.factories.steficon import RuleFactory

from hct_mis_api.apps.program.models import Program
from hct_mis_api.apps.steficon.admin import AutocompleteWidget
from hct_mis_api.apps.steficon.forms import RuleTestForm
from hct_mis_api.apps.steficon.models import Rule

pytestmark = pytest.mark.django_db()


<<<<<<< HEAD
class TestAutocompleteWidget:
    def test_get_url_without_business_area(self) -> None:
        widget = AutocompleteWidget(model=Program, admin_site="admin")
        expected_url = reverse("admin:autocomplete")
        assert widget.get_url() == expected_url

    def test_get_url_with_business_area(self) -> None:
        business_area_id = uuid4()
        widget = AutocompleteWidget(model=Program, admin_site="admin", business_area=business_area_id)
        expected_url = f"{reverse('admin:autocomplete')}?business_area={business_area_id}"
        assert widget.get_url() == expected_url

    def test_get_context_without_business_area(self) -> None:
        widget = AutocompleteWidget(model=Program, admin_site="admin")
        mock_attrs = {"class": "test-class"}
        context = widget.get_context("program", "test_value", mock_attrs)

        assert context["widget"]["query_string"] == ""
        assert context["widget"]["url"] == reverse("admin:autocomplete")
        assert context["widget"]["target_opts"]["app_label"] == "program"
        assert context["widget"]["target_opts"]["model_name"] == "program"
        assert context["widget"]["target_opts"]["target_field"] == "id"
        assert context["widget"]["name"] == "program"
        assert context["widget"]["attrs"]["class"] == "test-class"

    def test_get_context_with_business_area(self) -> None:
        business_area_id = uuid4()
        widget = AutocompleteWidget(model=Program, admin_site="admin", business_area=business_area_id)
        mock_attrs = {"class": "test-class"}
        context = widget.get_context("program", "test_value", mock_attrs)

        assert context["widget"]["query_string"] == f"business_area__exact={business_area_id}"
        assert context["widget"]["url"] == f"{reverse('admin:autocomplete')}?business_area={business_area_id}"
=======
@pytest.mark.django_db
def test_get_url_without_business_area() -> None:
    widget = AutocompleteWidget(model=Program, admin_site="admin")
    expected_url = reverse("admin:autocomplete")
    assert widget.get_url() == expected_url


@pytest.mark.django_db
def test_get_url_with_business_area() -> None:
    business_area_id = uuid4()
    widget = AutocompleteWidget(model=Program, admin_site="admin", business_area=business_area_id)
    expected_url = f"{reverse('admin:autocomplete')}?business_area={business_area_id}"
    assert widget.get_url() == expected_url


@pytest.mark.django_db
def test_get_context_without_business_area() -> None:
    widget = AutocompleteWidget(model=Program, admin_site="admin")
    mock_attrs = {"class": "test-class"}
    context = widget.get_context("program", "test_value", mock_attrs)

    assert context["widget"]["query_string"] == ""
    assert context["widget"]["url"] == reverse("admin:autocomplete")
    assert context["widget"]["target_opts"]["app_label"] == "program"
    assert context["widget"]["target_opts"]["model_name"] == "program"
    assert context["widget"]["target_opts"]["target_field"] == "id"
    assert context["widget"]["name"] == "program"
    assert context["widget"]["attrs"]["class"] == "test-class"


@pytest.mark.django_db
def test_get_context_with_business_area() -> None:
    business_area_id = uuid4()
    widget = AutocompleteWidget(model=Program, admin_site="admin", business_area=business_area_id)
    mock_attrs = {"class": "test-class"}
    context = widget.get_context("program", "test_value", mock_attrs)

    assert context["widget"]["query_string"] == f"business_area__exact={business_area_id}"
    assert context["widget"]["url"] == f"{reverse('admin:autocomplete')}?business_area={business_area_id}"


@pytest.fixture
def rule_test_setup(client: DjangoClient) -> Tuple[DjangoClient, Rule]:
    admin_user = UserFactory(is_superuser=True, username="admin", email="admin@admin.com")
    admin_user.set_password("password")
    admin_user.save()
    client.login(username=admin_user.username, password="password")
    rule = RuleFactory(
        name="Test Rule",
        definition="result.value = 2 + 3",
        language="python",
        type=Rule.TYPE_PAYMENT_PLAN,
    )
    return client, rule


@pytest.mark.django_db
def test_test_button_with_raw_data(rule_test_setup: Tuple[DjangoClient, Rule]) -> None:
    client, rule = rule_test_setup
    url = reverse("admin:steficon_rule_test", args=[rule.pk])
    raw_data = '{"a": 1, "b": 2}'
    post_data = {
        "opt": "optData",
        "raw_data": raw_data,
    }
    response = client.post(url, post_data)
    assert response.status_code == 200
    assert "results" in response.context_data
    results = response.context_data["results"]
    assert len(results) == 1
    assert results[0]["success"]
    assert results[0]["result"].value == 5
    assert results[0]["error"] is None


@pytest.mark.django_db
def test_test_button_with_failing_raw_data(rule_test_setup: Tuple[DjangoClient, Rule]) -> None:
    client, rule = rule_test_setup
    rule.definition = 'result.value = context["data"]["a"] + context["data"]["b"]'
    rule.save()

    url = reverse("admin:steficon_rule_test", args=[rule.pk])
    raw_data = '{"a": 1}'  # missing "b"
    post_data = {
        "opt": "optData",
        "raw_data": raw_data,
    }

    response = client.post(url, post_data)
    assert response.status_code == 200
    assert "results" in response.context_data
    results = response.context_data["results"]
    assert len(results) == 1
    assert not results[0]["success"]
    assert "KeyError" in results[0]["error"]


@pytest.mark.django_db
def test_test_button_get_request(rule_test_setup: Tuple[DjangoClient, Rule]) -> None:
    client, rule = rule_test_setup
    url = reverse("admin:steficon_rule_test", args=[rule.pk])
    response = client.get(url)
    assert response.status_code == 200
    assert "form" in response.context_data
    assert isinstance(response.context_data["form"], RuleTestForm)


@pytest.mark.django_db
def test_test_button_with_invalid_form(rule_test_setup: Tuple[DjangoClient, Rule]) -> None:
    client, rule = rule_test_setup
    url = reverse("admin:steficon_rule_test", args=[rule.pk])
    post_data = {
        "opt": "optData",
        # "raw_data" is missing, so form is invalid
    }
    response = client.post(url, post_data)
    assert response.status_code == 200
    assert "form" in response.context_data
    assert response.context_data["form"].errors


@pytest.mark.django_db
def test_test_button_with_file(rule_test_setup: tuple) -> None:
    client, rule = rule_test_setup
    rule.definition = 'result.value = context["data"]["a"] + context["data"]["b"]'
    rule.save()

    url = reverse("admin:steficon_rule_test", args=[rule.pk])
    file_content = '[{"a": 1, "b": 2}, {"a": 10, "b": 20}]'
    uploaded_file = SimpleUploadedFile("test.json", file_content.encode("utf-8"), content_type="application/json")
    post_data = {"opt": "optFile", "file": uploaded_file}

    response = client.post(url, post_data)
    assert response.status_code == 200
    assert "results" in response.context_data
    results = response.context_data["results"]
    assert len(results) == 2
    assert results[0]["success"]
    assert results[0]["result"].value == 3
    assert results[1]["success"]
    assert results[1]["result"].value == 30


@pytest.mark.django_db
def test_test_button_with_target_population(rule_test_setup: Tuple[DjangoClient, Rule]) -> None:
    client, rule = rule_test_setup
    business_area = create_afghanistan()
    pp = PaymentPlanFactory(business_area=business_area)

    hoh1 = IndividualFactory(household=None)
    hoh2 = IndividualFactory(household=None)
    hh1 = HouseholdFactory(head_of_household=hoh1)
    hh1.save()
    hh2 = HouseholdFactory(head_of_household=hoh2)
    hh2.save()
    hoh1.household = hh1
    hoh1.save()
    hoh2.household = hh2
    hoh2.save()

    PaymentFactory(parent=pp, household=hh1)
    PaymentFactory(parent=pp, household=hh2)

    rule.definition = 'result.value = context["data"]["household"]'
    rule.save()

    url = reverse("admin:steficon_rule_test", args=[rule.pk])
    post_data = {
        "opt": "optTargetPopulation",
        "target_population": pp.pk,
    }

    response = client.post(url, post_data)
    assert response.status_code == 200
    assert "results" in response.context_data
    results = response.context_data["results"]
    assert len(results) == 2
    result_values = {str(r["result"].value) for r in results}
    assert {r["success"] for r in results} == {True}
    assert result_values == {str(hh1), str(hh2)}


@pytest.mark.django_db
def test_test_button_with_content_type(rule_test_setup: Tuple[DjangoClient, Rule]) -> None:
    client, rule = rule_test_setup

    RuleFactory(name="Rule 1", definition="result.value=1")
    RuleFactory(name="Rule 2", definition="result.value=2")

    rule_ct = ContentType.objects.get_for_model(Rule)

    rule.definition = "result.value = context['data'].name"
    rule.save()

    url = reverse("admin:steficon_rule_test", args=[rule.pk])
    post_data = {
        "opt": "optContentType",
        "content_type": rule_ct.pk,
        "content_type_filters": '{"name__startswith": "Rule "}',  # Note the space
    }

    response = client.post(url, post_data)
    assert response.status_code == 200
    assert "results" in response.context_data
    results = response.context_data["results"]
    assert len(results) == 2
    names = {r["result"].value for r in results}
    assert names == {"Rule 1", "Rule 2"}


@pytest.mark.django_db
def test_test_button_with_invalid_selection(rule_test_setup: Tuple[DjangoClient, Rule]) -> None:
    client, rule = rule_test_setup
    url = reverse("admin:steficon_rule_test", args=[rule.pk])
    post_data = {
        "opt": "invalid_option",
        "raw_data": "{}",
    }
    with pytest.raises(Exception, match="Invalid option 'invalid_option'"):
        client.post(url, post_data)


@pytest.mark.django_db
def test_test_button_for_rule_commit(rule_test_setup: Tuple[DjangoClient, Rule]) -> None:
    client, rule = rule_test_setup
    rule_commit = rule.latest_commit
    assert rule_commit

    url = reverse("admin:steficon_rulecommit_test", args=[rule_commit.pk])
    raw_data = '{"a": 1, "b": 2}'
    post_data = {
        "opt": "optData",
        "raw_data": raw_data,
    }
    response = client.post(url, post_data)
    assert response.status_code == 200
    assert "results" in response.context_data
    results = response.context_data["results"]
    assert len(results) == 1
    assert results[0]["success"]
    assert results[0]["result"].value == 5
    assert results[0]["error"] is None
>>>>>>> 68533d07
<|MERGE_RESOLUTION|>--- conflicted
+++ resolved
@@ -18,44 +18,7 @@
 from hct_mis_api.apps.steficon.forms import RuleTestForm
 from hct_mis_api.apps.steficon.models import Rule
 
-pytestmark = pytest.mark.django_db()
-
-
-<<<<<<< HEAD
-class TestAutocompleteWidget:
-    def test_get_url_without_business_area(self) -> None:
-        widget = AutocompleteWidget(model=Program, admin_site="admin")
-        expected_url = reverse("admin:autocomplete")
-        assert widget.get_url() == expected_url
-
-    def test_get_url_with_business_area(self) -> None:
-        business_area_id = uuid4()
-        widget = AutocompleteWidget(model=Program, admin_site="admin", business_area=business_area_id)
-        expected_url = f"{reverse('admin:autocomplete')}?business_area={business_area_id}"
-        assert widget.get_url() == expected_url
-
-    def test_get_context_without_business_area(self) -> None:
-        widget = AutocompleteWidget(model=Program, admin_site="admin")
-        mock_attrs = {"class": "test-class"}
-        context = widget.get_context("program", "test_value", mock_attrs)
-
-        assert context["widget"]["query_string"] == ""
-        assert context["widget"]["url"] == reverse("admin:autocomplete")
-        assert context["widget"]["target_opts"]["app_label"] == "program"
-        assert context["widget"]["target_opts"]["model_name"] == "program"
-        assert context["widget"]["target_opts"]["target_field"] == "id"
-        assert context["widget"]["name"] == "program"
-        assert context["widget"]["attrs"]["class"] == "test-class"
-
-    def test_get_context_with_business_area(self) -> None:
-        business_area_id = uuid4()
-        widget = AutocompleteWidget(model=Program, admin_site="admin", business_area=business_area_id)
-        mock_attrs = {"class": "test-class"}
-        context = widget.get_context("program", "test_value", mock_attrs)
-
-        assert context["widget"]["query_string"] == f"business_area__exact={business_area_id}"
-        assert context["widget"]["url"] == f"{reverse('admin:autocomplete')}?business_area={business_area_id}"
-=======
+
 @pytest.mark.django_db
 def test_get_url_without_business_area() -> None:
     widget = AutocompleteWidget(model=Program, admin_site="admin")
@@ -297,5 +260,4 @@
     assert len(results) == 1
     assert results[0]["success"]
     assert results[0]["result"].value == 5
-    assert results[0]["error"] is None
->>>>>>> 68533d07
+    assert results[0]["error"] is None