--- conflicted
+++ resolved
@@ -54,14 +54,9 @@
         partner = PartnerFactory(name="Partner")
         cls.user = UserFactory(first_name="John", last_name="Wick", partner=partner)
         cls.program = ProgramFactory(status=Program.ACTIVE)
-<<<<<<< HEAD
         cls.create_partner_role_with_permissions(partner, [], cls.business_area, cls.program)
-        cls.target_population = TargetPopulationFactory(
-=======
-        cls.update_partner_access_to_program(partner, cls.program)
         cls.payment_plan = PaymentPlanFactory(
             name="Test Message Payment Plan",
->>>>>>> 847b4c34
             business_area=cls.business_area,
             status=PaymentPlan.Status.TP_PROCESSING,
             created_by=cls.user,
