--- conflicted
+++ resolved
@@ -49,15 +49,10 @@
         partner = PartnerFactory(name="Partner")
         cls.user = UserFactory(first_name="John", last_name="Doe", partner=partner)
         cls.program = ProgramFactory(status=Program.ACTIVE, business_area=cls.business_area)
-<<<<<<< HEAD
-        cls.tp = TargetPopulationFactory(business_area=cls.business_area, program=cls.program)
         cls.create_partner_role_with_permissions(partner, [], cls.business_area, cls.program)
-=======
         cls.pp = PaymentPlanFactory(
             business_area=cls.business_area, created_by=cls.user, program_cycle=cls.program.cycles.first()
         )
-        cls.update_partner_access_to_program(partner, cls.program)
->>>>>>> 847b4c34
 
     def test_create_survey_without_permission(self) -> None:
         self.create_user_role_with_permissions(self.user, [], self.business_area)
