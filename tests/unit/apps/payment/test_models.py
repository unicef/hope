from datetime import datetime, timedelta
import json
from typing import Any
from unittest import mock
from unittest.mock import MagicMock

from dateutil.relativedelta import relativedelta
from django import forms
from django.contrib.admin.options import get_content_type_for_model
from django.core.exceptions import ValidationError
from django.core.files.base import ContentFile
from django.db import models, transaction
from django.db.utils import IntegrityError
from django.test import TestCase, TransactionTestCase, tag
from django.utils import timezone
from django.utils.timezone import now
import pytest

from extras.test_utils.factories.account import BusinessAreaFactory, UserFactory
from extras.test_utils.factories.core import (
    DataCollectingTypeFactory,
    create_afghanistan,
)
from extras.test_utils.factories.geo import AreaFactory, AreaTypeFactory, CountryFactory
from extras.test_utils.factories.household import (
    DocumentFactory,
    HouseholdFactory,
    IndividualFactory,
    create_household,
)
from extras.test_utils.factories.payment import (
    AccountFactory,
    ApprovalFactory,
    ApprovalProcessFactory,
    FinancialServiceProviderFactory,
    PaymentFactory,
    PaymentPlanFactory,
    RealProgramFactory,
    generate_delivery_mechanisms,
)
from extras.test_utils.factories.program import BeneficiaryGroupFactory, ProgramFactory
from extras.test_utils.factories.registration_data import RegistrationDataImportFactory
from extras.test_utils.factories.steficon import RuleCommitFactory
from extras.test_utils.factories.targeting import TargetingCriteriaRuleFactory
from hope.apps.core.currencies import USDC
from hope.apps.core.models import BusinessArea, DataCollectingType, FileTemp
from hope.apps.household.models import (
    LOT_DIFFICULTY,
    ROLE_PRIMARY,
    IndividualRoleInHousehold,
)
from hope.apps.payment.fields import DynamicChoiceArrayField, DynamicChoiceField
from hope.apps.payment.models import (
    Account,
    AccountType,
    Approval,
    DeliveryMechanism,
    DeliveryMechanismConfig,
    FinancialInstitution,
    FinancialServiceProviderXlsxTemplate,
    FspNameMapping,
    Payment,
    PaymentDataCollector,
    PaymentPlan,
)
from hope.apps.payment.services.payment_household_snapshot_service import (
    create_payment_plan_snapshot_data,
)
from hope.apps.program.models import ProgramCycle
from hope.apps.steficon.models import Rule

pytestmark = pytest.mark.django_db()


class TestBasePaymentPlanModel:
    def test_get_last_approval_process_data_in_approval(self, afghanistan: BusinessAreaFactory) -> None:
        payment_plan = PaymentPlanFactory(business_area=afghanistan, status=PaymentPlan.Status.IN_APPROVAL)
        approval_user = UserFactory()
        approval_date = timezone.datetime(2000, 10, 10, tzinfo=timezone.utc)
        ApprovalProcessFactory(
            payment_plan=payment_plan,
            sent_for_approval_date=approval_date,
            sent_for_approval_by=approval_user,
        )
        modified_data = payment_plan._get_last_approval_process_data()
        assert modified_data.modified_date == approval_date
        assert modified_data.modified_by == approval_user

    def test_get_last_approval_process_data_in_authorization(self, afghanistan: BusinessAreaFactory) -> None:
        payment_plan = PaymentPlanFactory(business_area=afghanistan, status=PaymentPlan.Status.IN_AUTHORIZATION)
        approval_user = UserFactory()
        approval_process = ApprovalProcessFactory(
            payment_plan=payment_plan,
        )
        ApprovalFactory(type=Approval.APPROVAL, approval_process=approval_process)
        approval_approval2 = ApprovalFactory(
            type=Approval.APPROVAL,
            approval_process=approval_process,
            created_by=approval_user,
        )
        ApprovalFactory(type=Approval.AUTHORIZATION, approval_process=approval_process)
        modified_data = payment_plan._get_last_approval_process_data()
        assert modified_data.modified_date == approval_approval2.created_at
        assert modified_data.modified_by == approval_user

    def test_get_last_approval_process_data_in_review(self, afghanistan: BusinessAreaFactory) -> None:
        payment_plan = PaymentPlanFactory(business_area=afghanistan, status=PaymentPlan.Status.IN_REVIEW)
        approval_user = UserFactory()
        approval_process = ApprovalProcessFactory(
            payment_plan=payment_plan,
        )
        ApprovalFactory(type=Approval.AUTHORIZATION, approval_process=approval_process)
        approval_authorization2 = ApprovalFactory(
            type=Approval.AUTHORIZATION,
            approval_process=approval_process,
            created_by=approval_user,
        )
        ApprovalFactory(type=Approval.APPROVAL, approval_process=approval_process)
        modified_data = payment_plan._get_last_approval_process_data()
        assert modified_data.modified_date == approval_authorization2.created_at
        assert modified_data.modified_by == approval_user

    def test_get_last_approval_process_data_no_approval_process(self, afghanistan: BusinessAreaFactory) -> None:
        payment_plan = PaymentPlanFactory(business_area=afghanistan, status=PaymentPlan.Status.IN_REVIEW)

        modified_data = payment_plan._get_last_approval_process_data()
        assert modified_data.modified_date == payment_plan.updated_at
        assert modified_data.modified_by is None

    @pytest.mark.parametrize(
        "status",
        [
            PaymentPlan.Status.FINISHED,
            PaymentPlan.Status.ACCEPTED,
            PaymentPlan.Status.DRAFT,
            PaymentPlan.Status.OPEN,
            PaymentPlan.Status.LOCKED,
            PaymentPlan.Status.LOCKED_FSP,
        ],
    )
    def test_get_last_approval_process_data_other_status(self, afghanistan: BusinessAreaFactory, status: str) -> None:
        payment_plan = PaymentPlanFactory(business_area=afghanistan, status=status)
        approval_user = UserFactory()
        approval_date = timezone.datetime(2000, 10, 10, tzinfo=timezone.utc)
        ApprovalProcessFactory(
            payment_plan=payment_plan,
            sent_for_approval_date=approval_date,
            sent_for_approval_by=approval_user,
        )
        modified_data = payment_plan._get_last_approval_process_data()
        assert modified_data.modified_date == payment_plan.updated_at
        assert modified_data.modified_by is None

    def test_currency_exchange_date(self, afghanistan: BusinessAreaFactory) -> None:
        payment_plan = PaymentPlanFactory(
            business_area=afghanistan,
            status=PaymentPlan.Status.LOCKED,
            dispersion_end_date=datetime(2000, 11, 11).date(),
        )
        payment_plan.refresh_from_db()
        assert str(payment_plan.currency_exchange_date) == "2000-11-11"

        payment_plan.status = PaymentPlan.Status.ACCEPTED
        payment_plan.save()

        approval_process = ApprovalProcessFactory(
            payment_plan=payment_plan,
        )
        approval = ApprovalFactory.create(
            approval_process=approval_process,
            type=Approval.FINANCE_RELEASE,
        )
        assert str(payment_plan.currency_exchange_date) == str(approval.created_at.date())


class TestPaymentPlanModel(TestCase):
    @classmethod
    def setUpTestData(cls) -> None:
        super().setUpTestData()
        cls.business_area = create_afghanistan()
        cls.user = UserFactory()

    def test_create(self) -> None:
        pp = PaymentPlanFactory(created_by=self.user)
        assert isinstance(pp, PaymentPlan)

    def test_update_population_count_fields(self) -> None:
        pp = PaymentPlanFactory(created_by=self.user)
        hoh1 = IndividualFactory(household=None)
        hoh2 = IndividualFactory(household=None)
        hh1 = HouseholdFactory(head_of_household=hoh1)
        hh2 = HouseholdFactory(head_of_household=hoh2)
        PaymentFactory(parent=pp, household=hh1, head_of_household=hoh1, currency="PLN")
        PaymentFactory(parent=pp, household=hh2, head_of_household=hoh2, currency="PLN")

        IndividualFactory(
            household=hh1,
            sex="FEMALE",
            birth_date=datetime.now().date() - relativedelta(years=5),
        )
        IndividualFactory(
            household=hh1,
            sex="MALE",
            birth_date=datetime.now().date() - relativedelta(years=5),
        )
        IndividualFactory(
            household=hh2,
            sex="FEMALE",
            birth_date=datetime.now().date() - relativedelta(years=20),
        )
        IndividualFactory(
            household=hh2,
            sex="MALE",
            birth_date=datetime.now().date() - relativedelta(years=20),
        )

        pp.update_population_count_fields()

        pp.refresh_from_db()
        assert pp.female_children_count == 1
        assert pp.male_children_count == 1
        assert pp.female_adults_count == 1
        assert pp.male_adults_count == 1
        assert pp.total_households_count == 2
        assert pp.total_individuals_count == 4

    def test_update_money_fields(self) -> None:
        pp = PaymentPlanFactory()
        PaymentFactory(
            parent=pp,
            entitlement_quantity=100.00,
            entitlement_quantity_usd=200.00,
            delivered_quantity=50.00,
            delivered_quantity_usd=100.00,
            currency="PLN",
        )
        PaymentFactory(
            parent=pp,
            entitlement_quantity=100.00,
            entitlement_quantity_usd=200.00,
            delivered_quantity=50.00,
            delivered_quantity_usd=100.00,
            currency="PLN",
        )

        pp.update_money_fields()

        pp.refresh_from_db()
        assert pp.total_entitled_quantity == 200.00
        assert pp.total_entitled_quantity_usd == 400.00
        assert pp.total_delivered_quantity == 100.00
        assert pp.total_delivered_quantity_usd == 200.00
        assert pp.total_undelivered_quantity == 100.00
        assert pp.total_undelivered_quantity_usd == 200.00

    def test_not_excluded_payments(self) -> None:
        pp = PaymentPlanFactory(created_by=self.user)
        PaymentFactory(parent=pp, conflicted=False, currency="PLN")
        PaymentFactory(parent=pp, conflicted=True, currency="PLN")

        pp.refresh_from_db()
        assert pp.eligible_payments.count() == 1

    def test_can_be_locked(self) -> None:
        program = RealProgramFactory()
        program_cycle = program.cycles.first()

        pp1 = PaymentPlanFactory(program_cycle=program_cycle, created_by=self.user)
        assert pp1.can_be_locked is False

        # create hard conflicted payment
        pp1_conflicted = PaymentPlanFactory(
            status=PaymentPlan.Status.LOCKED,
            program_cycle=program_cycle,
            created_by=self.user,
        )
        p1 = PaymentFactory(parent=pp1, conflicted=False, currency="PLN")
        PaymentFactory(
            parent=pp1_conflicted,
            household=p1.household,
            conflicted=False,
            currency="PLN",
        )
        assert pp1.payment_items.filter(payment_plan_hard_conflicted=True).count() == 1
        assert pp1.can_be_locked is False

        # create not conflicted payment
        PaymentFactory(parent=pp1, conflicted=False, currency="PLN")
        assert pp1.can_be_locked is True

    def test_is_population_finalized(self) -> None:
        payment_plan = PaymentPlanFactory(created_by=self.user, status=PaymentPlan.Status.TP_PROCESSING)
        assert payment_plan.is_population_finalized()

    def test_get_exchange_rate_for_usdc_currency(self) -> None:
        pp = PaymentPlanFactory(currency=USDC, created_by=self.user)
        assert pp.get_exchange_rate() == 1.0

    def test_is_reconciled(self) -> None:
        pp = PaymentPlanFactory(currency=USDC, created_by=self.user)
        assert pp.is_reconciled is False

        PaymentFactory(parent=pp, currency="PLN", excluded=True)
        assert pp.is_reconciled is False

        PaymentFactory(parent=pp, currency="PLN", conflicted=True)
        assert pp.is_reconciled is False

        p1 = PaymentFactory(parent=pp, currency="PLN", status=Payment.STATUS_PENDING)
        assert pp.is_reconciled is False

        p2 = PaymentFactory(parent=pp, currency="PLN", status=Payment.STATUS_SENT_TO_PG)
        assert pp.is_reconciled is False

        p1.status = Payment.STATUS_SENT_TO_FSP
        p1.save()
        assert pp.is_reconciled is False

        p1.status = Payment.STATUS_DISTRIBUTION_SUCCESS
        p1.save()
        assert pp.is_reconciled is False

        p2.status = Payment.STATUS_SENT_TO_FSP
        p2.save()
        assert pp.is_reconciled is False

        p2.status = Payment.STATUS_DISTRIBUTION_PARTIAL
        p2.save()
        assert pp.is_reconciled is True

    def test_save_pp_steficon_rule_validation(self) -> None:
        pp = PaymentPlanFactory(created_by=self.user)
        rule_for_tp = RuleCommitFactory(rule__type=Rule.TYPE_TARGETING, version=11)
        rule_for_pp = RuleCommitFactory(rule__type=Rule.TYPE_PAYMENT_PLAN, version=22)

        assert pp.steficon_rule_targeting_id is None
        assert pp.steficon_rule_id is None

        with self.assertRaisesMessage(
            ValidationError,
            f"The selected RuleCommit must be associated with a Rule of type {Rule.TYPE_PAYMENT_PLAN}.",
        ):
            pp.steficon_rule = rule_for_tp
            pp.save()

        with self.assertRaisesMessage(
            ValidationError,
            f"The selected RuleCommit must be associated with a Rule of type {Rule.TYPE_TARGETING}.",
        ):
            pp.steficon_rule_targeting = rule_for_pp
            pp.save()

    def test_payment_plan_exclude_hh_property(self) -> None:
        ind = IndividualFactory(household=None)
        hh = HouseholdFactory(head_of_household=ind)
        pp: PaymentPlan = PaymentPlanFactory(created_by=self.user)
        pp.excluded_ids = f"{hh.unicef_id},{ind.unicef_id}"
        pp.save(update_fields=["excluded_ids"])
        pp.refresh_from_db()

        assert pp.excluded_household_ids_targeting_level == [hh.unicef_id]

    def test_payment_plan_has_empty_criteria_property(self) -> None:
        pp: PaymentPlan = PaymentPlanFactory(created_by=self.user)
        assert pp.has_empty_criteria

    def test_payment_plan_has_empty_ids_criteria_property(self) -> None:
        pp: PaymentPlan = PaymentPlanFactory(created_by=self.user)

        assert pp.has_empty_ids_criteria

    def test_remove_export_file_entitlement(self) -> None:
        pp = PaymentPlanFactory(created_by=self.user, status=PaymentPlan.Status.LOCKED)
        file_temp = FileTemp.objects.create(
            object_id=pp.pk,
            content_type=get_content_type_for_model(pp),
            created=timezone.now(),
            file=ContentFile(b"abc", "Test_123.xlsx"),
        )
        pp.export_file_entitlement = file_temp
        pp.save()
        pp.refresh_from_db()
        assert pp.has_export_file
        assert pp.export_file_entitlement.pk == file_temp.pk

        pp.remove_export_file_entitlement()
        pp.save()
        pp.refresh_from_db()
        assert not pp.has_export_file
        assert pp.export_file_entitlement is None

    def test_remove_imported_file(self) -> None:
        pp = PaymentPlanFactory(
            created_by=self.user,
            status=PaymentPlan.Status.LOCKED,
            imported_file_date=timezone.now(),
        )
        file_temp = FileTemp.objects.create(
            object_id=pp.pk,
            content_type=get_content_type_for_model(pp),
            created=timezone.now(),
            file=ContentFile(b"abc", "Test_777.xlsx"),
        )
        pp.imported_file = file_temp
        pp.save()
        pp.refresh_from_db()
        assert pp.imported_file.pk == file_temp.pk
        assert pp.imported_file_name == "Test_777.xlsx"

        pp.remove_imported_file()
        pp.save()
        pp.refresh_from_db()
        assert pp.imported_file_name == ""
        assert pp.imported_file is None
        assert pp.imported_file_date is None

    def test_has_empty_ids_criteria(self) -> None:
        pp = PaymentPlanFactory(created_by=self.user)
        TargetingCriteriaRuleFactory(
            payment_plan=pp,
            household_ids="HH-1, HH-2",
            individual_ids="IND-01, IND-02",
        )
        assert not pp.has_empty_ids_criteria

    def test_has_payments_reconciliation_overdue(self) -> None:
        pp = PaymentPlanFactory(
            dispersion_start_date=now().date() - timedelta(days=20),
            dispersion_end_date=now().date(),
            status=PaymentPlan.Status.ACCEPTED,
        )
        program = pp.program
        program.reconciliation_window_in_days = 10
        program.save()

        PaymentFactory(parent=pp, status=Payment.STATUS_ERROR)
        assert pp.has_payments_reconciliation_overdue is False

        PaymentFactory(parent=pp, status=Payment.STATUS_SUCCESS, delivered_quantity=100)
        assert pp.has_payments_reconciliation_overdue is False

        PaymentFactory(parent=pp, status=Payment.STATUS_PENDING, delivered_quantity=None)
        assert pp.has_payments_reconciliation_overdue is True

        program.reconciliation_window_in_days = 30
        program.save()
        assert pp.has_payments_reconciliation_overdue is False

        program.reconciliation_window_in_days = 0
        program.save()
        assert pp.has_payments_reconciliation_overdue is False


class TestPaymentModel(TestCase):
    @classmethod
    def setUpTestData(cls) -> None:
        super().setUpTestData()
        cls.business_area = create_afghanistan()
        cls.user = UserFactory()
        cls.pp = PaymentPlanFactory(created_by=cls.user, business_area=cls.business_area)

    def test_create(self) -> None:
        p1 = PaymentFactory()
        assert isinstance(p1, Payment)

    def test_unique_together(self) -> None:
        pp = PaymentPlanFactory(created_by=self.user)
        hoh1 = IndividualFactory(household=None)
        hh1 = HouseholdFactory(head_of_household=hoh1)
        PaymentFactory(parent=pp, household=hh1, currency="PLN")
        with pytest.raises(IntegrityError):
            PaymentFactory(parent=pp, household=hh1, currency="PLN")

    def test_household_admin2_property(self) -> None:
        hh1 = HouseholdFactory(admin2=None, head_of_household=IndividualFactory(household=None))
        admin2 = AreaFactory(name="New admin2")
        payment = PaymentFactory(parent=self.pp, household=hh1)
        assert payment.household_admin2 == ""
        hh1.admin2 = admin2
        hh1.save()
        assert payment.household_admin2 == "New admin2"

    def test_payment_status_property(self) -> None:
        payment = PaymentFactory(parent=self.pp, status=Payment.STATUS_PENDING)
        assert payment.payment_status == "Pending"

        payment = PaymentFactory(parent=self.pp, status=Payment.STATUS_DISTRIBUTION_SUCCESS)
        assert payment.payment_status == "Delivered Fully"

        payment = PaymentFactory(parent=self.pp, status=Payment.STATUS_SUCCESS)
        assert payment.payment_status == "Delivered Fully"

        payment = PaymentFactory(parent=self.pp, status=Payment.STATUS_DISTRIBUTION_PARTIAL)
        assert payment.payment_status == "Delivered Partially"

        payment = PaymentFactory(parent=self.pp, status=Payment.STATUS_NOT_DISTRIBUTED)
        assert payment.payment_status == "Not Delivered"

        payment = PaymentFactory(parent=self.pp, status=Payment.STATUS_ERROR)
        assert payment.payment_status == "Unsuccessful"

        payment = PaymentFactory(parent=self.pp, status=Payment.STATUS_FORCE_FAILED)
        assert payment.payment_status == "Force Failed"

        payment = PaymentFactory(parent=self.pp, status=Payment.STATUS_MANUALLY_CANCELLED)
        assert payment.payment_status == "-"

    def test_mark_as_failed(self) -> None:
        payment_invalid_status = PaymentFactory(parent=self.pp, status=Payment.STATUS_FORCE_FAILED)
        payment = PaymentFactory(
            parent=self.pp,
            entitlement_quantity=999,
            delivered_quantity=111,
            delivered_quantity_usd=22,
            status=Payment.STATUS_DISTRIBUTION_PARTIAL,
        )
        with pytest.raises(ValidationError) as e:
            payment_invalid_status.mark_as_failed()
        assert "Status shouldn't be failed" in e.value

        payment.mark_as_failed()
        payment.save()
        payment.refresh_from_db()
        assert payment.delivered_quantity == 0
        assert payment.delivered_quantity_usd == 0
        assert payment.delivery_date is None
        assert payment.status == Payment.STATUS_FORCE_FAILED

    def test_revert_mark_as_failed(self) -> None:
        payment_entitlement_quantity_none = PaymentFactory(
            parent=self.pp,
            entitlement_quantity=None,
            entitlement_quantity_usd=None,
            delivered_quantity=None,
            delivered_quantity_usd=None,
            status=Payment.STATUS_FORCE_FAILED,
        )
        payment_invalid_status = PaymentFactory(parent=self.pp, entitlement_quantity=999, status=Payment.STATUS_PENDING)
        payment = PaymentFactory(
            parent=self.pp,
            entitlement_quantity=999,
            delivered_quantity=111,
            status=Payment.STATUS_FORCE_FAILED,
        )
        date = timezone.now().date()

        with pytest.raises(ValidationError) as e:
            payment_invalid_status.revert_mark_as_failed(999, date)
        assert "Only payment marked as force failed can be reverted" in e.value

        with pytest.raises(ValidationError) as e:
            payment_entitlement_quantity_none.revert_mark_as_failed(999, date)
        assert "Entitlement quantity need to be set in order to revert" in e.value

        payment.revert_mark_as_failed(999, date)
        payment.save()
        payment.refresh_from_db()
        assert payment.delivered_quantity == 999
        assert payment.delivery_date.date() == date
        assert payment.status == Payment.STATUS_DISTRIBUTION_SUCCESS

    def test_get_revert_mark_as_failed_status(self) -> None:
        payment = PaymentFactory(parent=self.pp, entitlement_quantity=999)
        delivered_quantity_with_status = (
            (0, Payment.STATUS_NOT_DISTRIBUTED),
            (100, Payment.STATUS_DISTRIBUTION_PARTIAL),
            (999, Payment.STATUS_DISTRIBUTION_SUCCESS),
        )
        for delivered_quantity, status in delivered_quantity_with_status:
            result_status = payment.get_revert_mark_as_failed_status(delivered_quantity)
            assert result_status == status

        with pytest.raises(ValidationError) as e:
            payment.get_revert_mark_as_failed_status(1000)
        assert "Wrong delivered quantity 1000 for entitlement quantity 999" in e.value

    def test_manager_annotations_pp_conflicts(self) -> None:
        program = RealProgramFactory()
        program_cycle = program.cycles.first()

        pp1 = PaymentPlanFactory(program_cycle=program_cycle, created_by=self.user)

        # create hard conflicted payment
        pp2 = PaymentPlanFactory(
            status=PaymentPlan.Status.LOCKED,
            program_cycle=program_cycle,
            created_by=self.user,
        )
        # create soft conflicted payments
        pp3 = PaymentPlanFactory(
            status=PaymentPlan.Status.OPEN,
            program_cycle=program_cycle,
            created_by=self.user,
        )
        pp4 = PaymentPlanFactory(
            status=PaymentPlan.Status.OPEN,
            program_cycle=program_cycle,
            created_by=self.user,
        )
        p1 = PaymentFactory(parent=pp1, conflicted=False, currency="PLN")
        p2 = PaymentFactory(parent=pp2, household=p1.household, conflicted=False, currency="PLN")
        p3 = PaymentFactory(parent=pp3, household=p1.household, conflicted=False, currency="PLN")
        p4 = PaymentFactory(parent=pp4, household=p1.household, conflicted=False, currency="PLN")

        for obj in [pp1, pp2, pp3, pp4, p1, p2, p3, p4]:
            obj.refresh_from_db()  # update unicef_id from trigger

        p1_data = Payment.objects.filter(id=p1.id).values()[0]
        assert p1_data["payment_plan_hard_conflicted"] is True
        assert p1_data["payment_plan_soft_conflicted"] is True

        assert len(p1_data["payment_plan_hard_conflicted_data"]) == 1
        assert json.loads(p1_data["payment_plan_hard_conflicted_data"][0]) == {
            "payment_id": str(p2.id),
            "payment_plan_id": str(pp2.id),
            "payment_plan_status": str(pp2.status),
            "payment_plan_start_date": program_cycle.start_date.strftime("%Y-%m-%d"),
            "payment_plan_end_date": program_cycle.end_date.strftime("%Y-%m-%d"),
            "payment_plan_unicef_id": str(pp2.unicef_id),
            "payment_unicef_id": str(p2.unicef_id),
        }
        assert len(p1_data["payment_plan_soft_conflicted_data"]) == 2
        assert len(
            [json.loads(conflict_data) for conflict_data in p1_data["payment_plan_soft_conflicted_data"]]
        ) == len(
            [
                {
                    "payment_id": str(p3.id),
                    "payment_plan_id": str(pp3.id),
                    "payment_plan_status": str(pp3.status),
                    "payment_plan_start_date": program_cycle.start_date.strftime("%Y-%m-%d"),
                    "payment_plan_end_date": program_cycle.end_date.strftime("%Y-%m-%d"),
                    "payment_plan_unicef_id": str(pp3.unicef_id),
                    "payment_unicef_id": str(p3.unicef_id),
                },
                {
                    "payment_id": str(p4.id),
                    "payment_plan_id": str(pp4.id),
                    "payment_plan_status": str(pp4.status),
                    "payment_plan_start_date": program_cycle.start_date.strftime("%Y-%m-%d"),
                    "payment_plan_end_date": program_cycle.end_date.strftime("%Y-%m-%d"),
                    "payment_plan_unicef_id": str(pp4.unicef_id),
                    "payment_unicef_id": str(p4.unicef_id),
                },
            ]
        )

        # the same conflicts when Cycle without end date
        program_cycle = program.cycles.first()
        ProgramCycle.objects.filter(pk=program_cycle.id).update(end_date=None)
        program_cycle.refresh_from_db()
        assert program_cycle.end_date is None

        payment_data = Payment.objects.filter(id=p1.id).values()[0]
        assert payment_data["payment_plan_hard_conflicted"] is True
        assert payment_data["payment_plan_soft_conflicted"] is True

        assert len(payment_data["payment_plan_hard_conflicted_data"]) == 1
        assert json.loads(payment_data["payment_plan_hard_conflicted_data"][0]) == {
            "payment_id": str(p2.id),
            "payment_plan_id": str(pp2.id),
            "payment_plan_status": str(pp2.status),
            "payment_plan_start_date": program_cycle.start_date.strftime("%Y-%m-%d"),
            "payment_plan_end_date": None,
            "payment_plan_unicef_id": str(pp2.unicef_id),
            "payment_unicef_id": str(p2.unicef_id),
        }
        assert len(payment_data["payment_plan_soft_conflicted_data"]) == 2
        assert len(
            [json.loads(conflict_data) for conflict_data in payment_data["payment_plan_soft_conflicted_data"]]
        ) == len(
            [
                {
                    "payment_id": str(p3.id),
                    "payment_plan_id": str(pp3.id),
                    "payment_plan_status": str(pp3.status),
                    "payment_plan_start_date": program_cycle.start_date.strftime("%Y-%m-%d"),
                    "payment_plan_end_date": None,
                    "payment_plan_unicef_id": str(pp3.unicef_id),
                    "payment_unicef_id": str(p3.unicef_id),
                },
                {
                    "payment_id": str(p4.id),
                    "payment_plan_id": str(pp4.id),
                    "payment_plan_status": str(pp4.status),
                    "payment_plan_start_date": program_cycle.start_date.strftime("%Y-%m-%d"),
                    "payment_plan_end_date": None,
                    "payment_plan_unicef_id": str(pp4.unicef_id),
                    "payment_unicef_id": str(p4.unicef_id),
                },
            ]
        )

    def test_manager_annotations_conflicts_for_follow_up(self) -> None:
        rdi = RegistrationDataImportFactory(business_area=self.business_area)
        program = RealProgramFactory(business_area=self.business_area)
        program_cycle = program.cycles.first()
        pp1 = PaymentPlanFactory(
            program_cycle=program_cycle,
            is_follow_up=False,
            business_area=self.business_area,
            status=PaymentPlan.Status.FINISHED,
            created_by=self.user,
        )
        pp2_follow_up = PaymentPlanFactory(
            business_area=self.business_area,
            status=PaymentPlan.Status.LOCKED,
            is_follow_up=True,
            source_payment_plan=pp1,
            program_cycle=program_cycle,
            created_by=self.user,
        )
        pp3 = PaymentPlanFactory(
            business_area=self.business_area,
            status=PaymentPlan.Status.OPEN,
            is_follow_up=True,
            source_payment_plan=pp1,
            program_cycle=program_cycle,
            created_by=self.user,
        )
        p1 = PaymentFactory(
            parent=pp1,
            is_follow_up=False,
            currency="PLN",
            household__registration_data_import=rdi,
            household__program=program,
            status=Payment.STATUS_ERROR,
        )
        p2 = PaymentFactory(
            parent=pp2_follow_up,
            household=p1.household,
            is_follow_up=True,
            source_payment=p1,
            currency="PLN",
        )

        for _ in [pp1, pp2_follow_up, pp3, p1, p2]:
            _.refresh_from_db()  # update unicef_id from trigger

        p2_data = Payment.objects.filter(id=p2.id).values()[0]
        assert p2_data["payment_plan_hard_conflicted"] is False
        assert p2_data["payment_plan_soft_conflicted"] is False

        p3 = PaymentFactory(
            parent=pp3,
            household=p1.household,
            is_follow_up=False,
            currency="PLN",
        )
        p3.refresh_from_db()  # update unicef_id from trigger
        self.maxDiff = None
        p3_data = Payment.objects.filter(id=p3.id).values()[0]
        assert p3_data["payment_plan_hard_conflicted"] is True
        assert p3_data["payment_plan_soft_conflicted"] is False
        import json

        data = {
            "payment_id": str(p2.id),
            "payment_plan_id": str(pp2_follow_up.id),
            "payment_unicef_id": str(p2.unicef_id),
            "payment_plan_status": "LOCKED",
            "payment_plan_end_date": pp2_follow_up.program_cycle.end_date.isoformat(),
            "payment_plan_unicef_id": str(pp2_follow_up.unicef_id),
            "payment_plan_start_date": pp2_follow_up.program_cycle.start_date.isoformat(),
        }
        assert p3_data["payment_plan_hard_conflicted_data"] == [json.dumps(data)]


class TestPaymentPlanSplitModel(TestCase):
    @classmethod
    def setUpTestData(cls) -> None:
        super().setUpTestData()
        create_afghanistan()
        cls.user = UserFactory()
        cls.business_area = BusinessArea.objects.get(slug="afghanistan")


@pytest.mark.django_db(transaction=True)
class TestFinancialServiceProviderModel(TestCase):
    @classmethod
    def setUpTestData(cls) -> None:
        super().setUpTestData()
        create_afghanistan()
        cls.business_area = BusinessArea.objects.get(slug="afghanistan")

    def test_fsp_template_get_column_from_core_field(self) -> None:
        household, individuals = create_household(
            {"size": 1, "business_area": self.business_area},
            {
                "given_name": "John",
                "family_name": "Doe",
                "middle_name": "",
                "full_name": "John Doe",
                "phone_no": "+48577123654",
                "phone_no_alternative": "+48111222333",
                "wallet_name": "wallet_name_Ind_111",
                "blockchain_name": "blockchain_name_Ind_111",
                "wallet_address": "wallet_address_Ind_111",
            },
        )
        country = CountryFactory()
        admin_type_1 = AreaTypeFactory(country=country, area_level=1)
        admin_type_2 = AreaTypeFactory(country=country, area_level=2, parent=admin_type_1)
        admin_type_3 = AreaTypeFactory(country=country, area_level=3, parent=admin_type_2)
        area1 = AreaFactory(parent=None, p_code="AF01", area_type=admin_type_1)
        area2 = AreaFactory(parent=area1, p_code="AF0101", area_type=admin_type_2)
        area3 = AreaFactory(parent=area2, p_code="AF010101", area_type=admin_type_3)
        household.admin1 = area1
        household.admin2 = area2
        household.admin3 = area3
        household.country_origin = country
        household.save()

        payment = PaymentFactory(program=ProgramFactory(), household=household, collector=individuals[0])
        data_collecting_type = DataCollectingTypeFactory(type=DataCollectingType.Type.SOCIAL)
        beneficiary_group = BeneficiaryGroupFactory(name="People", master_detail=False)
        fsp_xlsx_template = FinancialServiceProviderXlsxTemplate
        payment.parent.program.data_collecting_type = data_collecting_type
        payment.parent.program.beneficiary_group = beneficiary_group
        payment.parent.program.save()

        primary = IndividualRoleInHousehold.objects.filter(role=ROLE_PRIMARY).first().individual
        # update primary collector
        primary.household = household
        primary.phone_no = "+48577123654"
        primary.phone_no_alternative = "+48111222333"
        primary.wallet_name = "wallet_name_Ind_111"
        primary.blockchain_name = "blockchain_name_Ind_111"
        primary.wallet_address = "wallet_address_Ind_111"
        primary.save()

        document = DocumentFactory(
            individual=primary,
            type__key="national_id",
            document_number="id_doc_number_123",
        )
        generate_delivery_mechanisms()

        admin_areas_dict = FinancialServiceProviderXlsxTemplate.get_areas_dict()
        countries_dict = FinancialServiceProviderXlsxTemplate.get_countries_dict()

        # get None if no snapshot
<<<<<<< HEAD
        none_resp = fsp_xlsx_template.get_column_from_core_field(payment, "given_name")
        assert none_resp is None
=======
        none_resp = fsp_xlsx_template.get_column_from_core_field(
            payment, "given_name", admin_areas_dict, countries_dict
        )
        self.assertIsNone(none_resp)
>>>>>>> 76efbbc0

        create_payment_plan_snapshot_data(payment.parent)
        payment.refresh_from_db()

        # check invalid filed name
<<<<<<< HEAD
        result = fsp_xlsx_template.get_column_from_core_field(payment, "invalid_people_field_name")
        assert result is None

        # People program
        given_name = fsp_xlsx_template.get_column_from_core_field(payment, "given_name")
        assert given_name == primary.given_name
        ind_unicef_id = fsp_xlsx_template.get_column_from_core_field(payment, "individual_unicef_id")
        assert ind_unicef_id == primary.unicef_id
=======
        result = fsp_xlsx_template.get_column_from_core_field(
            payment, "invalid_people_field_name", admin_areas_dict, countries_dict
        )
        self.assertIsNone(result)

        # People program
        given_name = fsp_xlsx_template.get_column_from_core_field(
            payment, "given_name", admin_areas_dict, countries_dict
        )
        self.assertEqual(given_name, primary.given_name)
        ind_unicef_id = fsp_xlsx_template.get_column_from_core_field(
            payment, "individual_unicef_id", admin_areas_dict, countries_dict
        )
        self.assertEqual(ind_unicef_id, primary.unicef_id)
>>>>>>> 76efbbc0

        # Standard program
        payment.parent.program.data_collecting_type.type = DataCollectingType.Type.STANDARD
        payment.parent.program.data_collecting_type.save()

        # check fields value
<<<<<<< HEAD
        size = fsp_xlsx_template.get_column_from_core_field(payment, "size")
        assert size == 1
        admin1 = fsp_xlsx_template.get_column_from_core_field(payment, "admin1")
        assert admin1 == f"{area1.p_code} - {area1.name}"
        admin2 = fsp_xlsx_template.get_column_from_core_field(payment, "admin2")
        assert admin2 == f"{area2.p_code} - {area2.name}"
        admin3 = fsp_xlsx_template.get_column_from_core_field(payment, "admin3")
        assert admin3 == f"{area3.p_code} - {area3.name}"
        given_name = fsp_xlsx_template.get_column_from_core_field(payment, "given_name")
        assert given_name == primary.given_name
        ind_unicef_id = fsp_xlsx_template.get_column_from_core_field(payment, "individual_unicef_id")
        assert ind_unicef_id == primary.unicef_id
        hh_unicef_id = fsp_xlsx_template.get_column_from_core_field(payment, "household_unicef_id")
        assert hh_unicef_id == household.unicef_id
        phone_no = fsp_xlsx_template.get_column_from_core_field(payment, "phone_no")
        assert phone_no == primary.phone_no
        phone_no_alternative = fsp_xlsx_template.get_column_from_core_field(payment, "phone_no_alternative")
        assert phone_no_alternative == primary.phone_no_alternative
        national_id_no = fsp_xlsx_template.get_column_from_core_field(payment, "national_id_no")
        assert national_id_no == document.document_number
        wallet_name = fsp_xlsx_template.get_column_from_core_field(payment, "wallet_name")
        assert wallet_name == primary.wallet_name
        blockchain_name = fsp_xlsx_template.get_column_from_core_field(payment, "blockchain_name")
        assert blockchain_name == primary.blockchain_name
        wallet_address = fsp_xlsx_template.get_column_from_core_field(payment, "wallet_address")
        assert wallet_address == primary.wallet_address

        role = fsp_xlsx_template.get_column_from_core_field(payment, "role")
        assert role == "PRIMARY"

        primary_collector_id = fsp_xlsx_template.get_column_from_core_field(payment, "primary_collector_id")
        assert primary_collector_id == str(primary.pk)

        # country_origin
        country_origin = fsp_xlsx_template.get_column_from_core_field(payment, "country_origin")
        assert household.country_origin.iso_code3 == country_origin
=======
        size = fsp_xlsx_template.get_column_from_core_field(payment, "size", admin_areas_dict, countries_dict)
        self.assertEqual(size, 1)
        admin1 = fsp_xlsx_template.get_column_from_core_field(payment, "admin1", admin_areas_dict, countries_dict)
        self.assertEqual(admin1, f"{area1.p_code} - {area1.name}")
        admin2 = fsp_xlsx_template.get_column_from_core_field(payment, "admin2", admin_areas_dict, countries_dict)
        self.assertEqual(admin2, f"{area2.p_code} - {area2.name}")
        admin3 = fsp_xlsx_template.get_column_from_core_field(payment, "admin3", admin_areas_dict, countries_dict)
        self.assertEqual(admin3, f"{area3.p_code} - {area3.name}")
        given_name = fsp_xlsx_template.get_column_from_core_field(
            payment, "given_name", admin_areas_dict, countries_dict
        )
        self.assertEqual(given_name, primary.given_name)
        ind_unicef_id = fsp_xlsx_template.get_column_from_core_field(
            payment, "individual_unicef_id", admin_areas_dict, countries_dict
        )
        self.assertEqual(ind_unicef_id, primary.unicef_id)
        hh_unicef_id = fsp_xlsx_template.get_column_from_core_field(
            payment, "household_unicef_id", admin_areas_dict, countries_dict
        )
        self.assertEqual(hh_unicef_id, household.unicef_id)
        phone_no = fsp_xlsx_template.get_column_from_core_field(payment, "phone_no", admin_areas_dict, countries_dict)
        self.assertEqual(phone_no, primary.phone_no)
        phone_no_alternative = fsp_xlsx_template.get_column_from_core_field(
            payment, "phone_no_alternative", admin_areas_dict, countries_dict
        )
        self.assertEqual(phone_no_alternative, primary.phone_no_alternative)
        national_id_no = fsp_xlsx_template.get_column_from_core_field(
            payment, "national_id_no", admin_areas_dict, countries_dict
        )
        self.assertEqual(national_id_no, document.document_number)
        wallet_name = fsp_xlsx_template.get_column_from_core_field(
            payment, "wallet_name", admin_areas_dict, countries_dict
        )
        self.assertEqual(wallet_name, primary.wallet_name)
        blockchain_name = fsp_xlsx_template.get_column_from_core_field(
            payment, "blockchain_name", admin_areas_dict, countries_dict
        )
        self.assertEqual(blockchain_name, primary.blockchain_name)
        wallet_address = fsp_xlsx_template.get_column_from_core_field(
            payment, "wallet_address", admin_areas_dict, countries_dict
        )
        self.assertEqual(wallet_address, primary.wallet_address)

        role = fsp_xlsx_template.get_column_from_core_field(payment, "role", admin_areas_dict, countries_dict)
        self.assertEqual(role, "PRIMARY")

        primary_collector_id = fsp_xlsx_template.get_column_from_core_field(
            payment, "primary_collector_id", admin_areas_dict, countries_dict
        )
        self.assertEqual(primary_collector_id, str(primary.pk))

        # country_origin
        country_origin = fsp_xlsx_template.get_column_from_core_field(
            payment, "country_origin", admin_areas_dict, countries_dict
        )
        self.assertEqual(household.country_origin.iso_code3, country_origin)
>>>>>>> 76efbbc0


class TestDynamicChoiceArrayField(TestCase):
    def setUp(self) -> None:
        self.mock_choices = [("field1", "Field 1"), ("field2", "Field 2")]
        self.mock_choices_callable = MagicMock(return_value=self.mock_choices)

    def test_choices(self) -> None:
        field = DynamicChoiceArrayField(
            base_field=models.CharField(max_length=255),
            choices_callable=self.mock_choices_callable,
        )
        form_field = field.formfield()

        # Check if the choices_callable is passed to the form field
        assert list(form_field.choices) == self.mock_choices
        self.mock_choices_callable.assert_called_once()

        # Check the form field class and choices
        assert isinstance(form_field, DynamicChoiceField)


class TestFinancialServiceProviderXlsxTemplate(TestCase):
    class FinancialServiceProviderXlsxTemplateForm(forms.ModelForm):
        class Meta:
            model = FinancialServiceProviderXlsxTemplate
            fields = ["core_fields"]

    def test_model_form_integration(self) -> None:
        form = self.FinancialServiceProviderXlsxTemplateForm(
            data={"core_fields": ["age", "residence_status"]}
        )  # real existing core fields
        assert form.is_valid()
        template = form.save()
        assert template.core_fields == ["age", "residence_status"]

        form = self.FinancialServiceProviderXlsxTemplateForm(data={"core_fields": ["field1"]})  # fake core fields
        assert not form.is_valid()
        assert form.errors == {"core_fields": ["Select a valid choice. field1 is not one of the available choices."]}


class TestAccountModel(TestCase):
    @classmethod
    def setUpTestData(cls) -> None:
        super().setUpTestData()
        create_afghanistan()
        cls.program1 = ProgramFactory()
        cls.user = UserFactory.create()
        cls.ind = IndividualFactory(household=None, program=cls.program1)
        cls.ind2 = IndividualFactory(household=None, program=cls.program1)
        cls.hh = HouseholdFactory(head_of_household=cls.ind)
        cls.ind.household = cls.hh
        cls.ind.save()
        cls.ind2.household = cls.hh
        cls.ind2.save()

        cls.fsp = FinancialServiceProviderFactory()
        generate_delivery_mechanisms()
        cls.dm_atm_card = DeliveryMechanism.objects.get(code="atm_card")
        cls.dm_cash_over_the_counter = DeliveryMechanism.objects.get(code="cash_over_the_counter")
        cls.financial_institution = FinancialInstitution.objects.create(
            name="ABC", type=FinancialInstitution.FinancialInstitutionType.BANK
        )

    def test_str(self) -> None:
        dmd = AccountFactory(individual=self.ind)
        assert str(dmd) == f"{dmd.individual} - {dmd.account_type}"

    def test_get_associated_object(self) -> None:
        dmd = AccountFactory(data={"test": "test"}, individual=self.ind)
        assert (
            PaymentDataCollector.get_associated_object(FspNameMapping.SourceModel.ACCOUNT.value, self.ind, dmd)
            == dmd.account_data
        )
        assert (
            PaymentDataCollector.get_associated_object(
                FspNameMapping.SourceModel.HOUSEHOLD.value,
                self.ind,
            )
            == dmd.individual.household
        )
        assert (
            PaymentDataCollector.get_associated_object(
                FspNameMapping.SourceModel.INDIVIDUAL.value,
                self.ind,
            )
            == dmd.individual
        )

    def test_delivery_data(self) -> None:
        dmd = AccountFactory(
            data={
                "expiry_date": "12.12.2024",
                "name_of_cardholder": "Marek",
            },
            individual=self.ind,
            account_type=AccountType.objects.get(key="bank"),
            number="test",
            financial_institution=self.financial_institution,
        )

        fsp2 = FinancialServiceProviderFactory()  # no dm config (no required fields), just unpack dmd.data
        assert PaymentDataCollector.delivery_data(fsp2, self.dm_atm_card, self.ind) == dmd.account_data

        dm_config = DeliveryMechanismConfig.objects.get(fsp=self.fsp, delivery_mechanism=self.dm_atm_card)
        dm_config.required_fields.extend(["custom_ind_name", "custom_hh_address", "address"])
        dm_config.save()

        FspNameMapping.objects.create(
            external_name="number",
            hope_name="number",
            source=FspNameMapping.SourceModel.ACCOUNT,
            fsp=self.fsp,
        )
        FspNameMapping.objects.create(
            external_name="expiry_date",
            hope_name="expiry_date",
            source=FspNameMapping.SourceModel.ACCOUNT,
            fsp=self.fsp,
        )
        FspNameMapping.objects.create(
            external_name="custom_ind_name",
            hope_name="my_custom_ind_name",
            source=FspNameMapping.SourceModel.INDIVIDUAL,
            fsp=self.fsp,
        )
        FspNameMapping.objects.create(
            external_name="custom_hh_address",
            hope_name="my_custom_hh_address",
            source=FspNameMapping.SourceModel.HOUSEHOLD,
            fsp=self.fsp,
        )
        FspNameMapping.objects.create(
            external_name="address",
            hope_name="address",
            source=FspNameMapping.SourceModel.HOUSEHOLD,
            fsp=self.fsp,
        )

        def my_custom_ind_name(self: Any) -> str:
            return f"{self.full_name} Custom"

        dmd.individual.__class__.my_custom_ind_name = property(my_custom_ind_name)

        def my_custom_hh_address(self: Any) -> str:
            return f"{self.address} Custom"

        self.hh.__class__.my_custom_hh_address = property(my_custom_hh_address)

        assert PaymentDataCollector.delivery_data(self.fsp, self.dm_atm_card, self.ind) == {
            "number": "test",
            "expiry_date": "12.12.2024",
            "name_of_cardholder": "Marek",
            "custom_ind_name": f"{dmd.individual.full_name} Custom",
            "custom_hh_address": f"{self.hh.address} Custom",
            "address": self.hh.address,
            "financial_institution": str(self.financial_institution.id),
        }

    def test_delivery_data_setter(self) -> None:
        account = AccountFactory(
            data={
                "expiry_date": "12.12.2024",
                "name_of_cardholder": "Marek",
            },
            individual=self.ind,
            account_type=AccountType.objects.get(key="bank"),
            number="test",
            financial_institution=self.financial_institution,
        )
        financial_institution2 = FinancialInstitution.objects.create(
            name="DEF", type=FinancialInstitution.FinancialInstitutionType.BANK
        )

        account.account_data = {
            "number": "456",
            "financial_institution": str(financial_institution2.id),
            "expiry_date": "12.12.2025",
            "new_field": "new_value",
        }
        account.save()

        assert account.account_data == {
            "number": "456",
            "expiry_date": "12.12.2025",
            "financial_institution": str(financial_institution2.id),
            "new_field": "new_value",
            "name_of_cardholder": "Marek",
        }

    def test_validate(self) -> None:
        assert PaymentDataCollector.validate_account(self.fsp, self.dm_cash_over_the_counter, self.ind) is True

        AccountFactory(
            number="test",
            data={
                "expiry_date": "12.12.2024",
                "name_of_cardholder": "Marek",
            },
            individual=self.ind,
            account_type=AccountType.objects.get(key="bank"),
        )
        assert PaymentDataCollector.validate_account(self.fsp, self.dm_atm_card, self.ind) is True

        dm_config = DeliveryMechanismConfig.objects.get(fsp=self.fsp, delivery_mechanism=self.dm_atm_card)
        dm_config.required_fields.extend(["address"])
        dm_config.save()

        FspNameMapping.objects.create(
            external_name="address",
            hope_name="address",
            source=FspNameMapping.SourceModel.HOUSEHOLD,
            fsp=self.fsp,
        )
        assert PaymentDataCollector.validate_account(self.fsp, self.dm_atm_card, self.ind) is True

        dm_config.required_fields.extend(["missing_field"])
        dm_config.save()

        FspNameMapping.objects.create(
            external_name="missing_field",
            hope_name="missing_field",
            source=FspNameMapping.SourceModel.INDIVIDUAL,
            fsp=self.fsp,
        )
        assert PaymentDataCollector.validate_account(self.fsp, self.dm_atm_card, self.ind) is False

    def test_validate_uniqueness(self) -> None:
        AccountFactory(data={"name_of_cardholder": "test"}, individual=self.ind)
        Account.update_unique_field = mock.Mock()  # type: ignore
        Account.validate_uniqueness(Account.objects.all())
        Account.update_unique_field.assert_called_once()

    def test_unique_active_wallet_constraint(self) -> None:
        AccountFactory(individual=self.ind, unique_key="wallet-1", active=True, is_unique=True)

        test_cases = [
            ("Inactive, should pass", False, True, "wallet-1", False),
            ("is_unique=False, should pass", True, False, "wallet-1", False),
            ("Both False, should pass", False, False, "wallet-1", False),
            ("Null key, should pass", True, True, None, False),
            ("Different key, should pass", True, True, "wallet-2", False),
            ("Duplicate violating row", True, True, "wallet-1", True),
        ]

        for desc, active, is_unique, unique_key, should_raise in test_cases:
            with self.subTest(msg=desc, active=active, is_unique=is_unique, key=unique_key):
                kwargs = {
                    "individual": self.ind,
                    "unique_key": unique_key,
                    "active": active,
                    "is_unique": is_unique,
                }
                if should_raise:
                    with transaction.atomic():
                        with pytest.raises(IntegrityError):
                            AccountFactory(**kwargs)
                else:
                    AccountFactory(**kwargs)


@tag("isolated")
class TestAccountModelUniqueField(TransactionTestCase):
    def test_update_unique_fields(self) -> None:
        create_afghanistan()
        self.program1 = ProgramFactory()
        self.user = UserFactory.create()
        self.ind = IndividualFactory(household=None, program=self.program1)
        self.ind2 = IndividualFactory(household=None, program=self.program1)
        self.hh = HouseholdFactory(head_of_household=self.ind)
        self.ind.household = self.hh
        self.ind.save()
        self.ind2.household = self.hh
        self.ind2.save()

        account_type_bank, _ = AccountType.objects.update_or_create(
            key="bank",
            label="Bank",
            defaults={
                "unique_fields": [
                    "number",
                    "seeing_disability",
                    "name_of_cardholder__atm_card",
                ],
                "payment_gateway_id": "123",
            },
        )

        dmd_1 = AccountFactory(
            data={"name_of_cardholder__atm_card": "test"},
            individual=self.ind,
            account_type=account_type_bank,
            number="123",
        )
        dmd_1.individual.seeing_disability = LOT_DIFFICULTY
        dmd_1.individual.save()
        assert dmd_1.unique_key is None
        assert dmd_1.is_unique is True

        dmd_2 = AccountFactory(
            data={"name_of_cardholder__atm_card": "test2"},
            individual=self.ind2,
            account_type=account_type_bank,
            number="123",
        )
        dmd_2.individual.seeing_disability = LOT_DIFFICULTY
        dmd_2.individual.save()
        assert dmd_2.unique_key is None
        assert dmd_2.is_unique is True

        dmd_1.update_unique_field()
        dmd_2.update_unique_field()


class TestAccountTypeModel(TestCase):
    @classmethod
    def setUpTestData(cls) -> None:
        super().setUpTestData()
        cls.fsp = FinancialServiceProviderFactory()
        generate_delivery_mechanisms()

    def test_get_targeting_field_names(self) -> None:
        assert AccountType.get_targeting_field_names() == [
            "bank__number",
            "mobile__number",
        ]<|MERGE_RESOLUTION|>--- conflicted
+++ resolved
@@ -840,146 +840,71 @@
         countries_dict = FinancialServiceProviderXlsxTemplate.get_countries_dict()
 
         # get None if no snapshot
-<<<<<<< HEAD
-        none_resp = fsp_xlsx_template.get_column_from_core_field(payment, "given_name")
-        assert none_resp is None
-=======
         none_resp = fsp_xlsx_template.get_column_from_core_field(
             payment, "given_name", admin_areas_dict, countries_dict
         )
-        self.assertIsNone(none_resp)
->>>>>>> 76efbbc0
+        assert none_resp is None
 
         create_payment_plan_snapshot_data(payment.parent)
         payment.refresh_from_db()
 
         # check invalid filed name
-<<<<<<< HEAD
-        result = fsp_xlsx_template.get_column_from_core_field(payment, "invalid_people_field_name")
-        assert result is None
-
-        # People program
-        given_name = fsp_xlsx_template.get_column_from_core_field(payment, "given_name")
-        assert given_name == primary.given_name
-        ind_unicef_id = fsp_xlsx_template.get_column_from_core_field(payment, "individual_unicef_id")
-        assert ind_unicef_id == primary.unicef_id
-=======
         result = fsp_xlsx_template.get_column_from_core_field(
             payment, "invalid_people_field_name", admin_areas_dict, countries_dict
         )
-        self.assertIsNone(result)
+        assert result is None
 
         # People program
         given_name = fsp_xlsx_template.get_column_from_core_field(
             payment, "given_name", admin_areas_dict, countries_dict
         )
-        self.assertEqual(given_name, primary.given_name)
+        assert given_name == primary.given_name
         ind_unicef_id = fsp_xlsx_template.get_column_from_core_field(
             payment, "individual_unicef_id", admin_areas_dict, countries_dict
         )
-        self.assertEqual(ind_unicef_id, primary.unicef_id)
->>>>>>> 76efbbc0
+        assert ind_unicef_id == primary.unicef_id
 
         # Standard program
         payment.parent.program.data_collecting_type.type = DataCollectingType.Type.STANDARD
         payment.parent.program.data_collecting_type.save()
 
         # check fields value
-<<<<<<< HEAD
-        size = fsp_xlsx_template.get_column_from_core_field(payment, "size")
+        size = fsp_xlsx_template.get_column_from_core_field(payment, "size", admin_areas_dict, countries_dict)
         assert size == 1
-        admin1 = fsp_xlsx_template.get_column_from_core_field(payment, "admin1")
+        admin1 = fsp_xlsx_template.get_column_from_core_field(payment, "admin1", admin_areas_dict, countries_dict)
         assert admin1 == f"{area1.p_code} - {area1.name}"
-        admin2 = fsp_xlsx_template.get_column_from_core_field(payment, "admin2")
+        admin2 = fsp_xlsx_template.get_column_from_core_field(payment, "admin2", admin_areas_dict, countries_dict)
         assert admin2 == f"{area2.p_code} - {area2.name}"
-        admin3 = fsp_xlsx_template.get_column_from_core_field(payment, "admin3")
+        admin3 = fsp_xlsx_template.get_column_from_core_field(payment, "admin3", admin_areas_dict, countries_dict)
         assert admin3 == f"{area3.p_code} - {area3.name}"
-        given_name = fsp_xlsx_template.get_column_from_core_field(payment, "given_name")
+        given_name = fsp_xlsx_template.get_column_from_core_field(payment, "given_name", admin_areas_dict, countries_dict)
         assert given_name == primary.given_name
-        ind_unicef_id = fsp_xlsx_template.get_column_from_core_field(payment, "individual_unicef_id")
+        ind_unicef_id = fsp_xlsx_template.get_column_from_core_field(payment, "individual_unicef_id", admin_areas_dict, countries_dict)
         assert ind_unicef_id == primary.unicef_id
-        hh_unicef_id = fsp_xlsx_template.get_column_from_core_field(payment, "household_unicef_id")
+        hh_unicef_id = fsp_xlsx_template.get_column_from_core_field(payment, "household_unicef_id", admin_areas_dict, countries_dict)
         assert hh_unicef_id == household.unicef_id
-        phone_no = fsp_xlsx_template.get_column_from_core_field(payment, "phone_no")
+        phone_no = fsp_xlsx_template.get_column_from_core_field(payment, "phone_no", admin_areas_dict, countries_dict)
         assert phone_no == primary.phone_no
-        phone_no_alternative = fsp_xlsx_template.get_column_from_core_field(payment, "phone_no_alternative")
+        phone_no_alternative = fsp_xlsx_template.get_column_from_core_field(payment, "phone_no_alternative", admin_areas_dict, countries_dict)
         assert phone_no_alternative == primary.phone_no_alternative
-        national_id_no = fsp_xlsx_template.get_column_from_core_field(payment, "national_id_no")
+        national_id_no = fsp_xlsx_template.get_column_from_core_field(payment, "national_id_no", admin_areas_dict, countries_dict)
         assert national_id_no == document.document_number
-        wallet_name = fsp_xlsx_template.get_column_from_core_field(payment, "wallet_name")
+        wallet_name = fsp_xlsx_template.get_column_from_core_field(payment, "wallet_name", admin_areas_dict, countries_dict)
         assert wallet_name == primary.wallet_name
-        blockchain_name = fsp_xlsx_template.get_column_from_core_field(payment, "blockchain_name")
+        blockchain_name = fsp_xlsx_template.get_column_from_core_field(payment, "blockchain_name", admin_areas_dict, countries_dict)
         assert blockchain_name == primary.blockchain_name
-        wallet_address = fsp_xlsx_template.get_column_from_core_field(payment, "wallet_address")
+        wallet_address = fsp_xlsx_template.get_column_from_core_field(payment, "wallet_address", admin_areas_dict, countries_dict)
         assert wallet_address == primary.wallet_address
 
-        role = fsp_xlsx_template.get_column_from_core_field(payment, "role")
+        role = fsp_xlsx_template.get_column_from_core_field(payment, "role", admin_areas_dict, countries_dict)
         assert role == "PRIMARY"
 
-        primary_collector_id = fsp_xlsx_template.get_column_from_core_field(payment, "primary_collector_id")
+        primary_collector_id = fsp_xlsx_template.get_column_from_core_field(payment, "primary_collector_id", admin_areas_dict, countries_dict)
         assert primary_collector_id == str(primary.pk)
 
         # country_origin
-        country_origin = fsp_xlsx_template.get_column_from_core_field(payment, "country_origin")
+        country_origin = fsp_xlsx_template.get_column_from_core_field(payment, "country_origin", admin_areas_dict, countries_dict)
         assert household.country_origin.iso_code3 == country_origin
-=======
-        size = fsp_xlsx_template.get_column_from_core_field(payment, "size", admin_areas_dict, countries_dict)
-        self.assertEqual(size, 1)
-        admin1 = fsp_xlsx_template.get_column_from_core_field(payment, "admin1", admin_areas_dict, countries_dict)
-        self.assertEqual(admin1, f"{area1.p_code} - {area1.name}")
-        admin2 = fsp_xlsx_template.get_column_from_core_field(payment, "admin2", admin_areas_dict, countries_dict)
-        self.assertEqual(admin2, f"{area2.p_code} - {area2.name}")
-        admin3 = fsp_xlsx_template.get_column_from_core_field(payment, "admin3", admin_areas_dict, countries_dict)
-        self.assertEqual(admin3, f"{area3.p_code} - {area3.name}")
-        given_name = fsp_xlsx_template.get_column_from_core_field(
-            payment, "given_name", admin_areas_dict, countries_dict
-        )
-        self.assertEqual(given_name, primary.given_name)
-        ind_unicef_id = fsp_xlsx_template.get_column_from_core_field(
-            payment, "individual_unicef_id", admin_areas_dict, countries_dict
-        )
-        self.assertEqual(ind_unicef_id, primary.unicef_id)
-        hh_unicef_id = fsp_xlsx_template.get_column_from_core_field(
-            payment, "household_unicef_id", admin_areas_dict, countries_dict
-        )
-        self.assertEqual(hh_unicef_id, household.unicef_id)
-        phone_no = fsp_xlsx_template.get_column_from_core_field(payment, "phone_no", admin_areas_dict, countries_dict)
-        self.assertEqual(phone_no, primary.phone_no)
-        phone_no_alternative = fsp_xlsx_template.get_column_from_core_field(
-            payment, "phone_no_alternative", admin_areas_dict, countries_dict
-        )
-        self.assertEqual(phone_no_alternative, primary.phone_no_alternative)
-        national_id_no = fsp_xlsx_template.get_column_from_core_field(
-            payment, "national_id_no", admin_areas_dict, countries_dict
-        )
-        self.assertEqual(national_id_no, document.document_number)
-        wallet_name = fsp_xlsx_template.get_column_from_core_field(
-            payment, "wallet_name", admin_areas_dict, countries_dict
-        )
-        self.assertEqual(wallet_name, primary.wallet_name)
-        blockchain_name = fsp_xlsx_template.get_column_from_core_field(
-            payment, "blockchain_name", admin_areas_dict, countries_dict
-        )
-        self.assertEqual(blockchain_name, primary.blockchain_name)
-        wallet_address = fsp_xlsx_template.get_column_from_core_field(
-            payment, "wallet_address", admin_areas_dict, countries_dict
-        )
-        self.assertEqual(wallet_address, primary.wallet_address)
-
-        role = fsp_xlsx_template.get_column_from_core_field(payment, "role", admin_areas_dict, countries_dict)
-        self.assertEqual(role, "PRIMARY")
-
-        primary_collector_id = fsp_xlsx_template.get_column_from_core_field(
-            payment, "primary_collector_id", admin_areas_dict, countries_dict
-        )
-        self.assertEqual(primary_collector_id, str(primary.pk))
-
-        # country_origin
-        country_origin = fsp_xlsx_template.get_column_from_core_field(
-            payment, "country_origin", admin_areas_dict, countries_dict
-        )
-        self.assertEqual(household.country_origin.iso_code3, country_origin)
->>>>>>> 76efbbc0
 
 
 class TestDynamicChoiceArrayField(TestCase):
