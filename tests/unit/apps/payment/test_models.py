<<<<<<< HEAD
from datetime import datetime, timezone as dt_timezone
=======
from datetime import datetime, timedelta
>>>>>>> cba62aab
import json
from typing import Any
from unittest import mock
from unittest.mock import MagicMock

from dateutil.relativedelta import relativedelta
from django import forms
from django.contrib.admin.options import get_content_type_for_model
from django.core.exceptions import ValidationError
from django.core.files.base import ContentFile
from django.db import models, transaction
from django.db.utils import IntegrityError
from django.test import TestCase, TransactionTestCase, tag
from django.utils import timezone
from django.utils.timezone import now
import pytest

from extras.test_utils.factories.account import BusinessAreaFactory, UserFactory
from extras.test_utils.factories.core import (
    DataCollectingTypeFactory,
    create_afghanistan,
)
from extras.test_utils.factories.geo import AreaFactory, AreaTypeFactory, CountryFactory
from extras.test_utils.factories.household import (
    DocumentFactory,
    HouseholdFactory,
    IndividualFactory,
    create_household,
)
from extras.test_utils.factories.payment import (
    AccountFactory,
    ApprovalFactory,
    ApprovalProcessFactory,
    FinancialServiceProviderFactory,
    PaymentFactory,
    PaymentPlanFactory,
    RealProgramFactory,
    generate_delivery_mechanisms,
)
from extras.test_utils.factories.program import BeneficiaryGroupFactory, ProgramFactory
from extras.test_utils.factories.registration_data import RegistrationDataImportFactory
from extras.test_utils.factories.steficon import RuleCommitFactory
from extras.test_utils.factories.targeting import TargetingCriteriaRuleFactory
from hope.apps.core.currencies import USDC
from hope.apps.core.models import BusinessArea, DataCollectingType, FileTemp
from hope.apps.household.models import (
    LOT_DIFFICULTY,
    ROLE_PRIMARY,
    IndividualRoleInHousehold,
)
from hope.apps.payment.fields import DynamicChoiceArrayField, DynamicChoiceField
from hope.apps.payment.models import (
    Account,
    AccountType,
    Approval,
    DeliveryMechanism,
    DeliveryMechanismConfig,
    FinancialInstitution,
    FinancialServiceProviderXlsxTemplate,
    FspNameMapping,
    Payment,
    PaymentDataCollector,
    PaymentPlan,
)
from hope.apps.payment.services.payment_household_snapshot_service import (
    create_payment_plan_snapshot_data,
)
from hope.apps.program.models import ProgramCycle
from hope.apps.steficon.models import Rule

pytestmark = pytest.mark.django_db()


class TestBasePaymentPlanModel:
    def test_get_last_approval_process_data_in_approval(self, afghanistan: BusinessAreaFactory) -> None:
        payment_plan = PaymentPlanFactory(business_area=afghanistan, status=PaymentPlan.Status.IN_APPROVAL)
        approval_user = UserFactory()
        approval_date = timezone.datetime(2000, 10, 10, tzinfo=dt_timezone.utc)
        ApprovalProcessFactory(
            payment_plan=payment_plan,
            sent_for_approval_date=approval_date,
            sent_for_approval_by=approval_user,
        )
        modified_data = payment_plan._get_last_approval_process_data()
        assert modified_data.modified_date == approval_date
        assert modified_data.modified_by == approval_user

    def test_get_last_approval_process_data_in_authorization(self, afghanistan: BusinessAreaFactory) -> None:
        payment_plan = PaymentPlanFactory(business_area=afghanistan, status=PaymentPlan.Status.IN_AUTHORIZATION)
        approval_user = UserFactory()
        approval_process = ApprovalProcessFactory(
            payment_plan=payment_plan,
        )
        ApprovalFactory(type=Approval.APPROVAL, approval_process=approval_process)
        approval_approval2 = ApprovalFactory(
            type=Approval.APPROVAL,
            approval_process=approval_process,
            created_by=approval_user,
        )
        ApprovalFactory(type=Approval.AUTHORIZATION, approval_process=approval_process)
        modified_data = payment_plan._get_last_approval_process_data()
        assert modified_data.modified_date == approval_approval2.created_at
        assert modified_data.modified_by == approval_user

    def test_get_last_approval_process_data_in_review(self, afghanistan: BusinessAreaFactory) -> None:
        payment_plan = PaymentPlanFactory(business_area=afghanistan, status=PaymentPlan.Status.IN_REVIEW)
        approval_user = UserFactory()
        approval_process = ApprovalProcessFactory(
            payment_plan=payment_plan,
        )
        ApprovalFactory(type=Approval.AUTHORIZATION, approval_process=approval_process)
        approval_authorization2 = ApprovalFactory(
            type=Approval.AUTHORIZATION,
            approval_process=approval_process,
            created_by=approval_user,
        )
        ApprovalFactory(type=Approval.APPROVAL, approval_process=approval_process)
        modified_data = payment_plan._get_last_approval_process_data()
        assert modified_data.modified_date == approval_authorization2.created_at
        assert modified_data.modified_by == approval_user

    def test_get_last_approval_process_data_no_approval_process(self, afghanistan: BusinessAreaFactory) -> None:
        payment_plan = PaymentPlanFactory(business_area=afghanistan, status=PaymentPlan.Status.IN_REVIEW)

        modified_data = payment_plan._get_last_approval_process_data()
        assert modified_data.modified_date == payment_plan.updated_at
        assert modified_data.modified_by is None

    @pytest.mark.parametrize(
        "status",
        [
            PaymentPlan.Status.FINISHED,
            PaymentPlan.Status.ACCEPTED,
            PaymentPlan.Status.DRAFT,
            PaymentPlan.Status.OPEN,
            PaymentPlan.Status.LOCKED,
            PaymentPlan.Status.LOCKED_FSP,
        ],
    )
    def test_get_last_approval_process_data_other_status(self, afghanistan: BusinessAreaFactory, status: str) -> None:
        payment_plan = PaymentPlanFactory(business_area=afghanistan, status=status)
        approval_user = UserFactory()
        approval_date = timezone.datetime(2000, 10, 10, tzinfo=dt_timezone.utc)
        ApprovalProcessFactory(
            payment_plan=payment_plan,
            sent_for_approval_date=approval_date,
            sent_for_approval_by=approval_user,
        )
        modified_data = payment_plan._get_last_approval_process_data()
        assert modified_data.modified_date == payment_plan.updated_at
        assert modified_data.modified_by is None

    def test_currency_exchange_date(self, afghanistan: BusinessAreaFactory) -> None:
        payment_plan = PaymentPlanFactory(
            business_area=afghanistan,
            status=PaymentPlan.Status.LOCKED,
            dispersion_end_date=datetime(2000, 11, 11).date(),
        )
        payment_plan.refresh_from_db()
        assert str(payment_plan.currency_exchange_date) == "2000-11-11"

        payment_plan.status = PaymentPlan.Status.ACCEPTED
        payment_plan.save()

        approval_process = ApprovalProcessFactory(
            payment_plan=payment_plan,
        )
        approval = ApprovalFactory.create(
            approval_process=approval_process,
            type=Approval.FINANCE_RELEASE,
        )
        assert str(payment_plan.currency_exchange_date) == str(approval.created_at.date())


class TestPaymentPlanModel(TestCase):
    @classmethod
    def setUpTestData(cls) -> None:
        super().setUpTestData()
        cls.business_area = create_afghanistan()
        cls.user = UserFactory()

    def test_create(self) -> None:
        pp = PaymentPlanFactory(created_by=self.user)
        assert isinstance(pp, PaymentPlan)

    def test_update_population_count_fields(self) -> None:
        pp = PaymentPlanFactory(created_by=self.user)
        hoh1 = IndividualFactory(household=None)
        hoh2 = IndividualFactory(household=None)
        hh1 = HouseholdFactory(head_of_household=hoh1)
        hh2 = HouseholdFactory(head_of_household=hoh2)
        PaymentFactory(parent=pp, household=hh1, head_of_household=hoh1, currency="PLN")
        PaymentFactory(parent=pp, household=hh2, head_of_household=hoh2, currency="PLN")

        IndividualFactory(
            household=hh1,
            sex="FEMALE",
            birth_date=datetime.now().date() - relativedelta(years=5),
        )
        IndividualFactory(
            household=hh1,
            sex="MALE",
            birth_date=datetime.now().date() - relativedelta(years=5),
        )
        IndividualFactory(
            household=hh2,
            sex="FEMALE",
            birth_date=datetime.now().date() - relativedelta(years=20),
        )
        IndividualFactory(
            household=hh2,
            sex="MALE",
            birth_date=datetime.now().date() - relativedelta(years=20),
        )

        pp.update_population_count_fields()

        pp.refresh_from_db()
        assert pp.female_children_count == 1
        assert pp.male_children_count == 1
        assert pp.female_adults_count == 1
        assert pp.male_adults_count == 1
        assert pp.total_households_count == 2
        assert pp.total_individuals_count == 4

    def test_update_money_fields(self) -> None:
        pp = PaymentPlanFactory()
        PaymentFactory(
            parent=pp,
            entitlement_quantity=100.00,
            entitlement_quantity_usd=200.00,
            delivered_quantity=50.00,
            delivered_quantity_usd=100.00,
            currency="PLN",
        )
        PaymentFactory(
            parent=pp,
            entitlement_quantity=100.00,
            entitlement_quantity_usd=200.00,
            delivered_quantity=50.00,
            delivered_quantity_usd=100.00,
            currency="PLN",
        )

        pp.update_money_fields()

        pp.refresh_from_db()
        assert pp.total_entitled_quantity == 200.00
        assert pp.total_entitled_quantity_usd == 400.00
        assert pp.total_delivered_quantity == 100.00
        assert pp.total_delivered_quantity_usd == 200.00
        assert pp.total_undelivered_quantity == 100.00
        assert pp.total_undelivered_quantity_usd == 200.00

    def test_not_excluded_payments(self) -> None:
        pp = PaymentPlanFactory(created_by=self.user)
        PaymentFactory(parent=pp, conflicted=False, currency="PLN")
        PaymentFactory(parent=pp, conflicted=True, currency="PLN")

        pp.refresh_from_db()
        assert pp.eligible_payments.count() == 1

    def test_can_be_locked(self) -> None:
        program = RealProgramFactory()
        program_cycle = program.cycles.first()

        pp1 = PaymentPlanFactory(program_cycle=program_cycle, created_by=self.user)
        assert pp1.can_be_locked is False

        # create hard conflicted payment
        pp1_conflicted = PaymentPlanFactory(
            status=PaymentPlan.Status.LOCKED,
            program_cycle=program_cycle,
            created_by=self.user,
        )
        p1 = PaymentFactory(parent=pp1, conflicted=False, currency="PLN")
        PaymentFactory(
            parent=pp1_conflicted,
            household=p1.household,
            conflicted=False,
            currency="PLN",
        )
        assert pp1.payment_items.filter(payment_plan_hard_conflicted=True).count() == 1
        assert pp1.can_be_locked is False

        # create not conflicted payment
        PaymentFactory(parent=pp1, conflicted=False, currency="PLN")
        assert pp1.can_be_locked is True

    def test_is_population_finalized(self) -> None:
        payment_plan = PaymentPlanFactory(created_by=self.user, status=PaymentPlan.Status.TP_PROCESSING)
        assert payment_plan.is_population_finalized()

    def test_get_exchange_rate_for_usdc_currency(self) -> None:
        pp = PaymentPlanFactory(currency=USDC, created_by=self.user)
        assert pp.get_exchange_rate() == 1.0

    def test_is_reconciled(self) -> None:
        pp = PaymentPlanFactory(currency=USDC, created_by=self.user)
        assert pp.is_reconciled is False

        PaymentFactory(parent=pp, currency="PLN", excluded=True)
        assert pp.is_reconciled is False

        PaymentFactory(parent=pp, currency="PLN", conflicted=True)
        assert pp.is_reconciled is False

        p1 = PaymentFactory(parent=pp, currency="PLN", status=Payment.STATUS_PENDING)
        assert pp.is_reconciled is False

        p2 = PaymentFactory(parent=pp, currency="PLN", status=Payment.STATUS_SENT_TO_PG)
        assert pp.is_reconciled is False

        p1.status = Payment.STATUS_SENT_TO_FSP
        p1.save()
        assert pp.is_reconciled is False

        p1.status = Payment.STATUS_DISTRIBUTION_SUCCESS
        p1.save()
        assert pp.is_reconciled is False

        p2.status = Payment.STATUS_SENT_TO_FSP
        p2.save()
        assert pp.is_reconciled is False

        p2.status = Payment.STATUS_DISTRIBUTION_PARTIAL
        p2.save()
        assert pp.is_reconciled is True

    def test_save_pp_steficon_rule_validation(self) -> None:
        pp = PaymentPlanFactory(created_by=self.user)
        rule_for_tp = RuleCommitFactory(rule__type=Rule.TYPE_TARGETING, version=11)
        rule_for_pp = RuleCommitFactory(rule__type=Rule.TYPE_PAYMENT_PLAN, version=22)

        assert pp.steficon_rule_targeting_id is None
        assert pp.steficon_rule_id is None

        with self.assertRaisesMessage(
            ValidationError,
            f"The selected RuleCommit must be associated with a Rule of type {Rule.TYPE_PAYMENT_PLAN}.",
        ):
            pp.steficon_rule = rule_for_tp
            pp.save()

        with self.assertRaisesMessage(
            ValidationError,
            f"The selected RuleCommit must be associated with a Rule of type {Rule.TYPE_TARGETING}.",
        ):
            pp.steficon_rule_targeting = rule_for_pp
            pp.save()

    def test_payment_plan_exclude_hh_property(self) -> None:
        ind = IndividualFactory(household=None)
        hh = HouseholdFactory(head_of_household=ind)
        pp: PaymentPlan = PaymentPlanFactory(created_by=self.user)
        pp.excluded_ids = f"{hh.unicef_id},{ind.unicef_id}"
        pp.save(update_fields=["excluded_ids"])
        pp.refresh_from_db()

        assert pp.excluded_household_ids_targeting_level == [hh.unicef_id]

    def test_payment_plan_has_empty_criteria_property(self) -> None:
        pp: PaymentPlan = PaymentPlanFactory(created_by=self.user)
        assert pp.has_empty_criteria

    def test_payment_plan_has_empty_ids_criteria_property(self) -> None:
        pp: PaymentPlan = PaymentPlanFactory(created_by=self.user)

        assert pp.has_empty_ids_criteria

    def test_remove_export_file_entitlement(self) -> None:
        pp = PaymentPlanFactory(created_by=self.user, status=PaymentPlan.Status.LOCKED)
        file_temp = FileTemp.objects.create(
            object_id=pp.pk,
            content_type=get_content_type_for_model(pp),
            created=timezone.now(),
            file=ContentFile(b"abc", "Test_123.xlsx"),
        )
        pp.export_file_entitlement = file_temp
        pp.save()
        pp.refresh_from_db()
        assert pp.has_export_file
        assert pp.export_file_entitlement.pk == file_temp.pk

        pp.remove_export_file_entitlement()
        pp.save()
        pp.refresh_from_db()
        assert not pp.has_export_file
        assert pp.export_file_entitlement is None

    def test_remove_imported_file(self) -> None:
        pp = PaymentPlanFactory(
            created_by=self.user,
            status=PaymentPlan.Status.LOCKED,
            imported_file_date=timezone.now(),
        )
        file_temp = FileTemp.objects.create(
            object_id=pp.pk,
            content_type=get_content_type_for_model(pp),
            created=timezone.now(),
            file=ContentFile(b"abc", "Test_777.xlsx"),
        )
        pp.imported_file = file_temp
        pp.save()
        pp.refresh_from_db()
        assert pp.imported_file.pk == file_temp.pk
        assert pp.imported_file_name == "Test_777.xlsx"

        pp.remove_imported_file()
        pp.save()
        pp.refresh_from_db()
        assert pp.imported_file_name == ""
        assert pp.imported_file is None
        assert pp.imported_file_date is None

    def test_has_empty_ids_criteria(self) -> None:
        pp = PaymentPlanFactory(created_by=self.user)
        TargetingCriteriaRuleFactory(
            payment_plan=pp,
            household_ids="HH-1, HH-2",
            individual_ids="IND-01, IND-02",
        )
        assert not pp.has_empty_ids_criteria

    def test_has_payments_reconciliation_overdue(self) -> None:
        pp = PaymentPlanFactory(
            dispersion_start_date=now().date() - timedelta(days=20),
            dispersion_end_date=now().date(),
            status=PaymentPlan.Status.ACCEPTED,
        )
        program = pp.program
        program.reconciliation_window_in_days = 10
        program.save()

        PaymentFactory(parent=pp, status=Payment.STATUS_ERROR)
        assert pp.has_payments_reconciliation_overdue is False

        PaymentFactory(parent=pp, status=Payment.STATUS_SUCCESS, delivered_quantity=100)
        assert pp.has_payments_reconciliation_overdue is False

        PaymentFactory(parent=pp, status=Payment.STATUS_PENDING, delivered_quantity=None)
        assert pp.has_payments_reconciliation_overdue is True

        program.reconciliation_window_in_days = 30
        program.save()
        assert pp.has_payments_reconciliation_overdue is False

        program.reconciliation_window_in_days = 0
        program.save()
        assert pp.has_payments_reconciliation_overdue is False


class TestPaymentModel(TestCase):
    @classmethod
    def setUpTestData(cls) -> None:
        super().setUpTestData()
        cls.business_area = create_afghanistan()
        cls.user = UserFactory()
        cls.pp = PaymentPlanFactory(created_by=cls.user, business_area=cls.business_area)

    def test_create(self) -> None:
        p1 = PaymentFactory()
        assert isinstance(p1, Payment)

    def test_unique_together(self) -> None:
        pp = PaymentPlanFactory(created_by=self.user)
        hoh1 = IndividualFactory(household=None)
        hh1 = HouseholdFactory(head_of_household=hoh1)
        PaymentFactory(parent=pp, household=hh1, currency="PLN")
        with pytest.raises(IntegrityError):
            PaymentFactory(parent=pp, household=hh1, currency="PLN")

    def test_household_admin2_property(self) -> None:
        hh1 = HouseholdFactory(admin2=None, head_of_household=IndividualFactory(household=None))
        admin2 = AreaFactory(name="New admin2")
        payment = PaymentFactory(parent=self.pp, household=hh1)
        assert payment.household_admin2 == ""
        hh1.admin2 = admin2
        hh1.save()
        assert payment.household_admin2 == "New admin2"

    def test_payment_status_property(self) -> None:
        payment = PaymentFactory(parent=self.pp, status=Payment.STATUS_PENDING)
        assert payment.payment_status == "Pending"

        payment = PaymentFactory(parent=self.pp, status=Payment.STATUS_DISTRIBUTION_SUCCESS)
        assert payment.payment_status == "Delivered Fully"

        payment = PaymentFactory(parent=self.pp, status=Payment.STATUS_SUCCESS)
        assert payment.payment_status == "Delivered Fully"

        payment = PaymentFactory(parent=self.pp, status=Payment.STATUS_DISTRIBUTION_PARTIAL)
        assert payment.payment_status == "Delivered Partially"

        payment = PaymentFactory(parent=self.pp, status=Payment.STATUS_NOT_DISTRIBUTED)
        assert payment.payment_status == "Not Delivered"

        payment = PaymentFactory(parent=self.pp, status=Payment.STATUS_ERROR)
        assert payment.payment_status == "Unsuccessful"

        payment = PaymentFactory(parent=self.pp, status=Payment.STATUS_FORCE_FAILED)
        assert payment.payment_status == "Force Failed"

        payment = PaymentFactory(parent=self.pp, status=Payment.STATUS_MANUALLY_CANCELLED)
        assert payment.payment_status == "-"

    def test_mark_as_failed(self) -> None:
        payment_invalid_status = PaymentFactory(parent=self.pp, status=Payment.STATUS_FORCE_FAILED)
        payment = PaymentFactory(
            parent=self.pp,
            entitlement_quantity=999,
            delivered_quantity=111,
            delivered_quantity_usd=22,
            status=Payment.STATUS_DISTRIBUTION_PARTIAL,
        )
        with pytest.raises(ValidationError) as e:
            payment_invalid_status.mark_as_failed()
        assert "Status shouldn't be failed" in e.value

        payment.mark_as_failed()
        payment.save()
        payment.refresh_from_db()
        assert payment.delivered_quantity == 0
        assert payment.delivered_quantity_usd == 0
        assert payment.delivery_date is None
        assert payment.status == Payment.STATUS_FORCE_FAILED

    def test_revert_mark_as_failed(self) -> None:
        payment_entitlement_quantity_none = PaymentFactory(
            parent=self.pp,
            entitlement_quantity=None,
            entitlement_quantity_usd=None,
            delivered_quantity=None,
            delivered_quantity_usd=None,
            status=Payment.STATUS_FORCE_FAILED,
        )
        payment_invalid_status = PaymentFactory(parent=self.pp, entitlement_quantity=999, status=Payment.STATUS_PENDING)
        payment = PaymentFactory(
            parent=self.pp,
            entitlement_quantity=999,
            delivered_quantity=111,
            status=Payment.STATUS_FORCE_FAILED,
        )
        date = timezone.now().date()

        with pytest.raises(ValidationError) as e:
            payment_invalid_status.revert_mark_as_failed(999, date)
        assert "Only payment marked as force failed can be reverted" in e.value

        with pytest.raises(ValidationError) as e:
            payment_entitlement_quantity_none.revert_mark_as_failed(999, date)
        assert "Entitlement quantity need to be set in order to revert" in e.value

        payment.revert_mark_as_failed(999, date)
        payment.save()
        payment.refresh_from_db()
        assert payment.delivered_quantity == 999
        assert payment.delivery_date.date() == date
        assert payment.status == Payment.STATUS_DISTRIBUTION_SUCCESS

    def test_get_revert_mark_as_failed_status(self) -> None:
        payment = PaymentFactory(parent=self.pp, entitlement_quantity=999)
        delivered_quantity_with_status = (
            (0, Payment.STATUS_NOT_DISTRIBUTED),
            (100, Payment.STATUS_DISTRIBUTION_PARTIAL),
            (999, Payment.STATUS_DISTRIBUTION_SUCCESS),
        )
        for delivered_quantity, status in delivered_quantity_with_status:
            result_status = payment.get_revert_mark_as_failed_status(delivered_quantity)
            assert result_status == status

        with pytest.raises(ValidationError) as e:
            payment.get_revert_mark_as_failed_status(1000)
        assert "Wrong delivered quantity 1000 for entitlement quantity 999" in e.value

    def test_manager_annotations_pp_conflicts(self) -> None:
        program = RealProgramFactory()
        program_cycle = program.cycles.first()

        pp1 = PaymentPlanFactory(program_cycle=program_cycle, created_by=self.user)

        # create hard conflicted payment
        pp2 = PaymentPlanFactory(
            status=PaymentPlan.Status.LOCKED,
            program_cycle=program_cycle,
            created_by=self.user,
        )
        # create soft conflicted payments
        pp3 = PaymentPlanFactory(
            status=PaymentPlan.Status.OPEN,
            program_cycle=program_cycle,
            created_by=self.user,
        )
        pp4 = PaymentPlanFactory(
            status=PaymentPlan.Status.OPEN,
            program_cycle=program_cycle,
            created_by=self.user,
        )
        p1 = PaymentFactory(parent=pp1, conflicted=False, currency="PLN")
        p2 = PaymentFactory(parent=pp2, household=p1.household, conflicted=False, currency="PLN")
        p3 = PaymentFactory(parent=pp3, household=p1.household, conflicted=False, currency="PLN")
        p4 = PaymentFactory(parent=pp4, household=p1.household, conflicted=False, currency="PLN")

        for obj in [pp1, pp2, pp3, pp4, p1, p2, p3, p4]:
            obj.refresh_from_db()  # update unicef_id from trigger

        p1_data = Payment.objects.filter(id=p1.id).values()[0]
        assert p1_data["payment_plan_hard_conflicted"] is True
        assert p1_data["payment_plan_soft_conflicted"] is True

        assert len(p1_data["payment_plan_hard_conflicted_data"]) == 1
        assert json.loads(p1_data["payment_plan_hard_conflicted_data"][0]) == {
            "payment_id": str(p2.id),
            "payment_plan_id": str(pp2.id),
            "payment_plan_status": str(pp2.status),
            "payment_plan_start_date": program_cycle.start_date.strftime("%Y-%m-%d"),
            "payment_plan_end_date": program_cycle.end_date.strftime("%Y-%m-%d"),
            "payment_plan_unicef_id": str(pp2.unicef_id),
            "payment_unicef_id": str(p2.unicef_id),
        }
        assert len(p1_data["payment_plan_soft_conflicted_data"]) == 2
        assert len(
            [json.loads(conflict_data) for conflict_data in p1_data["payment_plan_soft_conflicted_data"]]
        ) == len(
            [
                {
                    "payment_id": str(p3.id),
                    "payment_plan_id": str(pp3.id),
                    "payment_plan_status": str(pp3.status),
                    "payment_plan_start_date": program_cycle.start_date.strftime("%Y-%m-%d"),
                    "payment_plan_end_date": program_cycle.end_date.strftime("%Y-%m-%d"),
                    "payment_plan_unicef_id": str(pp3.unicef_id),
                    "payment_unicef_id": str(p3.unicef_id),
                },
                {
                    "payment_id": str(p4.id),
                    "payment_plan_id": str(pp4.id),
                    "payment_plan_status": str(pp4.status),
                    "payment_plan_start_date": program_cycle.start_date.strftime("%Y-%m-%d"),
                    "payment_plan_end_date": program_cycle.end_date.strftime("%Y-%m-%d"),
                    "payment_plan_unicef_id": str(pp4.unicef_id),
                    "payment_unicef_id": str(p4.unicef_id),
                },
            ]
        )

        # the same conflicts when Cycle without end date
        program_cycle = program.cycles.first()
        ProgramCycle.objects.filter(pk=program_cycle.id).update(end_date=None)
        program_cycle.refresh_from_db()
        assert program_cycle.end_date is None

        payment_data = Payment.objects.filter(id=p1.id).values()[0]
        assert payment_data["payment_plan_hard_conflicted"] is True
        assert payment_data["payment_plan_soft_conflicted"] is True

        assert len(payment_data["payment_plan_hard_conflicted_data"]) == 1
        assert json.loads(payment_data["payment_plan_hard_conflicted_data"][0]) == {
            "payment_id": str(p2.id),
            "payment_plan_id": str(pp2.id),
            "payment_plan_status": str(pp2.status),
            "payment_plan_start_date": program_cycle.start_date.strftime("%Y-%m-%d"),
            "payment_plan_end_date": None,
            "payment_plan_unicef_id": str(pp2.unicef_id),
            "payment_unicef_id": str(p2.unicef_id),
        }
        assert len(payment_data["payment_plan_soft_conflicted_data"]) == 2
        assert len(
            [json.loads(conflict_data) for conflict_data in payment_data["payment_plan_soft_conflicted_data"]]
        ) == len(
            [
                {
                    "payment_id": str(p3.id),
                    "payment_plan_id": str(pp3.id),
                    "payment_plan_status": str(pp3.status),
                    "payment_plan_start_date": program_cycle.start_date.strftime("%Y-%m-%d"),
                    "payment_plan_end_date": None,
                    "payment_plan_unicef_id": str(pp3.unicef_id),
                    "payment_unicef_id": str(p3.unicef_id),
                },
                {
                    "payment_id": str(p4.id),
                    "payment_plan_id": str(pp4.id),
                    "payment_plan_status": str(pp4.status),
                    "payment_plan_start_date": program_cycle.start_date.strftime("%Y-%m-%d"),
                    "payment_plan_end_date": None,
                    "payment_plan_unicef_id": str(pp4.unicef_id),
                    "payment_unicef_id": str(p4.unicef_id),
                },
            ]
        )

    def test_manager_annotations_conflicts_for_follow_up(self) -> None:
        rdi = RegistrationDataImportFactory(business_area=self.business_area)
        program = RealProgramFactory(business_area=self.business_area)
        program_cycle = program.cycles.first()
        pp1 = PaymentPlanFactory(
            program_cycle=program_cycle,
            is_follow_up=False,
            business_area=self.business_area,
            status=PaymentPlan.Status.FINISHED,
            created_by=self.user,
        )
        pp2_follow_up = PaymentPlanFactory(
            business_area=self.business_area,
            status=PaymentPlan.Status.LOCKED,
            is_follow_up=True,
            source_payment_plan=pp1,
            program_cycle=program_cycle,
            created_by=self.user,
        )
        pp3 = PaymentPlanFactory(
            business_area=self.business_area,
            status=PaymentPlan.Status.OPEN,
            is_follow_up=True,
            source_payment_plan=pp1,
            program_cycle=program_cycle,
            created_by=self.user,
        )
        p1 = PaymentFactory(
            parent=pp1,
            is_follow_up=False,
            currency="PLN",
            household__registration_data_import=rdi,
            household__program=program,
            status=Payment.STATUS_ERROR,
        )
        p2 = PaymentFactory(
            parent=pp2_follow_up,
            household=p1.household,
            is_follow_up=True,
            source_payment=p1,
            currency="PLN",
        )

        for _ in [pp1, pp2_follow_up, pp3, p1, p2]:
            _.refresh_from_db()  # update unicef_id from trigger

        p2_data = Payment.objects.filter(id=p2.id).values()[0]
        assert p2_data["payment_plan_hard_conflicted"] is False
        assert p2_data["payment_plan_soft_conflicted"] is False

        p3 = PaymentFactory(
            parent=pp3,
            household=p1.household,
            is_follow_up=False,
            currency="PLN",
        )
        p3.refresh_from_db()  # update unicef_id from trigger
        self.maxDiff = None
        p3_data = Payment.objects.filter(id=p3.id).values()[0]
        assert p3_data["payment_plan_hard_conflicted"] is True
        assert p3_data["payment_plan_soft_conflicted"] is False
        import json

        data = {
            "payment_id": str(p2.id),
            "payment_plan_id": str(pp2_follow_up.id),
            "payment_unicef_id": str(p2.unicef_id),
            "payment_plan_status": "LOCKED",
            "payment_plan_end_date": pp2_follow_up.program_cycle.end_date.isoformat(),
            "payment_plan_unicef_id": str(pp2_follow_up.unicef_id),
            "payment_plan_start_date": pp2_follow_up.program_cycle.start_date.isoformat(),
        }
        assert p3_data["payment_plan_hard_conflicted_data"] == [json.dumps(data)]


class TestPaymentPlanSplitModel(TestCase):
    @classmethod
    def setUpTestData(cls) -> None:
        super().setUpTestData()
        create_afghanistan()
        cls.user = UserFactory()
        cls.business_area = BusinessArea.objects.get(slug="afghanistan")


@pytest.mark.django_db(transaction=True)
class TestFinancialServiceProviderModel(TestCase):
    @classmethod
    def setUpTestData(cls) -> None:
        super().setUpTestData()
        create_afghanistan()
        cls.business_area = BusinessArea.objects.get(slug="afghanistan")

    def test_fsp_template_get_column_from_core_field(self) -> None:
        household, individuals = create_household(
            {"size": 1, "business_area": self.business_area},
            {
                "given_name": "John",
                "family_name": "Doe",
                "middle_name": "",
                "full_name": "John Doe",
                "phone_no": "+48577123654",
                "phone_no_alternative": "+48111222333",
                "wallet_name": "wallet_name_Ind_111",
                "blockchain_name": "blockchain_name_Ind_111",
                "wallet_address": "wallet_address_Ind_111",
            },
        )
        country = CountryFactory()
        admin_type_1 = AreaTypeFactory(country=country, area_level=1)
        admin_type_2 = AreaTypeFactory(country=country, area_level=2, parent=admin_type_1)
        admin_type_3 = AreaTypeFactory(country=country, area_level=3, parent=admin_type_2)
        area1 = AreaFactory(parent=None, p_code="AF01", area_type=admin_type_1)
        area2 = AreaFactory(parent=area1, p_code="AF0101", area_type=admin_type_2)
        area3 = AreaFactory(parent=area2, p_code="AF010101", area_type=admin_type_3)
        household.admin1 = area1
        household.admin2 = area2
        household.admin3 = area3
        household.country_origin = country
        household.save()

        payment = PaymentFactory(program=ProgramFactory(), household=household, collector=individuals[0])
        data_collecting_type = DataCollectingTypeFactory(type=DataCollectingType.Type.SOCIAL)
        beneficiary_group = BeneficiaryGroupFactory(name="People", master_detail=False)
        fsp_xlsx_template = FinancialServiceProviderXlsxTemplate
        payment.parent.program.data_collecting_type = data_collecting_type
        payment.parent.program.beneficiary_group = beneficiary_group
        payment.parent.program.save()

        primary = IndividualRoleInHousehold.objects.filter(role=ROLE_PRIMARY).first().individual
        # update primary collector
        primary.household = household
        primary.phone_no = "+48577123654"
        primary.phone_no_alternative = "+48111222333"
        primary.wallet_name = "wallet_name_Ind_111"
        primary.blockchain_name = "blockchain_name_Ind_111"
        primary.wallet_address = "wallet_address_Ind_111"
        primary.save()

        document = DocumentFactory(
            individual=primary,
            type__key="national_id",
            document_number="id_doc_number_123",
        )
        generate_delivery_mechanisms()

        # get None if no snapshot
        none_resp = fsp_xlsx_template.get_column_from_core_field(payment, "given_name")
        assert none_resp is None

        create_payment_plan_snapshot_data(payment.parent)
        payment.refresh_from_db()

        # check invalid filed name
        result = fsp_xlsx_template.get_column_from_core_field(payment, "invalid_people_field_name")
        assert result is None

        # People program
        given_name = fsp_xlsx_template.get_column_from_core_field(payment, "given_name")
        assert given_name == primary.given_name
        ind_unicef_id = fsp_xlsx_template.get_column_from_core_field(payment, "individual_unicef_id")
        assert ind_unicef_id == primary.unicef_id

        # Standard program
        payment.parent.program.data_collecting_type.type = DataCollectingType.Type.STANDARD
        payment.parent.program.data_collecting_type.save()

        # check fields value
        size = fsp_xlsx_template.get_column_from_core_field(payment, "size")
        assert size == 1
        admin1 = fsp_xlsx_template.get_column_from_core_field(payment, "admin1")
        assert admin1 == f"{area1.p_code} - {area1.name}"
        admin2 = fsp_xlsx_template.get_column_from_core_field(payment, "admin2")
        assert admin2 == f"{area2.p_code} - {area2.name}"
        admin3 = fsp_xlsx_template.get_column_from_core_field(payment, "admin3")
        assert admin3 == f"{area3.p_code} - {area3.name}"
        given_name = fsp_xlsx_template.get_column_from_core_field(payment, "given_name")
        assert given_name == primary.given_name
        ind_unicef_id = fsp_xlsx_template.get_column_from_core_field(payment, "individual_unicef_id")
        assert ind_unicef_id == primary.unicef_id
        hh_unicef_id = fsp_xlsx_template.get_column_from_core_field(payment, "household_unicef_id")
        assert hh_unicef_id == household.unicef_id
        phone_no = fsp_xlsx_template.get_column_from_core_field(payment, "phone_no")
        assert phone_no == primary.phone_no
        phone_no_alternative = fsp_xlsx_template.get_column_from_core_field(payment, "phone_no_alternative")
        assert phone_no_alternative == primary.phone_no_alternative
        national_id_no = fsp_xlsx_template.get_column_from_core_field(payment, "national_id_no")
        assert national_id_no == document.document_number
        wallet_name = fsp_xlsx_template.get_column_from_core_field(payment, "wallet_name")
        assert wallet_name == primary.wallet_name
        blockchain_name = fsp_xlsx_template.get_column_from_core_field(payment, "blockchain_name")
        assert blockchain_name == primary.blockchain_name
        wallet_address = fsp_xlsx_template.get_column_from_core_field(payment, "wallet_address")
        assert wallet_address == primary.wallet_address

        role = fsp_xlsx_template.get_column_from_core_field(payment, "role")
        assert role == "PRIMARY"

        primary_collector_id = fsp_xlsx_template.get_column_from_core_field(payment, "primary_collector_id")
        assert primary_collector_id == str(primary.pk)

        # country_origin
        country_origin = fsp_xlsx_template.get_column_from_core_field(payment, "country_origin")
        assert household.country_origin.iso_code3 == country_origin


class TestDynamicChoiceArrayField(TestCase):
    def setUp(self) -> None:
        self.mock_choices = [("field1", "Field 1"), ("field2", "Field 2")]
        self.mock_choices_callable = MagicMock(return_value=self.mock_choices)

    def test_choices(self) -> None:
        field = DynamicChoiceArrayField(
            base_field=models.CharField(max_length=255),
            choices_callable=self.mock_choices_callable,
        )
        form_field = field.formfield()

        # Check if the choices_callable is passed to the form field
        assert list(form_field.choices) == self.mock_choices
        self.mock_choices_callable.assert_called_once()

        # Check the form field class and choices
        assert isinstance(form_field, DynamicChoiceField)


class TestFinancialServiceProviderXlsxTemplate(TestCase):
    class FinancialServiceProviderXlsxTemplateForm(forms.ModelForm):
        class Meta:
            model = FinancialServiceProviderXlsxTemplate
            fields = ["core_fields"]

    def test_model_form_integration(self) -> None:
        form = self.FinancialServiceProviderXlsxTemplateForm(
            data={"core_fields": ["age", "residence_status"]}
        )  # real existing core fields
        assert form.is_valid()
        template = form.save()
        assert template.core_fields == ["age", "residence_status"]

        form = self.FinancialServiceProviderXlsxTemplateForm(data={"core_fields": ["field1"]})  # fake core fields
        assert not form.is_valid()
        assert form.errors == {"core_fields": ["Select a valid choice. field1 is not one of the available choices."]}


class TestAccountModel(TestCase):
    @classmethod
    def setUpTestData(cls) -> None:
        super().setUpTestData()
        create_afghanistan()
        cls.program1 = ProgramFactory()
        cls.user = UserFactory.create()
        cls.ind = IndividualFactory(household=None, program=cls.program1)
        cls.ind2 = IndividualFactory(household=None, program=cls.program1)
        cls.hh = HouseholdFactory(head_of_household=cls.ind)
        cls.ind.household = cls.hh
        cls.ind.save()
        cls.ind2.household = cls.hh
        cls.ind2.save()

        cls.fsp = FinancialServiceProviderFactory()
        generate_delivery_mechanisms()
        cls.dm_atm_card = DeliveryMechanism.objects.get(code="atm_card")
        cls.dm_cash_over_the_counter = DeliveryMechanism.objects.get(code="cash_over_the_counter")
        cls.financial_institution = FinancialInstitution.objects.create(
            name="ABC", type=FinancialInstitution.FinancialInstitutionType.BANK
        )

    def test_str(self) -> None:
        dmd = AccountFactory(individual=self.ind)
        assert str(dmd) == f"{dmd.individual} - {dmd.account_type}"

    def test_get_associated_object(self) -> None:
        dmd = AccountFactory(data={"test": "test"}, individual=self.ind)
        assert (
            PaymentDataCollector.get_associated_object(FspNameMapping.SourceModel.ACCOUNT.value, self.ind, dmd)
            == dmd.account_data
        )
        assert (
            PaymentDataCollector.get_associated_object(
                FspNameMapping.SourceModel.HOUSEHOLD.value,
                self.ind,
            )
            == dmd.individual.household
        )
        assert (
            PaymentDataCollector.get_associated_object(
                FspNameMapping.SourceModel.INDIVIDUAL.value,
                self.ind,
            )
            == dmd.individual
        )

    def test_delivery_data(self) -> None:
        dmd = AccountFactory(
            data={
                "expiry_date": "12.12.2024",
                "name_of_cardholder": "Marek",
            },
            individual=self.ind,
            account_type=AccountType.objects.get(key="bank"),
            number="test",
            financial_institution=self.financial_institution,
        )

        fsp2 = FinancialServiceProviderFactory()  # no dm config (no required fields), just unpack dmd.data
        assert PaymentDataCollector.delivery_data(fsp2, self.dm_atm_card, self.ind) == dmd.account_data

        dm_config = DeliveryMechanismConfig.objects.get(fsp=self.fsp, delivery_mechanism=self.dm_atm_card)
        dm_config.required_fields.extend(["custom_ind_name", "custom_hh_address", "address"])
        dm_config.save()

        FspNameMapping.objects.create(
            external_name="number",
            hope_name="number",
            source=FspNameMapping.SourceModel.ACCOUNT,
            fsp=self.fsp,
        )
        FspNameMapping.objects.create(
            external_name="expiry_date",
            hope_name="expiry_date",
            source=FspNameMapping.SourceModel.ACCOUNT,
            fsp=self.fsp,
        )
        FspNameMapping.objects.create(
            external_name="custom_ind_name",
            hope_name="my_custom_ind_name",
            source=FspNameMapping.SourceModel.INDIVIDUAL,
            fsp=self.fsp,
        )
        FspNameMapping.objects.create(
            external_name="custom_hh_address",
            hope_name="my_custom_hh_address",
            source=FspNameMapping.SourceModel.HOUSEHOLD,
            fsp=self.fsp,
        )
        FspNameMapping.objects.create(
            external_name="address",
            hope_name="address",
            source=FspNameMapping.SourceModel.HOUSEHOLD,
            fsp=self.fsp,
        )

        def my_custom_ind_name(self: Any) -> str:
            return f"{self.full_name} Custom"

        dmd.individual.__class__.my_custom_ind_name = property(my_custom_ind_name)

        def my_custom_hh_address(self: Any) -> str:
            return f"{self.address} Custom"

        self.hh.__class__.my_custom_hh_address = property(my_custom_hh_address)

        assert PaymentDataCollector.delivery_data(self.fsp, self.dm_atm_card, self.ind) == {
            "number": "test",
            "expiry_date": "12.12.2024",
            "name_of_cardholder": "Marek",
            "custom_ind_name": f"{dmd.individual.full_name} Custom",
            "custom_hh_address": f"{self.hh.address} Custom",
            "address": self.hh.address,
            "financial_institution": str(self.financial_institution.id),
        }

    def test_delivery_data_setter(self) -> None:
        account = AccountFactory(
            data={
                "expiry_date": "12.12.2024",
                "name_of_cardholder": "Marek",
            },
            individual=self.ind,
            account_type=AccountType.objects.get(key="bank"),
            number="test",
            financial_institution=self.financial_institution,
        )
        financial_institution2 = FinancialInstitution.objects.create(
            name="DEF", type=FinancialInstitution.FinancialInstitutionType.BANK
        )

        account.account_data = {
            "number": "456",
            "financial_institution": str(financial_institution2.id),
            "expiry_date": "12.12.2025",
            "new_field": "new_value",
        }
        account.save()

        assert account.account_data == {
            "number": "456",
            "expiry_date": "12.12.2025",
            "financial_institution": str(financial_institution2.id),
            "new_field": "new_value",
            "name_of_cardholder": "Marek",
        }

    def test_validate(self) -> None:
        assert PaymentDataCollector.validate_account(self.fsp, self.dm_cash_over_the_counter, self.ind) is True

        AccountFactory(
            number="test",
            data={
                "expiry_date": "12.12.2024",
                "name_of_cardholder": "Marek",
            },
            individual=self.ind,
            account_type=AccountType.objects.get(key="bank"),
        )
        assert PaymentDataCollector.validate_account(self.fsp, self.dm_atm_card, self.ind) is True

        dm_config = DeliveryMechanismConfig.objects.get(fsp=self.fsp, delivery_mechanism=self.dm_atm_card)
        dm_config.required_fields.extend(["address"])
        dm_config.save()

        FspNameMapping.objects.create(
            external_name="address",
            hope_name="address",
            source=FspNameMapping.SourceModel.HOUSEHOLD,
            fsp=self.fsp,
        )
        assert PaymentDataCollector.validate_account(self.fsp, self.dm_atm_card, self.ind) is True

        dm_config.required_fields.extend(["missing_field"])
        dm_config.save()

        FspNameMapping.objects.create(
            external_name="missing_field",
            hope_name="missing_field",
            source=FspNameMapping.SourceModel.INDIVIDUAL,
            fsp=self.fsp,
        )
        assert PaymentDataCollector.validate_account(self.fsp, self.dm_atm_card, self.ind) is False

    def test_validate_uniqueness(self) -> None:
        AccountFactory(data={"name_of_cardholder": "test"}, individual=self.ind)
        Account.update_unique_field = mock.Mock()  # type: ignore
        Account.validate_uniqueness(Account.objects.all())
        Account.update_unique_field.assert_called_once()

    def test_unique_active_wallet_constraint(self) -> None:
        AccountFactory(individual=self.ind, unique_key="wallet-1", active=True, is_unique=True)

        test_cases = [
            ("Inactive, should pass", False, True, "wallet-1", False),
            ("is_unique=False, should pass", True, False, "wallet-1", False),
            ("Both False, should pass", False, False, "wallet-1", False),
            ("Null key, should pass", True, True, None, False),
            ("Different key, should pass", True, True, "wallet-2", False),
            ("Duplicate violating row", True, True, "wallet-1", True),
        ]

        for desc, active, is_unique, unique_key, should_raise in test_cases:
            with self.subTest(msg=desc, active=active, is_unique=is_unique, key=unique_key):
                kwargs = {
                    "individual": self.ind,
                    "unique_key": unique_key,
                    "active": active,
                    "is_unique": is_unique,
                }
                if should_raise:
                    with transaction.atomic():
                        with pytest.raises(IntegrityError):
                            AccountFactory(**kwargs)
                else:
                    AccountFactory(**kwargs)


@tag("isolated")
class TestAccountModelUniqueField(TransactionTestCase):
    def test_update_unique_fields(self) -> None:
        create_afghanistan()
        self.program1 = ProgramFactory()
        self.user = UserFactory.create()
        self.ind = IndividualFactory(household=None, program=self.program1)
        self.ind2 = IndividualFactory(household=None, program=self.program1)
        self.hh = HouseholdFactory(head_of_household=self.ind)
        self.ind.household = self.hh
        self.ind.save()
        self.ind2.household = self.hh
        self.ind2.save()

        account_type_bank, _ = AccountType.objects.update_or_create(
            key="bank",
            label="Bank",
            defaults={
                "unique_fields": [
                    "number",
                    "seeing_disability",
                    "name_of_cardholder__atm_card",
                ],
                "payment_gateway_id": "123",
            },
        )

        dmd_1 = AccountFactory(
            data={"name_of_cardholder__atm_card": "test"},
            individual=self.ind,
            account_type=account_type_bank,
            number="123",
        )
        dmd_1.individual.seeing_disability = LOT_DIFFICULTY
        dmd_1.individual.save()
        assert dmd_1.unique_key is None
        assert dmd_1.is_unique is True

        dmd_2 = AccountFactory(
            data={"name_of_cardholder__atm_card": "test2"},
            individual=self.ind2,
            account_type=account_type_bank,
            number="123",
        )
        dmd_2.individual.seeing_disability = LOT_DIFFICULTY
        dmd_2.individual.save()
        assert dmd_2.unique_key is None
        assert dmd_2.is_unique is True

        dmd_1.update_unique_field()
        dmd_2.update_unique_field()


class TestAccountTypeModel(TestCase):
    @classmethod
    def setUpTestData(cls) -> None:
        super().setUpTestData()
        cls.fsp = FinancialServiceProviderFactory()
        generate_delivery_mechanisms()

    def test_get_targeting_field_names(self) -> None:
        assert AccountType.get_targeting_field_names() == [
            "bank__number",
            "mobile__number",
        ]<|MERGE_RESOLUTION|>--- conflicted
+++ resolved
@@ -1,8 +1,4 @@
-<<<<<<< HEAD
-from datetime import datetime, timezone as dt_timezone
-=======
-from datetime import datetime, timedelta
->>>>>>> cba62aab
+from datetime import datetime, timedelta, timezone as dt_timezone
 import json
 from typing import Any
 from unittest import mock
