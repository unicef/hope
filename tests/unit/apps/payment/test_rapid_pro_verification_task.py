from decimal import Decimal
from typing import Any, Dict, List, Optional
from unittest.mock import MagicMock, patch
import uuid

from django.test import TestCase
import pytest
import requests
from requests import HTTPError

import requests
from extras.test_utils.factories.account import UserFactory
from extras.test_utils.factories.core import create_afghanistan
from extras.test_utils.factories.household import (
    EntitlementCardFactory,
    create_household,
)
from extras.test_utils.factories.payment import (
    PaymentFactory,
    PaymentPlanFactory,
    PaymentVerificationFactory,
    PaymentVerificationPlanFactory,
    PaymentVerificationSummaryFactory,
)
from extras.test_utils.factories.program import ProgramFactory
from extras.test_utils.factories.registration_data import RegistrationDataImportFactory
<<<<<<< HEAD
from hope.apps.core.models import BusinessArea
from hope.apps.core.services.rapid_pro.api import RapidProAPI
from hope.apps.geo.models import Area
from hope.apps.payment.celery_tasks import CheckRapidProVerificationTask
from hope.apps.payment.models import PaymentVerification, PaymentVerificationPlan
from hope.apps.utils.phone import is_valid_phone_number
=======
from requests import HTTPError

from hct_mis_api.apps.core.models import BusinessArea
from hct_mis_api.apps.core.services.rapid_pro.api import RapidProAPI
from hct_mis_api.apps.geo.models import Area
from hct_mis_api.apps.payment.models import PaymentVerification, PaymentVerificationPlan
from hct_mis_api.apps.payment.tasks.CheckRapidProVerificationTask import (
    CheckRapidProVerificationTask,
)
from hct_mis_api.apps.utils.phone import is_valid_phone_number
>>>>>>> c6054a9a


class TestRapidProVerificationTask(TestCase):
    START_UUID = "3d946aa7-af58-4838-8dfd-553786d9bb35"
    ORIGINAL_RAPIDPRO_RUNS_RESPONSE: List[Dict] = [
        {
            "id": 1202235952,
            "uuid": "5b6f30ee-010b-4bd5-a510-e78f062af448",
            "flow": {
                "uuid": "0331293b-9e47-4766-9b78-37a9a702fd95",
                "name": "Payment Verification",
            },
            "contact": {
                "uuid": "875cf5d1-ab56-48f4-97e5-1d757d75a06a",
                "urn": "telegram:1241420989",
                "name": "Sumit Chachra",
            },
            "start": {"uuid": START_UUID},
            "responded": True,
            "path": [
                {
                    "node": "f511ccc6-b380-453a-9901-d8cb9c672d72",
                    "time": "2020-08-10T13:24:37.813876Z",
                },
                {
                    "node": "2b541238-e1fb-4d75-aa83-6e5946382734",
                    "time": "2020-08-10T13:24:37.813947Z",
                },
                {
                    "node": "0532a470-e128-48a6-aa9f-c5bdffd0f61a",
                    "time": "2020-08-10T14:51:18.515192Z",
                },
                {
                    "node": "8952391d-89fc-404a-8c34-4569aa5fb947",
                    "time": "2020-08-10T14:51:18.515221Z",
                },
                {
                    "node": "d4af6004-268a-468d-897a-c4f93cff34fc",
                    "time": "2020-08-10T14:51:22.493086Z",
                },
            ],
            "values": {
                "cash_received_amount": {
                    "value": "200",
                    "category": "Has Number",
                    "node": "8952391d-89fc-404a-8c34-4569aa5fb947",
                    "time": "2020-08-10T14:51:22.493065Z",
                    "input": "200",
                    "name": "Cash received amount",
                },
                "cash_received_text": {
                    "value": "Yes",
                    "category": "Yes",
                    "node": "2b541238-e1fb-4d75-aa83-6e5946382734",
                    "time": "2020-08-10T14:51:18.515178Z",
                    "input": "Yes",
                    "name": "Cash received text",
                },
            },
            "created_on": "2020-08-10T13:24:37.813857Z",
            "modified_on": "2020-08-10T14:51:22.493043Z",
            "exited_on": "2020-08-10T14:51:22.493130Z",
            "exit_type": "completed",
        },
    ]

    @classmethod
    def setUpTestData(cls) -> None:
        super().setUpTestData()
        create_afghanistan()
        payment_record_amount = 10

        user = UserFactory()

        program = ProgramFactory(business_area=BusinessArea.objects.first())
        program.admin_areas.set(Area.objects.order_by("?")[:3])

        payment_plan = PaymentPlanFactory(
            program_cycle=program.cycles.first(),
            business_area=BusinessArea.objects.first(),
            created_by=user,
        )
        PaymentVerificationSummaryFactory(payment_plan=payment_plan)
        payment_verification_plan = PaymentVerificationPlanFactory(
            status=PaymentVerificationPlan.STATUS_ACTIVE,
            verification_channel=PaymentVerificationPlan.VERIFICATION_CHANNEL_RAPIDPRO,
            payment_plan=payment_plan,
        )
        cls.individuals = []
        for _ in range(payment_record_amount):
            registration_data_import = RegistrationDataImportFactory(
                imported_by=user, business_area=BusinessArea.objects.first()
            )
            household, individuals = create_household(
                {
                    "registration_data_import": registration_data_import,
                    "admin2": Area.objects.order_by("?").first(),
                    "program": program,
                },
                {"registration_data_import": registration_data_import},
            )
            cls.individuals.extend(individuals)

            payment = PaymentFactory(
                parent=payment_plan,
                household=household,
                head_of_household=household.head_of_household,
                delivered_quantity_usd=200,
                currency="PLN",
            )

            PaymentVerificationFactory(
                payment_verification_plan=payment_verification_plan,
                payment=payment,
                status=PaymentVerification.STATUS_PENDING,
            )
            EntitlementCardFactory(household=household)
        cls.payment_plan = payment_plan
        cls.verification = payment_plan.payment_verification_plans.first()

    @patch("hope.apps.core.services.rapid_pro.api.RapidProAPI.__init__")
    def test_filtering_by_start_id(self, mock_parent_init: Any) -> None:
        mock_parent_init.return_value = None
        payment_record_verification_obj = TestRapidProVerificationTask.verification.payment_record_verifications.first()
        TestRapidProVerificationTask.ORIGINAL_RAPIDPRO_RUNS_RESPONSE[0]["contact"]["urn"] = (
            f"tel:{payment_record_verification_obj.payment.head_of_household.phone_no}"
        )
        mock = MagicMock(return_value=TestRapidProVerificationTask.ORIGINAL_RAPIDPRO_RUNS_RESPONSE)
        with patch("hope.apps.core.services.rapid_pro.api.RapidProAPI.get_flow_runs", mock):
            api = RapidProAPI("afghanistan", RapidProAPI.MODE_VERIFICATION)
            mapped_dict = api.get_mapped_flow_runs([str(uuid.uuid4())])
            assert mapped_dict == []

    @patch("hope.apps.core.services.rapid_pro.api.RapidProAPI.__init__")
    def test_mapping(self, mock_parent_init: Any) -> None:
        mock_parent_init.return_value = None
        payment_record_verification_obj = TestRapidProVerificationTask.verification.payment_record_verifications.first()
        TestRapidProVerificationTask.ORIGINAL_RAPIDPRO_RUNS_RESPONSE[0]["contact"]["urn"] = (
            f"tel:{payment_record_verification_obj.payment.head_of_household.phone_no}"
        )
        mock = MagicMock(return_value=TestRapidProVerificationTask.ORIGINAL_RAPIDPRO_RUNS_RESPONSE)
        with patch("hope.apps.core.services.rapid_pro.api.RapidProAPI.get_flow_runs", mock):
            api = RapidProAPI("afghanistan", RapidProAPI.MODE_VERIFICATION)
            mapped_dict = api.get_mapped_flow_runs([TestRapidProVerificationTask.START_UUID])
            assert mapped_dict == [
                {
                    "phone_number": str(payment_record_verification_obj.payment.head_of_household.phone_no),
                    "received": True,
                    "received_amount": Decimal(200),
                }
            ]

    @patch("hope.apps.core.services.rapid_pro.api.RapidProAPI.__init__")
    def test_not_received(self, mock_parent_init: Any) -> None:
        mock_parent_init.return_value = None
        payment_record_verification = TestRapidProVerificationTask.verification.payment_record_verifications.order_by(
            "?"
        ).first()
        assert payment_record_verification.status == PaymentVerification.STATUS_PENDING

        fake_data_to_return_from_rapid_pro_api = [
            {
                "phone_number": str(payment_record_verification.payment.head_of_household.phone_no),
                "received": False,
            }
        ]
        assert is_valid_phone_number(payment_record_verification.payment.head_of_household.phone_no), (
            payment_record_verification.payment.head_of_household.phone_no
        )
        mock = MagicMock(return_value=fake_data_to_return_from_rapid_pro_api)
        with patch(
            "hope.apps.core.services.rapid_pro.api.RapidProAPI.get_mapped_flow_runs",
            mock,
        ):
            task = CheckRapidProVerificationTask()
            task.execute()
            mock.assert_called()
            payment_record_verification.refresh_from_db()
            assert payment_record_verification.status == PaymentVerification.STATUS_NOT_RECEIVED

    @patch("hope.apps.core.services.rapid_pro.api.RapidProAPI.__init__")
    def test_received_with_issues(self, mock_parent_init: Any) -> None:
        mock_parent_init.return_value = None
        payment_record_verification = TestRapidProVerificationTask.verification.payment_record_verifications.order_by(
            "?"
        ).first()
        assert payment_record_verification.status == PaymentVerification.STATUS_PENDING
        assert is_valid_phone_number(payment_record_verification.payment.head_of_household.phone_no), (
            payment_record_verification.payment.head_of_household.phone_no
        )
        fake_data_to_return_from_rapid_pro_api = [
            {
                "phone_number": str(payment_record_verification.payment.head_of_household.phone_no),
                "received": True,
                "received_amount": payment_record_verification.payment.delivered_quantity - 1,
            }
        ]
        mock = MagicMock(return_value=fake_data_to_return_from_rapid_pro_api)
        with patch(
            "hope.apps.core.services.rapid_pro.api.RapidProAPI.get_mapped_flow_runs",
            mock,
        ):
            task = CheckRapidProVerificationTask()
            task.execute()
            mock.assert_called()
            payment_record_verification.refresh_from_db()
            assert payment_record_verification.status == PaymentVerification.STATUS_RECEIVED_WITH_ISSUES
            assert (
                payment_record_verification.received_amount
                == payment_record_verification.payment.delivered_quantity - 1
            )

    @patch("hope.apps.core.services.rapid_pro.api.RapidProAPI.__init__")
    def test_received(self, mock_parent_init: Any) -> None:
        mock_parent_init.return_value = None
        payment_record_verification = TestRapidProVerificationTask.verification.payment_record_verifications.order_by(
            "?"
        ).first()
        assert payment_record_verification.status == PaymentVerification.STATUS_PENDING
        fake_data_to_return_from_rapid_pro_api = [
            {
                "phone_number": str(payment_record_verification.payment.head_of_household.phone_no),
                "received": True,
                "received_amount": payment_record_verification.payment.delivered_quantity,
            }
        ]
        assert is_valid_phone_number(payment_record_verification.payment.head_of_household.phone_no), (
            payment_record_verification.payment.head_of_household.phone_no
        )
        mock = MagicMock(return_value=fake_data_to_return_from_rapid_pro_api)
        with patch(
            "hope.apps.core.services.rapid_pro.api.RapidProAPI.get_mapped_flow_runs",
            mock,
        ):
            task = CheckRapidProVerificationTask()
            task.execute()
            mock.assert_called()
            payment_record_verification.refresh_from_db()
            assert payment_record_verification.status == PaymentVerification.STATUS_RECEIVED
            assert payment_record_verification.received_amount == payment_record_verification.payment.delivered_quantity

    @patch("hope.apps.core.services.rapid_pro.api.RapidProAPI.__init__")
    def test_wrong_phone_number(self, mock_parent_init: Any) -> None:
        mock_parent_init.return_value = None
        payment_record_verification = TestRapidProVerificationTask.verification.payment_record_verifications.order_by(
            "?"
        ).first()
        assert payment_record_verification.status == PaymentVerification.STATUS_PENDING
        fake_data_to_return_from_rapid_pro_api = [
            {
                "phone_number": "123-not-really-a-phone-number",
                "received": True,
                "received_amount": payment_record_verification.payment.delivered_quantity,
            }
        ]
        mock = MagicMock(return_value=fake_data_to_return_from_rapid_pro_api)
        with patch(
            "hope.apps.core.services.rapid_pro.api.RapidProAPI.get_mapped_flow_runs",
            mock,
        ):
            task = CheckRapidProVerificationTask()
            task.execute()
            mock.assert_called()

            payment_record_verification.refresh_from_db()
            # verification is still pending, so it was not considered within the verification plan
            assert payment_record_verification.status == PaymentVerification.STATUS_PENDING

    def test_recalculating_validity_on_number_change(self) -> None:
        ind = self.individuals[0]

        first_phone = "+380 637 541 345"
        ind.phone_no = first_phone
        ind.save()
        assert ind.phone_no_valid

        second_phone = "+380 637 541 X"
        ind.phone_no = second_phone
        ind.save()

        assert first_phone != second_phone
        assert not ind.phone_no_valid

    @patch("hope.apps.core.services.rapid_pro.api.RapidProAPI.__init__")
    def test_requests(self, mock_parent_init: Any) -> None:
        mock_parent_init.return_value = None
        api = RapidProAPI("afghanistan", RapidProAPI.MODE_VERIFICATION)
        api.url = ""
        api._timeout = 10

        api._client = MagicMock()

        class DummyResponse:
            def __init__(
                self, status_code: int = 200, payload: Optional[dict] = None, raise_http_error: bool = False
            ) -> None:
                self.status_code = status_code
                self._payload = payload or {}
                self._raise_http_error = raise_http_error
                self.ok = 200 <= status_code < 400
                self.url = "http://example.com/"

            def raise_for_status(self) -> None:
                if self._raise_http_error:
                    e = requests.exceptions.HTTPError("boom", response=self)  # type: ignore
                    raise e

            def json(self) -> dict:
                return self._payload

        api._client.get = MagicMock(
            return_value=DummyResponse(status_code=200, payload={"a": 1}, raise_http_error=False)
        )
        assert api._handle_get_request("/endpoint") == {"a": 1}

        api._client.get = MagicMock(return_value=DummyResponse(status_code=400, raise_http_error=True))
        with pytest.raises(HTTPError):
            api._handle_get_request("/endpoint")

        api._client.post = MagicMock(
            return_value=DummyResponse(status_code=200, payload={"a": 1}, raise_http_error=False)
        )
        assert api._handle_post_request("/endpoint", {"b": 2}) == {"a": 1}

        api._client.post = MagicMock(return_value=DummyResponse(status_code=400, raise_http_error=True))
        with pytest.raises(HTTPError):
            api._handle_post_request("/endpoint", {"b": 2})

    def test_parse_json_urns_error(self) -> None:
        ba = BusinessArea.objects.get(slug="afghanistan")
        ba.rapid_pro_payment_verification_token = "TEST_TOKEN"
        ba.rapid_pro_host = "http://rapidpro.local"
        ba.save(update_fields=["rapid_pro_payment_verification_token", "rapid_pro_host"])

        with patch.object(requests.Session, "mount", autospec=True):
            api = RapidProAPI("afghanistan", RapidProAPI.MODE_VERIFICATION)
            assert api._parse_json_urns_error(None, []) is None

            e = MagicMock()
            e.response = MagicMock()
            e.response.status_code = 400
            e.response.json.return_value = {"urns": {0: "a", 1: "b"}}

            assert api._parse_json_urns_error(e, ["a", "b"]) == {
                "phone_numbers": ["a - phone number is incorrect", "b - phone number is incorrect"]
            }

            assert api._parse_json_urns_error(e, []) == {"phone_numbers": []}

            e.response.json.return_value = {"error": "error"}
            assert api._parse_json_urns_error(e, ["a", "b"]) == {"error": {"error": "error"}}

            e.response.json.side_effect = Exception("test")
            assert api._parse_json_urns_error(e, ["a", "b"]) is None

    @patch("hct_mis_api.apps.core.services.rapid_pro.api.RapidProAPI.__init__")
    def test_requests(self, mock_parent_init: Any) -> None:
        mock_parent_init.return_value = None
        api = RapidProAPI("afghanistan", RapidProAPI.MODE_VERIFICATION)
        api.url = ""
        api._timeout = 10

        api._client = MagicMock()

        class DummyResponse:
            def __init__(
                self, status_code: int = 200, payload: Optional[dict] = None, raise_http_error: bool = False
            ) -> None:
                self.status_code = status_code
                self._payload = payload or {}
                self._raise_http_error = raise_http_error
                self.ok = 200 <= status_code < 400
                self.url = "http://example.com/"

            def raise_for_status(self) -> None:
                if self._raise_http_error:
                    e = requests.exceptions.HTTPError("boom", response=self)  # type: ignore
                    raise e

            def json(self) -> dict:
                return self._payload

        api._client.get = MagicMock(
            return_value=DummyResponse(status_code=200, payload={"a": 1}, raise_http_error=False)
        )
        self.assertEqual(api._handle_get_request("/endpoint"), {"a": 1})

        api._client.get = MagicMock(return_value=DummyResponse(status_code=400, raise_http_error=True))
        with self.assertRaises(HTTPError):
            api._handle_get_request("/endpoint")

        api._client.post = MagicMock(
            return_value=DummyResponse(status_code=200, payload={"a": 1}, raise_http_error=False)
        )
        self.assertEqual(api._handle_post_request("/endpoint", {"b": 2}), {"a": 1})

        api._client.post = MagicMock(return_value=DummyResponse(status_code=400, raise_http_error=True))
        with self.assertRaises(HTTPError):
            api._handle_post_request("/endpoint", {"b": 2})

    def test_parse_json_urns_error(self) -> None:
        ba = BusinessArea.objects.get(slug="afghanistan")
        ba.rapid_pro_payment_verification_token = "TEST_TOKEN"
        ba.rapid_pro_host = "http://rapidpro.local"
        ba.save(update_fields=["rapid_pro_payment_verification_token", "rapid_pro_host"])

        with patch.object(requests.Session, "mount", autospec=True):
            api = RapidProAPI("afghanistan", RapidProAPI.MODE_VERIFICATION)
            self.assertEqual(api._parse_json_urns_error(None, []), None)

            e = MagicMock()
            e.response = MagicMock()
            e.response.status_code = 400
            e.response.json.return_value = {"urns": {0: "a", 1: "b"}}

            self.assertEqual(
                api._parse_json_urns_error(e, ["a", "b"]),
                {"phone_numbers": ["a - phone number is incorrect", "b - phone number is incorrect"]},
            )

            self.assertEqual(
                api._parse_json_urns_error(e, []),
                {"phone_numbers": []},
            )

            e.response.json.return_value = {"error": "error"}
            self.assertEqual(
                api._parse_json_urns_error(e, ["a", "b"]),
                {"error": {"error": "error"}},
            )

            e.response.json.side_effect = Exception("test")
            self.assertEqual(
                api._parse_json_urns_error(e, ["a", "b"]),
                None,
            )


class TestPhoneNumberVerification(TestCase):
    def test_phone_numbers(self) -> None:
        assert not is_valid_phone_number("+40 032 215 789")
        assert is_valid_phone_number("+48 632 215 789")

        assert is_valid_phone_number("+48 123 234 345")
        assert not is_valid_phone_number("0048 123 234 345")

        assert not is_valid_phone_number("(201) 555-0123")
        assert is_valid_phone_number("+1 (201) 555-0123")

        assert not is_valid_phone_number("123-not-really-a-phone-number")

        assert not is_valid_phone_number("+38063754115")
        assert is_valid_phone_number("+380637541150")
        assert is_valid_phone_number("+380 637 541 345")
        assert is_valid_phone_number("+380 637 541 XXX")  # it's ok to have A-Z in number
        assert not is_valid_phone_number("+380 23 234 345")<|MERGE_RESOLUTION|>--- conflicted
+++ resolved
@@ -24,25 +24,12 @@
 )
 from extras.test_utils.factories.program import ProgramFactory
 from extras.test_utils.factories.registration_data import RegistrationDataImportFactory
-<<<<<<< HEAD
 from hope.apps.core.models import BusinessArea
 from hope.apps.core.services.rapid_pro.api import RapidProAPI
 from hope.apps.geo.models import Area
 from hope.apps.payment.celery_tasks import CheckRapidProVerificationTask
 from hope.apps.payment.models import PaymentVerification, PaymentVerificationPlan
 from hope.apps.utils.phone import is_valid_phone_number
-=======
-from requests import HTTPError
-
-from hct_mis_api.apps.core.models import BusinessArea
-from hct_mis_api.apps.core.services.rapid_pro.api import RapidProAPI
-from hct_mis_api.apps.geo.models import Area
-from hct_mis_api.apps.payment.models import PaymentVerification, PaymentVerificationPlan
-from hct_mis_api.apps.payment.tasks.CheckRapidProVerificationTask import (
-    CheckRapidProVerificationTask,
-)
-from hct_mis_api.apps.utils.phone import is_valid_phone_number
->>>>>>> c6054a9a
 
 
 class TestRapidProVerificationTask(TestCase):
@@ -398,88 +385,6 @@
             e.response.json.side_effect = Exception("test")
             assert api._parse_json_urns_error(e, ["a", "b"]) is None
 
-    @patch("hct_mis_api.apps.core.services.rapid_pro.api.RapidProAPI.__init__")
-    def test_requests(self, mock_parent_init: Any) -> None:
-        mock_parent_init.return_value = None
-        api = RapidProAPI("afghanistan", RapidProAPI.MODE_VERIFICATION)
-        api.url = ""
-        api._timeout = 10
-
-        api._client = MagicMock()
-
-        class DummyResponse:
-            def __init__(
-                self, status_code: int = 200, payload: Optional[dict] = None, raise_http_error: bool = False
-            ) -> None:
-                self.status_code = status_code
-                self._payload = payload or {}
-                self._raise_http_error = raise_http_error
-                self.ok = 200 <= status_code < 400
-                self.url = "http://example.com/"
-
-            def raise_for_status(self) -> None:
-                if self._raise_http_error:
-                    e = requests.exceptions.HTTPError("boom", response=self)  # type: ignore
-                    raise e
-
-            def json(self) -> dict:
-                return self._payload
-
-        api._client.get = MagicMock(
-            return_value=DummyResponse(status_code=200, payload={"a": 1}, raise_http_error=False)
-        )
-        self.assertEqual(api._handle_get_request("/endpoint"), {"a": 1})
-
-        api._client.get = MagicMock(return_value=DummyResponse(status_code=400, raise_http_error=True))
-        with self.assertRaises(HTTPError):
-            api._handle_get_request("/endpoint")
-
-        api._client.post = MagicMock(
-            return_value=DummyResponse(status_code=200, payload={"a": 1}, raise_http_error=False)
-        )
-        self.assertEqual(api._handle_post_request("/endpoint", {"b": 2}), {"a": 1})
-
-        api._client.post = MagicMock(return_value=DummyResponse(status_code=400, raise_http_error=True))
-        with self.assertRaises(HTTPError):
-            api._handle_post_request("/endpoint", {"b": 2})
-
-    def test_parse_json_urns_error(self) -> None:
-        ba = BusinessArea.objects.get(slug="afghanistan")
-        ba.rapid_pro_payment_verification_token = "TEST_TOKEN"
-        ba.rapid_pro_host = "http://rapidpro.local"
-        ba.save(update_fields=["rapid_pro_payment_verification_token", "rapid_pro_host"])
-
-        with patch.object(requests.Session, "mount", autospec=True):
-            api = RapidProAPI("afghanistan", RapidProAPI.MODE_VERIFICATION)
-            self.assertEqual(api._parse_json_urns_error(None, []), None)
-
-            e = MagicMock()
-            e.response = MagicMock()
-            e.response.status_code = 400
-            e.response.json.return_value = {"urns": {0: "a", 1: "b"}}
-
-            self.assertEqual(
-                api._parse_json_urns_error(e, ["a", "b"]),
-                {"phone_numbers": ["a - phone number is incorrect", "b - phone number is incorrect"]},
-            )
-
-            self.assertEqual(
-                api._parse_json_urns_error(e, []),
-                {"phone_numbers": []},
-            )
-
-            e.response.json.return_value = {"error": "error"}
-            self.assertEqual(
-                api._parse_json_urns_error(e, ["a", "b"]),
-                {"error": {"error": "error"}},
-            )
-
-            e.response.json.side_effect = Exception("test")
-            self.assertEqual(
-                api._parse_json_urns_error(e, ["a", "b"]),
-                None,
-            )
-
 
 class TestPhoneNumberVerification(TestCase):
     def test_phone_numbers(self) -> None:
