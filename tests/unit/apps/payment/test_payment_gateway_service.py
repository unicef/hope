--- conflicted
+++ resolved
@@ -431,15 +431,11 @@
         self.pp.refresh_from_db()
         assert self.pp.status == PaymentPlan.Status.FINISHED
 
-<<<<<<< HEAD
-    @mock.patch("hope.models.payment_plan.PaymentPlan.get_exchange_rate", return_value=2.0)
-=======
     @mock.patch(
         "hope.apps.payment.services.payment_gateway.PaymentGatewayAPI.change_payment_instruction_status",
         return_value="FINALIZED",
     )
-    @mock.patch("hope.apps.payment.models.PaymentPlan.get_exchange_rate", return_value=2.0)
->>>>>>> 956713dc
+    @mock.patch("hope.models.payment_plan.PaymentPlan.get_exchange_rate", return_value=2.0)
     @mock.patch("hope.apps.payment.services.payment_gateway.PaymentGatewayAPI.get_record")
     @mock.patch(
         "hope.apps.payment.services.payment_gateway.get_quantity_in_usd",
