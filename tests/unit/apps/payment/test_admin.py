--- conflicted
+++ resolved
@@ -15,14 +15,11 @@
     PaymentFactory,
     PaymentPlanFactory,
 )
-<<<<<<< HEAD
 
 from hope.admin.payment_plan import (
     can_regenerate_export_file_per_fsp,
     can_sync_with_payment_gateway,
 )
-=======
->>>>>>> b5912b27
 from hope.apps.payment.models import FinancialServiceProvider, PaymentPlan
 
 
