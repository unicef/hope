--- conflicted
+++ resolved
@@ -7,23 +7,12 @@
 from extras.test_utils.factories.household import create_household
 from extras.test_utils.factories.payment import PaymentFactory, PaymentPlanFactory
 from extras.test_utils.factories.program import ProgramFactory
-<<<<<<< HEAD
 from hope.apps.geo.models import Country
 from hope.apps.household.models import Household
 from hope.apps.payment.models import Payment, PaymentPlan
 from hope.apps.payment.validators import payment_token_and_order_number_validator
 from hope.apps.payment.xlsx.xlsx_payment_plan_export_per_fsp_service import (
-    check_if_token_or_order_number_exists_per_program,
-    generate_token_and_order_numbers,
-=======
-
-from hct_mis_api.apps.geo.models import Country
-from hct_mis_api.apps.household.models import Household
-from hct_mis_api.apps.payment.models import Payment, PaymentPlan
-from hct_mis_api.apps.payment.validators import payment_token_and_order_number_validator
-from hct_mis_api.apps.payment.xlsx.xlsx_payment_plan_export_per_fsp_service import (
-    XlsxPaymentPlanExportPerFspService,
->>>>>>> 76efbbc0
+    XlsxPaymentPlanExportPerFspService
 )
 
 
@@ -62,34 +51,13 @@
             assert payment.token_number is None
 
     def test_generate_token_and_order_numbers_for_payments(self) -> None:
-<<<<<<< HEAD
-        for payment in self.payment_plan.eligible_payments.all():
-            enriched_payment = generate_token_and_order_numbers(payment)
-
-            assert len(str(enriched_payment.order_number)) == 9
-            assert len(str(enriched_payment.token_number)) == 7
-
-    def test_check_if_token_or_order_number_exists_per_program(self) -> None:
-        payment = Payment.objects.first()
-        payment.token_number = 1234567
-        payment.order_number = 987654321
-        payment.save(update_fields=["token_number", "order_number"])
-        payment.refresh_from_db()
-        assert check_if_token_or_order_number_exists_per_program(payment, "token_number", 1234567) is True
-        assert check_if_token_or_order_number_exists_per_program(payment, "token_number", 7777777) is False
-        assert check_if_token_or_order_number_exists_per_program(payment, "order_number", 987654321) is True
-        assert check_if_token_or_order_number_exists_per_program(payment, "order_number", 123456789) is False
-=======
         service = XlsxPaymentPlanExportPerFspService(self.payment_plan, None)
         service.generate_token_and_order_numbers(self.payment_plan.eligible_payments.all(), self.payment_plan.program)
         payment = self.payment_plan.eligible_payments.first()
         assert len(str(payment.order_number)) == 9
         assert len(str(payment.token_number)) == 7
->>>>>>> 76efbbc0
 
-    def test_validation_token_must_not_has_the_same_digit_more_than_three_times(
-        self,
-    ) -> None:
+    def test_validation_token_must_not_has_the_same_digit_more_than_three_times(self) -> None:
         with pytest.raises(ValidationError):
             payment_token_and_order_number_validator(1111111)
 
