--- conflicted
+++ resolved
@@ -317,18 +317,10 @@
 
             send_payment_plan_payment_list_xlsx_per_fsp_password(str(payment_plan.pk), str(self.user.pk))
 
-<<<<<<< HEAD
-            # first call from > create_payment_plan_payment_list_xlsx_per_fsp
-            # second call from > send_payment_plan_payment_list_xlsx_per_fsp_password
-            assert mock_mailjet_send.call_count == 2
-=======
             # 2 first calls from > create_payment_plan_payment_list_xlsx_per_fsp
             # third call from > send_payment_plan_payment_list_xlsx_per_fsp_password
-            self.assertEqual(
-                mock_mailjet_send.call_count,
-                3,
-            )
->>>>>>> 76efbbc0
+            assert mock_mailjet_send.call_count == 3
+
 
     @patch("hope.apps.payment.celery_tasks.logger")
     @patch("hope.apps.payment.celery_tasks.get_user_model")
