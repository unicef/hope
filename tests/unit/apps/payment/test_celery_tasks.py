--- conflicted
+++ resolved
@@ -40,14 +40,9 @@
     @patch("hct_mis_api.apps.payment.celery_tasks.logger")
     def test_prepare_payment_plan_task_wrong_pp_status(self, mock_logger: Mock) -> None:
         payment_plan = PaymentPlanFactory(
-<<<<<<< HEAD
             status=PaymentPlan.Status.TP_LOCKED,
-            program=self.program,
+            program_cycle=self.program.cycles.first(),
             build_status=PaymentPlan.BuildStatus.BUILD_STATUS_PENDING,
-=======
-            status=PaymentPlan.Status.OPEN,
-            program_cycle=self.program.cycles.first(),
->>>>>>> 8890bce7
         )
         payment_plan.refresh_from_db()
         result = prepare_payment_plan_task(str(payment_plan.pk))
@@ -58,14 +53,9 @@
     @patch("hct_mis_api.apps.payment.celery_tasks.logger")
     def test_prepare_payment_plan_task_already_running(self, mock_logger: Mock) -> None:
         payment_plan = PaymentPlanFactory(
-<<<<<<< HEAD
             status=PaymentPlan.Status.TP_OPEN,
-            program=self.program,
+            program_cycle=self.program.cycles.first(),
             build_status=PaymentPlan.BuildStatus.BUILD_STATUS_PENDING,
-=======
-            status=PaymentPlan.Status.PREPARING,
-            program_cycle=self.program.cycles.first(),
->>>>>>> 8890bce7
         )
         payment_plan.refresh_from_db()
         pp_id_str = str(payment_plan.pk)
