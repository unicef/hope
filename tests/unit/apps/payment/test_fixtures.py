--- conflicted
+++ resolved
@@ -12,12 +12,8 @@
     generate_reconciled_payment_plan,
     update_fsps,
 )
-<<<<<<< HEAD
 
 from hope.models.data_collecting_type import DataCollectingType
-=======
-from hope.apps.core.models import DataCollectingType
->>>>>>> e398a216
 
 
 class TestFixtures(TestCase):
