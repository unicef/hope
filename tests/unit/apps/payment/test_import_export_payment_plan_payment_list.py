from io import BytesIO
from pathlib import Path
from typing import Any
from unittest import mock
from unittest.mock import patch
import zipfile

from django.conf import settings
from django.contrib.admin.options import get_content_type_for_model
from django.core.files import File
from django.test import TestCase
from django.urls import reverse
import pytest
from rest_framework.exceptions import ValidationError

from extras.test_utils.factories.account import UserFactory
from extras.test_utils.factories.core import create_afghanistan
from extras.test_utils.factories.household import DocumentFactory, create_household
from extras.test_utils.factories.payment import (
    AccountFactory,
    FinancialServiceProviderFactory,
    FinancialServiceProviderXlsxTemplateFactory,
    FspXlsxTemplatePerDeliveryMechanismFactory,
    PaymentFactory,
    PaymentPlanFactory,
    PaymentPlanSplitFactory,
    RealProgramFactory,
    generate_delivery_mechanisms,
)
from extras.test_utils.factories.program import ProgramFactory
<<<<<<< HEAD
from rest_framework.exceptions import ValidationError

from hope.models.user import User
from hope.models.role_assignment import RoleAssignment
from hope.models.role import Role
=======
from hope.apps.account.models import Role, RoleAssignment, User
>>>>>>> e398a216
from hope.apps.account.permissions import Permissions
from hope.models.business_area import (
    BusinessArea,
)
from hope.models.file_temp import FileTemp
from hope.models.data_collecting_type import DataCollectingType
from hope.models.flexible_attribute import FlexibleAttribute
from hope.models import country as geo_models
from hope.models.household import (
    IDENTIFICATION_TYPE_NATIONAL_ID,
    ROLE_PRIMARY,
    Household,
)
from hope.models.individual_role_in_household import IndividualRoleInHousehold
from hope.models.document import Document
from hope.apps.payment.delivery_mechanisms import DeliveryMechanismChoices
from hope.models.delivery_mechanism import DeliveryMechanism
from hope.models.financial_service_provider import FinancialServiceProvider
from hope.models.financial_service_provider_xlsx_template import FinancialServiceProviderXlsxTemplate
from hope.models.fsp_xlsx_template_per_delivery_mechanism import FspXlsxTemplatePerDeliveryMechanism
from hope.models.payment_household_snapshot import PaymentHouseholdSnapshot
from hope.models.payment_plan import PaymentPlan
from hope.models.payment_plan_split import PaymentPlanSplit
from hope.apps.payment.services.payment_household_snapshot_service import (
    create_payment_plan_snapshot_data,
)
from hope.apps.payment.services.payment_plan_services import PaymentPlanService
from hope.apps.payment.utils import to_decimal
from hope.apps.payment.xlsx.xlsx_error import XlsxError
from hope.apps.payment.xlsx.xlsx_payment_plan_export_per_fsp_service import (
    XlsxPaymentPlanExportPerFspService,
)
from hope.apps.payment.xlsx.xlsx_payment_plan_export_service import (
    XlsxPaymentPlanExportService,
)
from hope.apps.payment.xlsx.xlsx_payment_plan_import_service import (
    XlsxPaymentPlanImportService,
)


def valid_file() -> File:
    content = Path(f"{settings.TESTS_ROOT}/apps/payment/test_file/pp_payment_list_valid.xlsx").read_bytes()
    return File(BytesIO(content), name="pp_payment_list_valid.xlsx")


def invalid_file() -> File:
    content = Path(f"{settings.TESTS_ROOT}/apps/payment/test_file/pp_payment_list_invalid.xlsx").read_bytes()
    return File(BytesIO(content), name="pp_payment_list_invalid.xlsx")


class ImportExportPaymentPlanPaymentListTest(TestCase):
    @classmethod
    def setUpTestData(cls) -> None:
        super().setUpTestData()
        generate_delivery_mechanisms()
        create_afghanistan()
        cls.business_area = BusinessArea.objects.get(slug="afghanistan")
        country_origin = geo_models.Country.objects.filter(iso_code2="PL").first()

        if not Household.objects.all().count():
            for n in range(1, 4):
                create_household(
                    {
                        "size": n,
                        "address": "Lorem Ipsum",
                        "country_origin": country_origin,
                        "village": "TEST_VILLAGE",
                    },
                )

        if FinancialServiceProvider.objects.count() < 3:
            FinancialServiceProviderFactory.create_batch(3)
        program = RealProgramFactory()
        cls.dm_cash = DeliveryMechanism.objects.get(code="cash")
        cls.dm_transfer = DeliveryMechanism.objects.get(code="transfer")
        cls.dm_atm_card = DeliveryMechanism.objects.get(code="atm_card")
        cls.fsp_1 = FinancialServiceProviderFactory(
            name="Test FSP 1",
            communication_channel=FinancialServiceProvider.COMMUNICATION_CHANNEL_XLSX,
            vision_vendor_number=123456789,
        )
        cls.fsp_1.delivery_mechanisms.add(cls.dm_cash)
        FspXlsxTemplatePerDeliveryMechanismFactory(financial_service_provider=cls.fsp_1, delivery_mechanism=cls.dm_cash)
        cls.payment_plan = PaymentPlanFactory(
            program_cycle=program.cycles.first(),
            business_area=cls.business_area,
            financial_service_provider=cls.fsp_1,
            delivery_mechanism=cls.dm_cash,
        )
        cls.split = PaymentPlanSplitFactory(payment_plan=cls.payment_plan)

        program.households.set(Household.objects.all())
        for household in program.households.all():
            PaymentFactory(
                parent=cls.payment_plan,
                parent_split=cls.split,
                household=household,
                financial_service_provider=cls.fsp_1,
                delivery_type=cls.dm_cash,
                currency="PLN",
            )

        cls.user = UserFactory()
        cls.payment_plan = PaymentPlan.objects.all()[0]

        # set Lock status
        cls.payment_plan.status_lock()
        cls.payment_plan.save()

        create_payment_plan_snapshot_data(cls.payment_plan)

        cls.xlsx_valid_file = FileTemp.objects.create(
            object_id=cls.payment_plan.pk,
            content_type=get_content_type_for_model(cls.payment_plan),
            created_by=cls.user,
            file=valid_file(),
        ).file

        cls.xlsx_invalid_file = FileTemp.objects.create(
            object_id=cls.payment_plan.pk,
            content_type=get_content_type_for_model(cls.payment_plan),
            created_by=cls.user,
            file=invalid_file(),
        ).file

    def test_import_invalid_file(self) -> None:
        error_msg = [
            XlsxError(
                "Payment Plan - Payment List",
                "A2",
                "This payment id 123123 is not in Payment Plan Payment List",
            ),
        ]
        service = XlsxPaymentPlanImportService(self.payment_plan, self.xlsx_invalid_file)
        wb = service.open_workbook()
        # override imported sheet payment id
        wb.active["A3"].value = str(self.payment_plan.eligible_payments[1].unicef_id)

        service.validate()
        assert service.errors == error_msg

    def test_import_invalid_file_with_unexpected_column(self) -> None:
        error_msg = XlsxError(
            sheet="Payment Plan - Payment List",
            coordinates="N3",
            message="Unexpected value",
        )
        content = Path(
            f"{settings.TESTS_ROOT}/apps/payment/test_file/pp_payment_list_unexpected_column.xlsx"
        ).read_bytes()
        file = BytesIO(content)

        service = XlsxPaymentPlanImportService(self.payment_plan, file)
        service.open_workbook()
        service.validate()
        assert error_msg in service.errors

    @patch("hope.apps.core.exchange_rates.api.ExchangeRateClientAPI.__init__")
    def test_import_valid_file(self, mock_parent_init: Any) -> None:
        mock_parent_init.return_value = None
        not_excluded_payments = self.payment_plan.eligible_payments.all()
        # override imported payment id
        payment_id_1 = str(not_excluded_payments[0].unicef_id)
        payment_id_2 = str(not_excluded_payments[1].unicef_id)
        payment_1 = not_excluded_payments[0]
        payment_2 = not_excluded_payments[1]

        service = XlsxPaymentPlanImportService(self.payment_plan, self.xlsx_valid_file)
        wb = service.open_workbook()

        wb.active["A2"].value = payment_id_1
        wb.active["A3"].value = payment_id_2

        service.validate()
        assert service.errors == []

        with patch("hope.apps.core.exchange_rates.api.ExchangeRateClientAPI.fetch_exchange_rates") as mock:
            mock.return_value = {}
            service.import_payment_list()
        payment_1.refresh_from_db()
        payment_2.refresh_from_db()

        assert to_decimal(wb.active["J2"].value) == payment_1.entitlement_quantity
        assert to_decimal(wb.active["J3"].value) == payment_2.entitlement_quantity

    def test_export_payment_plan_payment_list(self) -> None:
        payment = self.payment_plan.eligible_payments.order_by("unicef_id").first()
        # add national_id
        DocumentFactory(
            status=Document.STATUS_VALID,
            program=self.payment_plan.program,
            type__key=IDENTIFICATION_TYPE_NATIONAL_ID.lower(),
            document_number="Test_Number_National_Id_123",
            individual=payment.collector,
        )
        # remove old and create new snapshot with national_id document
        PaymentHouseholdSnapshot.objects.all().delete()
        assert payment.collector.documents.all().count() == 1
        create_payment_plan_snapshot_data(self.payment_plan)
        export_service = XlsxPaymentPlanExportService(self.payment_plan)
        export_service.save_xlsx_file(self.user)

        assert self.payment_plan.has_export_file

        wb = export_service.generate_workbook()

        assert wb.active["A2"].value == str(payment.unicef_id)
        assert wb.active["J2"].value == payment.entitlement_quantity
        assert wb.active["K2"].value == payment.entitlement_quantity_usd
        assert wb.active["E2"].value == "TEST_VILLAGE"
        assert wb.active["M1"].value == "national_id"
        assert wb.active["M2"].value == "Test_Number_National_Id_123"

    def test_export_payment_plan_payment_list_per_fsp(self) -> None:
        financial_service_provider1 = FinancialServiceProviderFactory()
        financial_service_provider1.delivery_mechanisms.add(self.dm_cash)
        FspXlsxTemplatePerDeliveryMechanismFactory(
            financial_service_provider=financial_service_provider1,
            delivery_mechanism=self.dm_cash,
        )
        self.payment_plan.status = PaymentPlan.Status.ACCEPTED
        self.payment_plan.save()

        payment = self.payment_plan.eligible_payments.first()
        assert payment.token_number is None
        assert payment.order_number is None

        export_service = XlsxPaymentPlanExportPerFspService(self.payment_plan)
        export_service.export_per_fsp(self.user)

        payment.refresh_from_db(fields=["token_number", "order_number"])
        assert len(str(payment.token_number)) == 7
        assert len(str(payment.order_number)) == 9

        assert self.payment_plan.has_export_file
        assert self.payment_plan.payment_list_export_file_link is not None
        assert self.payment_plan.export_file_per_fsp.file.name.startswith(
            f"payment_plan_payment_list_{self.payment_plan.unicef_id}"
        )
        fsp_id = self.payment_plan.financial_service_provider_id
        with zipfile.ZipFile(self.payment_plan.export_file_per_fsp.file, mode="r") as zip_file:  # type: ignore
            file_list = zip_file.namelist()
            fsp_xlsx_template_per_delivery_mechanism_list = FspXlsxTemplatePerDeliveryMechanism.objects.filter(
                financial_service_provider_id=fsp_id,
            )
            file_list_fsp = [
                f.replace(".xlsx", "").replace(f"payment_plan_payment_list_{self.payment_plan.unicef_id}_FSP_", "")
                for f in file_list
            ]
            for fsp_xlsx_template_per_delivery_mechanism in fsp_xlsx_template_per_delivery_mechanism_list:
                assert (
                    f"{fsp_xlsx_template_per_delivery_mechanism.financial_service_provider.name}_{fsp_xlsx_template_per_delivery_mechanism.delivery_mechanism}"
                    in file_list_fsp
                )

    @patch("hope.apps.payment.models.PaymentPlanSplit.MIN_NO_OF_PAYMENTS_IN_CHUNK")
    def test_export_payment_plan_payment_list_per_split(self, min_no_of_payments_in_chunk_mock: Any) -> None:
        min_no_of_payments_in_chunk_mock.__get__ = mock.Mock(return_value=2)

        self.payment_plan.status = PaymentPlan.Status.ACCEPTED
        self.payment_plan.save()

        payments = self.payment_plan.eligible_payments.all()
        assert payments.count() == 3

        pp_service = PaymentPlanService(self.payment_plan)
        pp_service.split(PaymentPlanSplit.SplitType.BY_RECORDS, 2)

        export_service = XlsxPaymentPlanExportPerFspService(self.payment_plan)
        export_service.export_per_fsp(self.user)

        assert self.payment_plan.has_export_file
        assert self.payment_plan.payment_list_export_file_link is not None
        assert self.payment_plan.export_file_per_fsp.file.name.startswith(
            f"payment_plan_payment_list_{self.payment_plan.unicef_id}"
        )
        splits_count = self.payment_plan.splits.count()
        assert splits_count == 2
        with zipfile.ZipFile(self.payment_plan.export_file_per_fsp.file, mode="r") as zip_file:  # type: ignore
            file_list = zip_file.namelist()
            assert splits_count == len(file_list)

        # reexport
        pp_service.split(PaymentPlanSplit.SplitType.BY_COLLECTOR)

        export_service = XlsxPaymentPlanExportPerFspService(self.payment_plan)
        export_service.export_per_fsp(self.user)
        self.payment_plan.refresh_from_db()
        assert self.payment_plan.has_export_file
        assert self.payment_plan.payment_list_export_file_link is not None
        assert self.payment_plan.export_file_per_fsp.file.name.startswith(
            f"payment_plan_payment_list_{self.payment_plan.unicef_id}"
        )
        splits_count = self.payment_plan.splits.count()
        assert splits_count == 3
        with zipfile.ZipFile(self.payment_plan.export_file_per_fsp.file, mode="r") as zip_file:  # type: ignore
            file_list = zip_file.namelist()
            assert splits_count == len(file_list)

    def test_payment_row_flex_fields(self) -> None:
        core_fields = [
            "account_holder_name",
        ]
        decimal_flexible_attribute = FlexibleAttribute(
            type=FlexibleAttribute.DECIMAL,
            name="flex_decimal_i_f",
            associated_with=FlexibleAttribute.ASSOCIATED_WITH_INDIVIDUAL,
            label={"English(EN)": "value"},
        )
        decimal_flexible_attribute.save()
        date_flexible_attribute = FlexibleAttribute(
            type=FlexibleAttribute.DECIMAL,
            name="flex_date_i_f",
            associated_with=FlexibleAttribute.ASSOCIATED_WITH_HOUSEHOLD,
            label={"English(EN)": "value"},
        )
        date_flexible_attribute.save()
        flex_fields = [
            decimal_flexible_attribute.name,
            date_flexible_attribute.name,
        ]

        export_service = XlsxPaymentPlanExportPerFspService(self.payment_plan)
        fsp_xlsx_template = FinancialServiceProviderXlsxTemplateFactory(
            core_fields=core_fields, flex_fields=flex_fields
        )
        headers = export_service.prepare_headers(fsp_xlsx_template)
        household, _ = create_household({"size": 1})
        individual = household.primary_collector
        individual.flex_fields = {
            decimal_flexible_attribute.name: 123.45,
        }
        individual.save()
        household.flex_fields = {
            date_flexible_attribute.name: "2021-01-01",
        }
        household.save()
        payment = PaymentFactory(
            parent=self.payment_plan,
            household=household,
            collector=individual,
            financial_service_provider=self.fsp_1,
            delivery_type=self.dm_cash,
        )
        decimal_flexible_attribute_index = headers.index(decimal_flexible_attribute.name)
        date_flexible_attribute_index = headers.index(date_flexible_attribute.name)

        # remove old and create new snapshot
        PaymentHouseholdSnapshot.objects.all().delete()
        create_payment_plan_snapshot_data(self.payment_plan)

        payment_row = export_service.get_payment_row(payment, fsp_xlsx_template)
        assert payment_row[decimal_flexible_attribute_index] == 123.45
        assert payment_row[date_flexible_attribute_index] == "2021-01-01"

    def test_export_payment_plan_per_fsp_with_people_program(self) -> None:
        # check with default program
        self.payment_plan.status = PaymentPlan.Status.ACCEPTED
        self.payment_plan.save()
        export_service = XlsxPaymentPlanExportPerFspService(self.payment_plan)
        export_service.export_per_fsp(self.user)
        assert not self.payment_plan.program.is_social_worker_program

        delivery_mechanism = self.payment_plan.delivery_mechanism
        fsp = self.payment_plan.financial_service_provider
        _, ws_fsp = export_service.open_workbook(fsp.name)
        fsp_xlsx_template = export_service.get_template(fsp, delivery_mechanism)
        template_column_list = export_service.prepare_headers(fsp_xlsx_template)
        assert len(template_column_list) == len(FinancialServiceProviderXlsxTemplate.DEFAULT_COLUMNS) - 3, (
            template_column_list
        )  # - ind_id - fsp_auth_code
        assert "household_id" in template_column_list
        assert "household_size" in template_column_list
        assert "individual_id" not in template_column_list

        # create Program for People export
        program_sw = ProgramFactory(data_collecting_type__type=DataCollectingType.Type.SOCIAL)
        self.payment_plan.program_cycle = program_sw.cycles.first()
        self.payment_plan.save()

        export_service = XlsxPaymentPlanExportPerFspService(self.payment_plan)
        export_service.export_per_fsp(self.user)

        self.payment_plan.refresh_from_db()
        assert self.payment_plan.has_export_file
        assert self.payment_plan.program.is_social_worker_program

        # add core fields
        fsp_xlsx_template.core_fields = [
            "age",
            "zip_code",
            "household_unicef_id",
            "individual_unicef_id",
        ]
        fsp_xlsx_template.columns = fsp_xlsx_template.DEFAULT_COLUMNS
        fsp_xlsx_template.save()
        fsp_xlsx_template.refresh_from_db()

        _, ws_fsp = export_service.open_workbook(fsp.name)
        fsp_xlsx_template = export_service.get_template(fsp, delivery_mechanism)

        template_column_list = export_service.prepare_headers(fsp_xlsx_template)
        fsp_xlsx_template.refresh_from_db()
        # remove for people 'household_unicef_id' core_field
        assert (
            len(template_column_list) == 30
        )  # DEFAULT_COLUMNS -hh_id and -hh_size -account_data +ind_id +3 core fields
        assert "household_id" not in template_column_list
        assert "household_size" not in template_column_list
        assert "individual_id" in template_column_list
        # check core fields
        assert fsp_xlsx_template.core_fields == [
            "age",
            "zip_code",
            "household_unicef_id",
            "individual_unicef_id",
        ]
        assert "age" in template_column_list
        assert "zip_code" in template_column_list
        assert "household_unicef_id" not in template_column_list
        assert "individual_unicef_id" in template_column_list

        # get_template error
        assert (
            FspXlsxTemplatePerDeliveryMechanism.objects.filter(
                delivery_mechanism=self.dm_atm_card,
                financial_service_provider=self.fsp_1,
            ).count()
            == 0
        )
        export_service = XlsxPaymentPlanExportPerFspService(self.payment_plan)
        with pytest.raises(ValidationError) as e:
            export_service.get_template(self.fsp_1, self.dm_atm_card)
        assert (
            f"Not possible to generate export file. There isn't any FSP XLSX Template assigned to Payment "
            f"Plan {self.payment_plan.unicef_id} for FSP {self.fsp_1.name} and delivery "
            f"mechanism {DeliveryMechanismChoices.DELIVERY_TYPE_ATM_CARD}." in str(e.value)
        )

    def test_flex_fields_admin_visibility(self) -> None:
        user = User.objects.create_superuser(username="admin", password="password", email="admin@example.com")
        permission_list = [Permissions.PM_ADMIN_FINANCIAL_SERVICE_PROVIDER_UPDATE.name]
        role, created = Role.objects.update_or_create(name="LOL", defaults={"permissions": permission_list})
        user_role, _ = RoleAssignment.objects.get_or_create(user=user, role=role, business_area=self.business_area)
        decimal_flexible_attribute = FlexibleAttribute(
            type=FlexibleAttribute.DECIMAL,
            name="flex_decimal_i_f",
            associated_with=FlexibleAttribute.ASSOCIATED_WITH_INDIVIDUAL,
            label={"English(EN)": "value"},
        )
        decimal_flexible_attribute.save()
        date_flexible_attribute = FlexibleAttribute(
            type=FlexibleAttribute.DECIMAL,
            name="flex_date_i_f",
            associated_with=FlexibleAttribute.ASSOCIATED_WITH_INDIVIDUAL,
            label={"English(EN)": "value"},
        )
        date_flexible_attribute.save()
        self.client.login(username="admin", password="password")
        instance = FinancialServiceProviderXlsxTemplate(flex_fields=[], name="Test FSP XLSX Template")
        instance.save()
        url = reverse(
            "admin:payment_financialserviceproviderxlsxtemplate_change",
            args=[instance.pk],
        )
        response: Any = self.client.get(url)
        assert response.status_code == 200
        assert "flex_fields" in response.context["adminform"].form.fields
        assert "flex_decimal_i_f" in (
            name for name, _ in response.context["adminform"].form.fields["flex_fields"].choices
        )
        assert "flex_date_i_f" in (name for name, _ in response.context["adminform"].form.fields["flex_fields"].choices)

    def test_payment_row_get_flex_field_if_no_snapshot_data(self) -> None:
        flex_field = FlexibleAttribute(
            type=FlexibleAttribute.DECIMAL,
            name="flex_decimal_i_f",
            associated_with=FlexibleAttribute.ASSOCIATED_WITH_INDIVIDUAL,
            label={"English(EN)": "value"},
        )
        flex_field.save()
        fsp_xlsx_template = FinancialServiceProviderXlsxTemplateFactory(flex_fields=[flex_field.name])
        export_service = XlsxPaymentPlanExportPerFspService(self.payment_plan)
        payment = PaymentFactory(parent=self.payment_plan)
        empty_payment_row = export_service.get_payment_row(payment, fsp_xlsx_template)
        for value in empty_payment_row:
            assert value == ""

    def test_payment_row_get_account_fields_from_snapshot_data(self) -> None:
        required_fields_for_account = ["name", "number", "uba_code", "holder_name"]
        # remove all old Roles
        IndividualRoleInHousehold.all_objects.all().delete()
        # add Accounts for collectors
        for payment in self.payment_plan.eligible_payments:
            payment.delivery_type = self.dm_transfer
            payment.save()
            payment.refresh_from_db()
            payment.collector.household = payment.household
            payment.collector.save()
            IndividualRoleInHousehold.objects.get_or_create(
                role=ROLE_PRIMARY,
                household=payment.collector.household,
                individual=payment.collector,
                rdi_merge_status="MERGED",
            )

            AccountFactory(
                number=payment.id,
                account_type=self.dm_transfer.account_type,
                individual=payment.collector,
                data={
                    "name": "Union Bank",
                    "number": str(payment.id),
                    "uba_code": "123456",
                    "holder_name": f"Admin {payment.collector.given_name}",
                },
            )
        # remove old and create new snapshot for PP
        PaymentHouseholdSnapshot.objects.all().delete()
        create_payment_plan_snapshot_data(self.payment_plan)

        # check export
        export_service = XlsxPaymentPlanExportPerFspService(self.payment_plan)
        fsp_xlsx_template = FinancialServiceProviderXlsxTemplateFactory(core_fields=[], flex_fields=[])

        headers = export_service.prepare_headers(fsp_xlsx_template=fsp_xlsx_template)
        assert headers[-4:] == required_fields_for_account

        for payment in self.payment_plan.eligible_payments:
            # check payment row
            payment_row = export_service.get_payment_row(payment, fsp_xlsx_template)
            assert payment_row[-4] == "Union Bank"
            assert payment_row[-3] == str(payment.id)
            assert payment_row[-2] == "123456"
            assert payment_row[-1] == f"Admin {payment.collector.given_name}"

        # test without snapshot
        PaymentHouseholdSnapshot.objects.all().delete()
        payment_row_without_snapshot = export_service.get_payment_row(
            self.payment_plan.eligible_payments.first(), fsp_xlsx_template
        )
        assert payment_row_without_snapshot[-4] == ""<|MERGE_RESOLUTION|>--- conflicted
+++ resolved
@@ -28,15 +28,10 @@
     generate_delivery_mechanisms,
 )
 from extras.test_utils.factories.program import ProgramFactory
-<<<<<<< HEAD
-from rest_framework.exceptions import ValidationError
 
 from hope.models.user import User
 from hope.models.role_assignment import RoleAssignment
 from hope.models.role import Role
-=======
-from hope.apps.account.models import Role, RoleAssignment, User
->>>>>>> e398a216
 from hope.apps.account.permissions import Permissions
 from hope.models.business_area import (
     BusinessArea,
