from io import BytesIO
from pathlib import Path
from typing import Any
from unittest import mock
from unittest.mock import patch
import zipfile

from django.conf import settings
from django.contrib.admin.options import get_content_type_for_model
from django.core.files import File
from django.test import TestCase
from django.urls import reverse
import pytest
from rest_framework.exceptions import ValidationError

from extras.test_utils.factories.account import UserFactory
from extras.test_utils.factories.core import create_afghanistan
from extras.test_utils.factories.household import DocumentFactory, create_household
from extras.test_utils.factories.payment import (
    AccountFactory,
    FinancialServiceProviderFactory,
    FinancialServiceProviderXlsxTemplateFactory,
    FspXlsxTemplatePerDeliveryMechanismFactory,
    PaymentFactory,
    PaymentPlanFactory,
    PaymentPlanSplitFactory,
    RealProgramFactory,
    generate_delivery_mechanisms,
)
from extras.test_utils.factories.program import ProgramFactory
from hope.apps.account.models import Role, RoleAssignment, User
from hope.apps.account.permissions import Permissions
from hope.apps.core.models import (
    BusinessArea,
    DataCollectingType,
    FileTemp,
    FlexibleAttribute,
)
from hope.apps.geo import models as geo_models
from hope.apps.household.models import (
    IDENTIFICATION_TYPE_NATIONAL_ID,
    ROLE_PRIMARY,
    Document,
    Household,
    IndividualRoleInHousehold,
)
from hope.apps.payment.delivery_mechanisms import DeliveryMechanismChoices
from hope.apps.payment.models import (
    DeliveryMechanism,
    FinancialServiceProvider,
    FinancialServiceProviderXlsxTemplate,
    FspXlsxTemplatePerDeliveryMechanism,
    PaymentHouseholdSnapshot,
    PaymentPlan,
    PaymentPlanSplit,
)
from hope.apps.payment.services.payment_household_snapshot_service import (
    create_payment_plan_snapshot_data,
)
from hope.apps.payment.services.payment_plan_services import PaymentPlanService
from hope.apps.payment.utils import to_decimal
from hope.apps.payment.xlsx.xlsx_error import XlsxError
from hope.apps.payment.xlsx.xlsx_payment_plan_export_per_fsp_service import (
    XlsxPaymentPlanExportPerFspService,
)
from hope.apps.payment.xlsx.xlsx_payment_plan_export_service import (
    XlsxPaymentPlanExportService,
)
from hope.apps.payment.xlsx.xlsx_payment_plan_import_service import (
    XlsxPaymentPlanImportService,
)


def valid_file() -> File:
    content = Path(f"{settings.TESTS_ROOT}/apps/payment/test_file/pp_payment_list_valid.xlsx").read_bytes()
    return File(BytesIO(content), name="pp_payment_list_valid.xlsx")


def invalid_file() -> File:
    content = Path(f"{settings.TESTS_ROOT}/apps/payment/test_file/pp_payment_list_invalid.xlsx").read_bytes()
    return File(BytesIO(content), name="pp_payment_list_invalid.xlsx")


class ImportExportPaymentPlanPaymentListTest(TestCase):
    @classmethod
    def setUpTestData(cls) -> None:
        super().setUpTestData()
        generate_delivery_mechanisms()
        create_afghanistan()
        cls.business_area = BusinessArea.objects.get(slug="afghanistan")
        country_origin = geo_models.Country.objects.filter(iso_code2="PL").first()

        if not Household.objects.all().count():
            for n in range(1, 4):
                create_household(
                    {
                        "size": n,
                        "address": "Lorem Ipsum",
                        "country_origin": country_origin,
                        "village": "TEST_VILLAGE",
                    },
                )

        if FinancialServiceProvider.objects.count() < 3:
            FinancialServiceProviderFactory.create_batch(3)
        program = RealProgramFactory()
        cls.dm_cash = DeliveryMechanism.objects.get(code="cash")
        cls.dm_transfer = DeliveryMechanism.objects.get(code="transfer")
        cls.dm_atm_card = DeliveryMechanism.objects.get(code="atm_card")
        cls.fsp_1 = FinancialServiceProviderFactory(
            name="Test FSP 1",
            communication_channel=FinancialServiceProvider.COMMUNICATION_CHANNEL_XLSX,
            vision_vendor_number=123456789,
        )
        cls.fsp_1.delivery_mechanisms.add(cls.dm_cash)
        FspXlsxTemplatePerDeliveryMechanismFactory(financial_service_provider=cls.fsp_1, delivery_mechanism=cls.dm_cash)
        cls.payment_plan = PaymentPlanFactory(
            program_cycle=program.cycles.first(),
            business_area=cls.business_area,
            financial_service_provider=cls.fsp_1,
            delivery_mechanism=cls.dm_cash,
        )
        cls.split = PaymentPlanSplitFactory(payment_plan=cls.payment_plan)

        program.households.set(Household.objects.all())
        for household in program.households.all():
            PaymentFactory(
                parent=cls.payment_plan,
                parent_split=cls.split,
                household=household,
                financial_service_provider=cls.fsp_1,
                delivery_type=cls.dm_cash,
                currency="PLN",
            )

        cls.user = UserFactory()
        cls.payment_plan = PaymentPlan.objects.all()[0]

        # set Lock status
        cls.payment_plan.status_lock()
        cls.payment_plan.save()

        create_payment_plan_snapshot_data(cls.payment_plan)

        cls.xlsx_valid_file = FileTemp.objects.create(
            object_id=cls.payment_plan.pk,
            content_type=get_content_type_for_model(cls.payment_plan),
            created_by=cls.user,
            file=valid_file(),
        ).file

        cls.xlsx_invalid_file = FileTemp.objects.create(
            object_id=cls.payment_plan.pk,
            content_type=get_content_type_for_model(cls.payment_plan),
            created_by=cls.user,
            file=invalid_file(),
        ).file

    def test_import_invalid_file(self) -> None:
        error_msg = [
            XlsxError(
                "Payment Plan - Payment List",
                "A2",
                "This payment id 123123 is not in Payment Plan Payment List",
            ),
        ]
        service = XlsxPaymentPlanImportService(self.payment_plan, self.xlsx_invalid_file)
        wb = service.open_workbook()
        # override imported sheet payment id
        wb.active["A3"].value = str(self.payment_plan.eligible_payments[1].unicef_id)

        service.validate()
        assert service.errors == error_msg

    def test_import_invalid_file_without_required_columns(self) -> None:
        error_msg_1 = XlsxError(
            sheet="Payment Plan - Payment List",
            coordinates=None,
            message="Header entitlement_quantity is required",
        )
        error_msg_2 = XlsxError(
            sheet="Payment Plan - Payment List",
            coordinates=None,
            message="Header entitlement_quantity is required",
        )
        content = Path(
            f"{settings.TESTS_ROOT}/apps/payment/test_file/pp_payment_list_unexpected_column.xlsx"
        ).read_bytes()
        file = BytesIO(content)

        service = XlsxPaymentPlanImportService(self.payment_plan, file)
        service.open_workbook()
        service.validate()

        assert error_msg_1 in service.errors
        assert error_msg_2 in service.errors

    @patch("hope.apps.core.exchange_rates.api.ExchangeRateClientAPI.__init__")
    def test_import_valid_file(self, mock_parent_init: Any) -> None:
        mock_parent_init.return_value = None
        not_excluded_payments = self.payment_plan.eligible_payments.all()
        # override imported payment id
        payment_id_1 = str(not_excluded_payments[0].unicef_id)
        payment_id_2 = str(not_excluded_payments[1].unicef_id)
        payment_1 = not_excluded_payments[0]
        payment_2 = not_excluded_payments[1]

        service = XlsxPaymentPlanImportService(self.payment_plan, self.xlsx_valid_file)
        wb = service.open_workbook()

        wb.active["A2"].value = payment_id_1
        wb.active["A3"].value = payment_id_2

        service.validate()
        assert service.errors == []

        with patch("hope.apps.core.exchange_rates.api.ExchangeRateClientAPI.fetch_exchange_rates") as mock:
            mock.return_value = {}
            service.import_payment_list()
        payment_1.refresh_from_db()
        payment_2.refresh_from_db()

        assert to_decimal(wb.active["J2"].value) == payment_1.entitlement_quantity
        assert to_decimal(wb.active["J3"].value) == payment_2.entitlement_quantity

    def test_export_payment_plan_payment_list(self) -> None:
        payment = self.payment_plan.eligible_payments.order_by("unicef_id").first()
        # add national_id
        DocumentFactory(
            status=Document.STATUS_VALID,
            program=self.payment_plan.program,
            type__key=IDENTIFICATION_TYPE_NATIONAL_ID.lower(),
            document_number="Test_Number_National_Id_123",
            individual=payment.collector,
        )
        # remove old and create new snapshot with national_id document
        PaymentHouseholdSnapshot.objects.all().delete()
        assert payment.collector.documents.all().count() == 1
        create_payment_plan_snapshot_data(self.payment_plan)
        export_service = XlsxPaymentPlanExportService(self.payment_plan)
        export_service.save_xlsx_file(self.user)

        assert self.payment_plan.has_export_file

        wb = export_service.generate_workbook()

        assert wb.active["A2"].value == str(payment.unicef_id)
        assert wb.active["J2"].value == payment.entitlement_quantity
        assert wb.active["K2"].value == payment.entitlement_quantity_usd
        assert wb.active["E2"].value == "TEST_VILLAGE"
        assert wb.active["M1"].value == "national_id"
        assert wb.active["M2"].value == "Test_Number_National_Id_123"

    def test_export_payment_plan_payment_list_per_fsp(self) -> None:
        financial_service_provider1 = FinancialServiceProviderFactory()
        financial_service_provider1.delivery_mechanisms.add(self.dm_cash)
        FspXlsxTemplatePerDeliveryMechanismFactory(
            financial_service_provider=financial_service_provider1,
            delivery_mechanism=self.dm_cash,
        )
        self.payment_plan.status = PaymentPlan.Status.ACCEPTED
        self.payment_plan.save()

        payment = self.payment_plan.eligible_payments.first()
        assert payment.token_number is None
        assert payment.order_number is None

        export_service = XlsxPaymentPlanExportPerFspService(self.payment_plan)
        export_service.generate_token_and_order_numbers(
            self.payment_plan.eligible_payments.all(), self.payment_plan.program
        )
        payment.refresh_from_db(fields=["token_number", "order_number"])
<<<<<<< HEAD
        assert len(str(payment.token_number)) == 7
        assert len(str(payment.order_number)) == 9

        assert self.payment_plan.has_export_file
        assert self.payment_plan.payment_list_export_file_link is not None
        assert self.payment_plan.export_file_per_fsp.file.name.startswith(
            f"payment_plan_payment_list_{self.payment_plan.unicef_id}"
=======
        self.assertEqual(len(str(payment.token_number)), 7)
        self.assertEqual(len(str(payment.order_number)), 9)

        export_service.export_per_fsp(self.user)

        self.assertTrue(self.payment_plan.has_export_file)
        self.assertIsNotNone(self.payment_plan.payment_list_export_file_link)
        self.assertTrue(
            self.payment_plan.export_file_per_fsp.file.name.startswith(
                f"payment_plan_payment_list_{self.payment_plan.unicef_id}"
            )
>>>>>>> 76efbbc0
        )
        fsp_id = self.payment_plan.financial_service_provider_id
        with zipfile.ZipFile(self.payment_plan.export_file_per_fsp.file, mode="r") as zip_file:  # type: ignore
            file_list = zip_file.namelist()
            fsp_xlsx_template_per_delivery_mechanism_list = FspXlsxTemplatePerDeliveryMechanism.objects.filter(
                financial_service_provider_id=fsp_id,
            )
            file_list_fsp = [
                f.replace(".xlsx", "").replace(f"payment_plan_payment_list_{self.payment_plan.unicef_id}_FSP_", "")
                for f in file_list
            ]
            for fsp_xlsx_template_per_delivery_mechanism in fsp_xlsx_template_per_delivery_mechanism_list:
                assert (
                    f"{fsp_xlsx_template_per_delivery_mechanism.financial_service_provider.name}_{fsp_xlsx_template_per_delivery_mechanism.delivery_mechanism}"
                    in file_list_fsp
                )

    @patch("hope.apps.payment.models.PaymentPlanSplit.MIN_NO_OF_PAYMENTS_IN_CHUNK")
    def test_export_payment_plan_payment_list_per_split(self, min_no_of_payments_in_chunk_mock: Any) -> None:
        min_no_of_payments_in_chunk_mock.__get__ = mock.Mock(return_value=2)

        self.payment_plan.status = PaymentPlan.Status.ACCEPTED
        self.payment_plan.save()

        payments = self.payment_plan.eligible_payments.all()
        assert payments.count() == 3

        pp_service = PaymentPlanService(self.payment_plan)
        pp_service.split(PaymentPlanSplit.SplitType.BY_RECORDS, 2)

        export_service = XlsxPaymentPlanExportPerFspService(self.payment_plan)
        export_service.export_per_fsp(self.user)

        assert self.payment_plan.has_export_file
        assert self.payment_plan.payment_list_export_file_link is not None
        assert self.payment_plan.export_file_per_fsp.file.name.startswith(
            f"payment_plan_payment_list_{self.payment_plan.unicef_id}"
        )
        splits_count = self.payment_plan.splits.count()
        assert splits_count == 2
        with zipfile.ZipFile(self.payment_plan.export_file_per_fsp.file, mode="r") as zip_file:  # type: ignore
            file_list = zip_file.namelist()
            assert splits_count == len(file_list)

        # reexport
        pp_service.split(PaymentPlanSplit.SplitType.BY_COLLECTOR)

        export_service = XlsxPaymentPlanExportPerFspService(self.payment_plan)
        export_service.export_per_fsp(self.user)
        self.payment_plan.refresh_from_db()
        assert self.payment_plan.has_export_file
        assert self.payment_plan.payment_list_export_file_link is not None
        assert self.payment_plan.export_file_per_fsp.file.name.startswith(
            f"payment_plan_payment_list_{self.payment_plan.unicef_id}"
        )
        splits_count = self.payment_plan.splits.count()
        assert splits_count == 3
        with zipfile.ZipFile(self.payment_plan.export_file_per_fsp.file, mode="r") as zip_file:  # type: ignore
            file_list = zip_file.namelist()
            assert splits_count == len(file_list)

    def test_payment_row_flex_fields(self) -> None:
        core_fields = [
            "account_holder_name",
        ]
        decimal_flexible_attribute = FlexibleAttribute(
            type=FlexibleAttribute.DECIMAL,
            name="flex_decimal_i_f",
            associated_with=FlexibleAttribute.ASSOCIATED_WITH_INDIVIDUAL,
            label={"English(EN)": "value"},
        )
        decimal_flexible_attribute.save()
        date_flexible_attribute = FlexibleAttribute(
            type=FlexibleAttribute.DECIMAL,
            name="flex_date_i_f",
            associated_with=FlexibleAttribute.ASSOCIATED_WITH_HOUSEHOLD,
            label={"English(EN)": "value"},
        )
        date_flexible_attribute.save()
        flex_fields = [
            decimal_flexible_attribute.name,
            date_flexible_attribute.name,
        ]

        export_service = XlsxPaymentPlanExportPerFspService(self.payment_plan)
        fsp_xlsx_template = FinancialServiceProviderXlsxTemplateFactory(
            core_fields=core_fields, flex_fields=flex_fields
        )
        headers = export_service.prepare_headers(fsp_xlsx_template)
        household, _ = create_household({"size": 1})
        individual = household.primary_collector
        individual.flex_fields = {
            decimal_flexible_attribute.name: 123.45,
        }
        individual.save()
        household.flex_fields = {
            date_flexible_attribute.name: "2021-01-01",
        }
        household.save()
        payment = PaymentFactory(
            parent=self.payment_plan,
            household=household,
            collector=individual,
            financial_service_provider=self.fsp_1,
            delivery_type=self.dm_cash,
        )
        decimal_flexible_attribute_index = headers.index(decimal_flexible_attribute.name)
        date_flexible_attribute_index = headers.index(date_flexible_attribute.name)

        # remove old and create new snapshot
        PaymentHouseholdSnapshot.objects.all().delete()
        create_payment_plan_snapshot_data(self.payment_plan)

        payment_row = export_service.get_payment_row(payment)
        assert payment_row[decimal_flexible_attribute_index] == 123.45
        assert payment_row[date_flexible_attribute_index] == "2021-01-01"

    def test_export_payment_plan_per_fsp_with_people_program(self) -> None:
        # check with default program
        self.payment_plan.status = PaymentPlan.Status.ACCEPTED
        self.payment_plan.save()
        export_service = XlsxPaymentPlanExportPerFspService(self.payment_plan)
        export_service.export_per_fsp(self.user)
        assert not self.payment_plan.program.is_social_worker_program

        delivery_mechanism = self.payment_plan.delivery_mechanism
        fsp = self.payment_plan.financial_service_provider
        _, ws_fsp = export_service.open_workbook(fsp.name)
        fsp_xlsx_template = export_service.get_template(fsp, delivery_mechanism)
        template_column_list = export_service.prepare_headers(fsp_xlsx_template)
        assert len(template_column_list) == len(FinancialServiceProviderXlsxTemplate.DEFAULT_COLUMNS) - 3, (
            template_column_list
        )  # - ind_id - fsp_auth_code
        assert "household_id" in template_column_list
        assert "household_size" in template_column_list
        assert "individual_id" not in template_column_list

        # create Program for People export
        program_sw = ProgramFactory(data_collecting_type__type=DataCollectingType.Type.SOCIAL)
        self.payment_plan.program_cycle = program_sw.cycles.first()
        self.payment_plan.save()

        export_service = XlsxPaymentPlanExportPerFspService(self.payment_plan)
        export_service.export_per_fsp(self.user)

        self.payment_plan.refresh_from_db()
        assert self.payment_plan.has_export_file
        assert self.payment_plan.program.is_social_worker_program

        # add core fields
        fsp_xlsx_template.core_fields = [
            "age",
            "zip_code",
            "household_unicef_id",
            "individual_unicef_id",
        ]
        fsp_xlsx_template.columns = fsp_xlsx_template.DEFAULT_COLUMNS
        fsp_xlsx_template.save()
        fsp_xlsx_template.refresh_from_db()

        _, ws_fsp = export_service.open_workbook(fsp.name)
        fsp_xlsx_template = export_service.get_template(fsp, delivery_mechanism)

        template_column_list = export_service.prepare_headers(fsp_xlsx_template)  # type: ignore
        fsp_xlsx_template.refresh_from_db()
        # remove for people 'household_unicef_id' core_field
        assert (
            len(template_column_list) == 30
        )  # DEFAULT_COLUMNS -hh_id and -hh_size -account_data +ind_id +3 core fields
        assert "household_id" not in template_column_list
        assert "household_size" not in template_column_list
        assert "individual_id" in template_column_list
        # check core fields
        assert fsp_xlsx_template.core_fields == [
            "age",
            "zip_code",
            "household_unicef_id",
            "individual_unicef_id",
        ]
        assert "age" in template_column_list
        assert "zip_code" in template_column_list
        assert "household_unicef_id" not in template_column_list
        assert "individual_unicef_id" in template_column_list

        # get_template error
        assert (
            FspXlsxTemplatePerDeliveryMechanism.objects.filter(
                delivery_mechanism=self.dm_atm_card,
                financial_service_provider=self.fsp_1,
            ).count()
            == 0
        )
        export_service = XlsxPaymentPlanExportPerFspService(self.payment_plan)
        with pytest.raises(ValidationError) as e:
            export_service.get_template(self.fsp_1, self.dm_atm_card)
        assert (
            f"Not possible to generate export file. There isn't any FSP XLSX Template assigned to Payment "
            f"Plan {self.payment_plan.unicef_id} for FSP {self.fsp_1.name} and delivery "
            f"mechanism {DeliveryMechanismChoices.DELIVERY_TYPE_ATM_CARD}." in str(e.value)
        )

    def test_flex_fields_admin_visibility(self) -> None:
        user = User.objects.create_superuser(username="admin", password="password", email="admin@example.com")
        permission_list = [Permissions.PM_ADMIN_FINANCIAL_SERVICE_PROVIDER_UPDATE.name]
        role, created = Role.objects.update_or_create(name="LOL", defaults={"permissions": permission_list})
        user_role, _ = RoleAssignment.objects.get_or_create(user=user, role=role, business_area=self.business_area)
        decimal_flexible_attribute = FlexibleAttribute(
            type=FlexibleAttribute.DECIMAL,
            name="flex_decimal_i_f",
            associated_with=FlexibleAttribute.ASSOCIATED_WITH_INDIVIDUAL,
            label={"English(EN)": "value"},
        )
        decimal_flexible_attribute.save()
        date_flexible_attribute = FlexibleAttribute(
            type=FlexibleAttribute.DECIMAL,
            name="flex_date_i_f",
            associated_with=FlexibleAttribute.ASSOCIATED_WITH_INDIVIDUAL,
            label={"English(EN)": "value"},
        )
        date_flexible_attribute.save()
        self.client.login(username="admin", password="password")
        instance = FinancialServiceProviderXlsxTemplate(flex_fields=[], name="Test FSP XLSX Template")
        instance.save()
        url = reverse(
            "admin:payment_financialserviceproviderxlsxtemplate_change",
            args=[instance.pk],
        )
        response: Any = self.client.get(url)
        assert response.status_code == 200
        assert "flex_fields" in response.context["adminform"].form.fields
        assert "flex_decimal_i_f" in (
            name for name, _ in response.context["adminform"].form.fields["flex_fields"].choices
        )
        assert "flex_date_i_f" in (name for name, _ in response.context["adminform"].form.fields["flex_fields"].choices)

    def test_payment_row_get_flex_field_if_no_snapshot_data(self) -> None:
        flex_field = FlexibleAttribute(
            type=FlexibleAttribute.DECIMAL,
            name="flex_decimal_i_f",
            associated_with=FlexibleAttribute.ASSOCIATED_WITH_INDIVIDUAL,
            label={"English(EN)": "value"},
        )
        flex_field.save()
        FinancialServiceProviderXlsxTemplateFactory(flex_fields=[flex_field.name])
        export_service = XlsxPaymentPlanExportPerFspService(self.payment_plan)
        payment = PaymentFactory(parent=self.payment_plan)
        empty_payment_row = export_service.get_payment_row(payment)
        for value in empty_payment_row:
            assert value == ""

    def test_payment_row_get_account_fields_from_snapshot_data(self) -> None:
        required_fields_for_account = ["name", "number", "uba_code", "holder_name", "financial_institution"]
        # remove all old Roles
        IndividualRoleInHousehold.all_objects.all().delete()
        # add Accounts for collectors
        for payment in self.payment_plan.eligible_payments:
            payment.delivery_type = self.dm_transfer
            payment.save()
            payment.refresh_from_db()
            payment.collector.household = payment.household
            payment.collector.save()
            IndividualRoleInHousehold.objects.get_or_create(
                role=ROLE_PRIMARY,
                household=payment.collector.household,
                individual=payment.collector,
                rdi_merge_status="MERGED",
            )

            AccountFactory(
                number=payment.id,
                account_type=self.dm_transfer.account_type,
                individual=payment.collector,
                data={
                    "name": "Union Bank",
                    "number": str(payment.id),
                    "uba_code": "123456",
                    "holder_name": f"Admin {payment.collector.given_name}",
                },
            )
        # remove old and create new snapshot for PP
        PaymentHouseholdSnapshot.objects.all().delete()
        create_payment_plan_snapshot_data(self.payment_plan)

        # check export
        export_service = XlsxPaymentPlanExportPerFspService(self.payment_plan)
        fsp_xlsx_template = FinancialServiceProviderXlsxTemplateFactory(core_fields=[], flex_fields=[])

        headers = export_service.prepare_headers(fsp_xlsx_template=fsp_xlsx_template)
        assert headers[-5:] == required_fields_for_account

        for payment in self.payment_plan.eligible_payments:
            # check payment row
            payment_row = export_service.get_payment_row(payment)
            assert payment_row[-5] == "Union Bank"
            assert payment_row[-4] == str(payment.id)
            assert payment_row[-3] == "123456"
            assert payment_row[-2] == f"Admin {payment.collector.given_name}"
            assert payment_row[-1] == ""

        # test without snapshot
        PaymentHouseholdSnapshot.objects.all().delete()
        payment_row_without_snapshot = export_service.get_payment_row(self.payment_plan.eligible_payments.first())
        assert payment_row_without_snapshot[-4] == ""

    def test_headers_for_social_worker_program(self) -> None:
        program = self.payment_plan.program
        program.beneficiary_group.master_detail = False
        program.beneficiary_group.name = "People"
        program.beneficiary_group.save()
        program.data_collecting_type.type = DataCollectingType.Type.SOCIAL
        program.save()

        assert self.payment_plan.is_social_worker_program is True

        export_service = XlsxPaymentPlanExportService(self.payment_plan)
        assert len(export_service.headers) == 11
        assert "household_size" not in export_service.headers
        assert "household_id" not in export_service.headers

        import_service = XlsxPaymentPlanImportService(self.payment_plan, self.xlsx_valid_file)
        assert len(import_service.headers) == 11
        assert "household_size" not in import_service.headers
        assert "household_id" not in import_service.headers<|MERGE_RESOLUTION|>--- conflicted
+++ resolved
@@ -270,27 +270,15 @@
             self.payment_plan.eligible_payments.all(), self.payment_plan.program
         )
         payment.refresh_from_db(fields=["token_number", "order_number"])
-<<<<<<< HEAD
         assert len(str(payment.token_number)) == 7
         assert len(str(payment.order_number)) == 9
+
+        export_service.export_per_fsp(self.user)
 
         assert self.payment_plan.has_export_file
         assert self.payment_plan.payment_list_export_file_link is not None
         assert self.payment_plan.export_file_per_fsp.file.name.startswith(
             f"payment_plan_payment_list_{self.payment_plan.unicef_id}"
-=======
-        self.assertEqual(len(str(payment.token_number)), 7)
-        self.assertEqual(len(str(payment.order_number)), 9)
-
-        export_service.export_per_fsp(self.user)
-
-        self.assertTrue(self.payment_plan.has_export_file)
-        self.assertIsNotNone(self.payment_plan.payment_list_export_file_link)
-        self.assertTrue(
-            self.payment_plan.export_file_per_fsp.file.name.startswith(
-                f"payment_plan_payment_list_{self.payment_plan.unicef_id}"
-            )
->>>>>>> 76efbbc0
         )
         fsp_id = self.payment_plan.financial_service_provider_id
         with zipfile.ZipFile(self.payment_plan.export_file_per_fsp.file, mode="r") as zip_file:  # type: ignore
