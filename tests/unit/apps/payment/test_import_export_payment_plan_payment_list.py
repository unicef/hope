from io import BytesIO
from pathlib import Path
from typing import Any
from unittest import mock
from unittest.mock import patch
import zipfile

from django.conf import settings
from django.contrib.admin.options import get_content_type_for_model
from django.core.files import File
from django.test import TestCase
from django.urls import reverse
import pytest
from rest_framework.exceptions import ValidationError

from extras.test_utils.factories.account import UserFactory
from extras.test_utils.factories.core import create_afghanistan
from extras.test_utils.factories.household import DocumentFactory, create_household
from extras.test_utils.factories.payment import (
    AccountFactory,
    FinancialServiceProviderFactory,
    FinancialServiceProviderXlsxTemplateFactory,
    FspXlsxTemplatePerDeliveryMechanismFactory,
    PaymentFactory,
    PaymentPlanFactory,
    PaymentPlanSplitFactory,
    RealProgramFactory,
    generate_delivery_mechanisms,
)
from extras.test_utils.factories.program import ProgramFactory
from hope.apps.account.permissions import Permissions
from hope.apps.household.const import (
    IDENTIFICATION_TYPE_NATIONAL_ID,
    ROLE_PRIMARY,
)
from hope.apps.payment.delivery_mechanisms import DeliveryMechanismChoices
from hope.apps.payment.services.payment_household_snapshot_service import (
    create_payment_plan_snapshot_data,
)
from hope.apps.payment.services.payment_plan_services import PaymentPlanService
from hope.apps.payment.utils import to_decimal
from hope.apps.payment.xlsx.xlsx_error import XlsxError
from hope.apps.payment.xlsx.xlsx_payment_plan_export_per_fsp_service import (
    XlsxPaymentPlanExportPerFspService,
)
from hope.apps.payment.xlsx.xlsx_payment_plan_export_service import (
    XlsxPaymentPlanExportService,
)
from hope.apps.payment.xlsx.xlsx_payment_plan_import_service import (
    XlsxPaymentPlanImportService,
)
from hope.models import (
    BusinessArea,
    DataCollectingType,
    DeliveryMechanism,
    Document,
    FileTemp,
    FinancialServiceProvider,
    FinancialServiceProviderXlsxTemplate,
    FlexibleAttribute,
    FspXlsxTemplatePerDeliveryMechanism,
    Household,
    IndividualRoleInHousehold,
    PaymentHouseholdSnapshot,
    PaymentPlan,
    PaymentPlanSplit,
    Role,
    RoleAssignment,
    User,
    country as geo_models,
)


def valid_file() -> File:
    content = Path(f"{settings.TESTS_ROOT}/apps/payment/test_file/pp_payment_list_valid.xlsx").read_bytes()
    return File(BytesIO(content), name="pp_payment_list_valid.xlsx")


def invalid_file() -> File:
    content = Path(f"{settings.TESTS_ROOT}/apps/payment/test_file/pp_payment_list_invalid.xlsx").read_bytes()
    return File(BytesIO(content), name="pp_payment_list_invalid.xlsx")


class ImportExportPaymentPlanPaymentListTest(TestCase):
    @classmethod
    def setUpTestData(cls) -> None:
        super().setUpTestData()
        generate_delivery_mechanisms()
        create_afghanistan()
        cls.business_area = BusinessArea.objects.get(slug="afghanistan")
        country_origin = geo_models.Country.objects.filter(iso_code2="PL").first()

        if not Household.objects.all().count():
            for n in range(1, 4):
                create_household(
                    {
                        "size": n,
                        "address": "Lorem Ipsum",
                        "country_origin": country_origin,
                        "village": "TEST_VILLAGE",
                    },
                )

        if FinancialServiceProvider.objects.count() < 3:
            FinancialServiceProviderFactory.create_batch(3)
        program = RealProgramFactory()
        cls.dm_cash = DeliveryMechanism.objects.get(code="cash")
        cls.dm_transfer = DeliveryMechanism.objects.get(code="transfer")
        cls.dm_atm_card = DeliveryMechanism.objects.get(code="atm_card")
        cls.fsp_1 = FinancialServiceProviderFactory(
            name="Test FSP 1",
            communication_channel=FinancialServiceProvider.COMMUNICATION_CHANNEL_XLSX,
            vision_vendor_number=123456789,
        )
        cls.fsp_1.delivery_mechanisms.add(cls.dm_cash)
        FspXlsxTemplatePerDeliveryMechanismFactory(financial_service_provider=cls.fsp_1, delivery_mechanism=cls.dm_cash)
        cls.payment_plan = PaymentPlanFactory(
            program_cycle=program.cycles.first(),
            business_area=cls.business_area,
            financial_service_provider=cls.fsp_1,
            delivery_mechanism=cls.dm_cash,
        )
        cls.split = PaymentPlanSplitFactory(payment_plan=cls.payment_plan)

        program.households.set(Household.objects.all())
        for household in program.households.all():
            PaymentFactory(
                parent=cls.payment_plan,
                parent_split=cls.split,
                household=household,
                financial_service_provider=cls.fsp_1,
                delivery_type=cls.dm_cash,
                currency="PLN",
            )

        cls.user = UserFactory()

        # set Lock status
        cls.payment_plan.status_lock()
        cls.payment_plan.save()

        create_payment_plan_snapshot_data(cls.payment_plan)

        cls.xlsx_valid_file = FileTemp.objects.create(
            object_id=cls.payment_plan.pk,
            content_type=get_content_type_for_model(cls.payment_plan),
            created_by=cls.user,
            file=valid_file(),
        ).file

        cls.xlsx_invalid_file = FileTemp.objects.create(
            object_id=cls.payment_plan.pk,
            content_type=get_content_type_for_model(cls.payment_plan),
            created_by=cls.user,
            file=invalid_file(),
        ).file

    def test_import_invalid_file(self) -> None:
        error_msg = [
            XlsxError(
                "Payment Plan - Payment List",
                "A2",
                "This payment id 123123 is not in Payment Plan Payment List",
            ),
        ]
        service = XlsxPaymentPlanImportService(self.payment_plan, self.xlsx_invalid_file)
        wb = service.open_workbook()
        # override imported sheet payment id
        wb.active["A3"].value = str(self.payment_plan.eligible_payments[1].unicef_id)

        service.validate()
        assert service.errors == error_msg

    def test_import_invalid_file_without_required_columns(self) -> None:
        error_msg_1 = XlsxError(
            sheet="Payment Plan - Payment List",
            coordinates=None,
            message="Header entitlement_quantity is required",
        )
        error_msg_2 = XlsxError(
            sheet="Payment Plan - Payment List",
            coordinates=None,
            message="Header entitlement_quantity is required",
        )
        content = Path(
            f"{settings.TESTS_ROOT}/apps/payment/test_file/pp_payment_list_unexpected_column.xlsx"
        ).read_bytes()
        file = BytesIO(content)

        service = XlsxPaymentPlanImportService(self.payment_plan, file)
        service.open_workbook()
        service.validate()

        assert error_msg_1 in service.errors
        assert error_msg_2 in service.errors

    @patch("hope.apps.core.exchange_rates.api.ExchangeRateClientAPI.__init__")
    def test_import_valid_file(self, mock_parent_init: Any) -> None:
        mock_parent_init.return_value = None
        not_excluded_payments = self.payment_plan.eligible_payments.all()
        # override imported payment id
        payment_id_1 = str(not_excluded_payments[0].unicef_id)
        payment_id_2 = str(not_excluded_payments[1].unicef_id)
        payment_1 = not_excluded_payments[0]
        payment_2 = not_excluded_payments[1]

        service = XlsxPaymentPlanImportService(self.payment_plan, self.xlsx_valid_file)
        wb = service.open_workbook()

        wb.active["A2"].value = payment_id_1
        wb.active["A3"].value = payment_id_2

        service.validate()
        assert service.errors == []

        with patch("hope.apps.core.exchange_rates.api.ExchangeRateClientAPI.fetch_exchange_rates") as mock:
            mock.return_value = {}
            service.import_payment_list()
        payment_1.refresh_from_db()
        payment_2.refresh_from_db()

        assert to_decimal(wb.active["K2"].value) == payment_1.entitlement_quantity
        assert to_decimal(wb.active["K3"].value) == payment_2.entitlement_quantity

    def test_export_payment_plan_payment_list(self) -> None:
        payment = self.payment_plan.eligible_payments.order_by("unicef_id").first()
        # add national_id
        DocumentFactory(
            status=Document.STATUS_VALID,
            program=self.payment_plan.program,
            type__key=IDENTIFICATION_TYPE_NATIONAL_ID.lower(),
            document_number="Test_Number_National_Id_123",
            individual=payment.collector,
        )
        # remove old and create new snapshot with national_id document
        PaymentHouseholdSnapshot.objects.all().delete()
        assert payment.collector.documents.all().count() == 1
        create_payment_plan_snapshot_data(self.payment_plan)
        export_service = XlsxPaymentPlanExportService(self.payment_plan)
        export_service.save_xlsx_file(self.user)

        assert self.payment_plan.has_export_file

        wb = export_service.generate_workbook()

        assert wb.active["A2"].value == str(payment.unicef_id)
        assert wb.active["K2"].value == payment.entitlement_quantity
        assert wb.active["L2"].value == payment.entitlement_quantity_usd
        assert wb.active["F2"].value == "TEST_VILLAGE"
        assert wb.active["N1"].value == "national_id"
        assert wb.active["N2"].value == "Test_Number_National_Id_123"

    def test_export_payment_plan_payment_list_per_fsp(self) -> None:
        financial_service_provider1 = FinancialServiceProviderFactory()
        financial_service_provider1.delivery_mechanisms.add(self.dm_cash)
        FspXlsxTemplatePerDeliveryMechanismFactory(
            financial_service_provider=financial_service_provider1,
            delivery_mechanism=self.dm_cash,
        )
        self.payment_plan.status = PaymentPlan.Status.ACCEPTED
        self.payment_plan.save()

        payment = self.payment_plan.eligible_payments.first()
        assert payment.token_number is None
        assert payment.order_number is None

        export_service = XlsxPaymentPlanExportPerFspService(self.payment_plan)
        export_service.generate_token_and_order_numbers(
            self.payment_plan.eligible_payments.all(), self.payment_plan.program
        )
        payment.refresh_from_db(fields=["token_number", "order_number"])
        assert len(str(payment.token_number)) == 7
        assert len(str(payment.order_number)) == 9

        export_service.export_per_fsp(self.user)

        assert self.payment_plan.has_export_file
        assert self.payment_plan.payment_list_export_file_link is not None
        assert self.payment_plan.export_file_per_fsp.file.name.startswith(
            f"payment_plan_payment_list_{self.payment_plan.unicef_id}"
        )
        fsp_id = self.payment_plan.financial_service_provider_id
        with zipfile.ZipFile(self.payment_plan.export_file_per_fsp.file, mode="r") as zip_file:  # type: ignore
            file_list = zip_file.namelist()
            fsp_xlsx_template_per_delivery_mechanism_list = FspXlsxTemplatePerDeliveryMechanism.objects.filter(
                financial_service_provider_id=fsp_id,
            )
            file_list_fsp = [
                f.replace(".xlsx", "").replace(f"payment_plan_payment_list_{self.payment_plan.unicef_id}_FSP_", "")
                for f in file_list
            ]
            for fsp_xlsx_template_per_delivery_mechanism in fsp_xlsx_template_per_delivery_mechanism_list:
                assert (
                    f"{fsp_xlsx_template_per_delivery_mechanism.financial_service_provider.name}_{fsp_xlsx_template_per_delivery_mechanism.delivery_mechanism}"
                    in file_list_fsp
                )

    @patch("hope.models.payment_plan_split.PaymentPlanSplit.MIN_NO_OF_PAYMENTS_IN_CHUNK")
    def test_export_payment_plan_payment_list_per_split(self, min_no_of_payments_in_chunk_mock: Any) -> None:
        min_no_of_payments_in_chunk_mock.__get__ = mock.Mock(return_value=2)

        self.payment_plan.status = PaymentPlan.Status.ACCEPTED
        self.payment_plan.save()

        payments = self.payment_plan.eligible_payments.all()
        assert payments.count() == 3

        pp_service = PaymentPlanService(self.payment_plan)
        pp_service.split(PaymentPlanSplit.SplitType.BY_RECORDS, 2)

        export_service = XlsxPaymentPlanExportPerFspService(self.payment_plan)
        export_service.export_per_fsp(self.user)

        assert self.payment_plan.has_export_file
        assert self.payment_plan.payment_list_export_file_link is not None
        assert self.payment_plan.export_file_per_fsp.file.name.startswith(
            f"payment_plan_payment_list_{self.payment_plan.unicef_id}"
        )
        splits_count = self.payment_plan.splits.count()
        assert splits_count == 2
        with zipfile.ZipFile(self.payment_plan.export_file_per_fsp.file, mode="r") as zip_file:  # type: ignore
            file_list = zip_file.namelist()
            assert splits_count == len(file_list)

        # reexport
        pp_service.split(PaymentPlanSplit.SplitType.BY_COLLECTOR)

        export_service = XlsxPaymentPlanExportPerFspService(self.payment_plan)
        export_service.export_per_fsp(self.user)
        self.payment_plan.refresh_from_db()
        assert self.payment_plan.has_export_file
        assert self.payment_plan.payment_list_export_file_link is not None
        assert self.payment_plan.export_file_per_fsp.file.name.startswith(
            f"payment_plan_payment_list_{self.payment_plan.unicef_id}"
        )
        splits_count = self.payment_plan.splits.count()
        assert splits_count == 3
        with zipfile.ZipFile(self.payment_plan.export_file_per_fsp.file, mode="r") as zip_file:  # type: ignore
            file_list = zip_file.namelist()
            assert splits_count == len(file_list)

    def test_payment_row_flex_fields(self) -> None:
        core_fields = [
            "account_holder_name",
        ]
        decimal_flexible_attribute = FlexibleAttribute(
            type=FlexibleAttribute.DECIMAL,
            name="flex_decimal_i_f",
            associated_with=FlexibleAttribute.ASSOCIATED_WITH_INDIVIDUAL,
            label={"English(EN)": "value"},
        )
        decimal_flexible_attribute.save()
        date_flexible_attribute = FlexibleAttribute(
            type=FlexibleAttribute.DECIMAL,
            name="flex_date_i_f",
            associated_with=FlexibleAttribute.ASSOCIATED_WITH_HOUSEHOLD,
            label={"English(EN)": "value"},
        )
        date_flexible_attribute.save()
        flex_fields = [
            decimal_flexible_attribute.name,
            date_flexible_attribute.name,
        ]

        export_service = XlsxPaymentPlanExportPerFspService(self.payment_plan)
        fsp_xlsx_template = FinancialServiceProviderXlsxTemplateFactory(
            core_fields=core_fields, flex_fields=flex_fields
        )
        headers = export_service.prepare_headers(fsp_xlsx_template)
        household, _ = create_household({"size": 1})
        individual = household.primary_collector
        individual.flex_fields = {
            decimal_flexible_attribute.name: 123.45,
        }
        individual.save()
        household.flex_fields = {
            date_flexible_attribute.name: "2021-01-01",
        }
        household.save()
        payment = PaymentFactory(
            parent=self.payment_plan,
            household=household,
            collector=individual,
            financial_service_provider=self.fsp_1,
            delivery_type=self.dm_cash,
        )
        decimal_flexible_attribute_index = headers.index(decimal_flexible_attribute.name)
        date_flexible_attribute_index = headers.index(date_flexible_attribute.name)

        # remove old and create new snapshot
        PaymentHouseholdSnapshot.objects.all().delete()
        create_payment_plan_snapshot_data(self.payment_plan)
        payment.refresh_from_db()

        payment_row = export_service.get_payment_row(payment)
        assert payment_row[decimal_flexible_attribute_index] == 123.45
        assert payment_row[date_flexible_attribute_index] == "2021-01-01"

    def test_export_payment_plan_per_fsp_with_people_program(self) -> None:
        # check with default program
        self.payment_plan.status = PaymentPlan.Status.ACCEPTED
        self.payment_plan.save()
        export_service = XlsxPaymentPlanExportPerFspService(self.payment_plan)
        export_service.export_per_fsp(self.user)
        assert not self.payment_plan.program.is_social_worker_program

        delivery_mechanism = self.payment_plan.delivery_mechanism
        fsp = self.payment_plan.financial_service_provider
        _, ws_fsp = export_service.open_workbook(fsp.name)
        fsp_xlsx_template = export_service.get_template(fsp, delivery_mechanism)
        template_column_list = export_service.prepare_headers(fsp_xlsx_template)
        assert len(template_column_list) == len(FinancialServiceProviderXlsxTemplate.DEFAULT_COLUMNS) - 3, (
            template_column_list
        )  # - ind_id - fsp_auth_code
        assert "household_id" in template_column_list
        assert "household_size" in template_column_list
        assert "individual_id" not in template_column_list

        # create Program for People export
        program_sw = ProgramFactory(data_collecting_type__type=DataCollectingType.Type.SOCIAL)
        self.payment_plan.program_cycle = program_sw.cycles.first()
        self.payment_plan.save()

        export_service = XlsxPaymentPlanExportPerFspService(self.payment_plan)
        export_service.export_per_fsp(self.user)

        self.payment_plan.refresh_from_db()
        assert self.payment_plan.has_export_file
        assert self.payment_plan.program.is_social_worker_program

        # add core fields
        fsp_xlsx_template.core_fields = [
            "age",
            "zip_code",
            "household_unicef_id",
            "individual_unicef_id",
        ]
        fsp_xlsx_template.columns = fsp_xlsx_template.DEFAULT_COLUMNS
        fsp_xlsx_template.save()
        fsp_xlsx_template.refresh_from_db()

        _, ws_fsp = export_service.open_workbook(fsp.name)
        fsp_xlsx_template = export_service.get_template(fsp, delivery_mechanism)

        template_column_list = export_service.prepare_headers(fsp_xlsx_template)  # type: ignore
        fsp_xlsx_template.refresh_from_db()
        # remove for people 'household_unicef_id' core_field
        assert (
            len(template_column_list) == 30
        )  # DEFAULT_COLUMNS -hh_id and -hh_size -account_data +ind_id +3 core fields
        assert "household_id" not in template_column_list
        assert "household_size" not in template_column_list
        assert "individual_id" in template_column_list
        # check core fields
        assert fsp_xlsx_template.core_fields == [
            "age",
            "zip_code",
            "household_unicef_id",
            "individual_unicef_id",
        ]
        assert "age" in template_column_list
        assert "zip_code" in template_column_list
        assert "household_unicef_id" not in template_column_list
        assert "individual_unicef_id" in template_column_list

        # get_template error
        assert (
            FspXlsxTemplatePerDeliveryMechanism.objects.filter(
                delivery_mechanism=self.dm_atm_card,
                financial_service_provider=self.fsp_1,
            ).count()
            == 0
        )
        export_service = XlsxPaymentPlanExportPerFspService(self.payment_plan)
        with pytest.raises(ValidationError) as e:
            export_service.get_template(self.fsp_1, self.dm_atm_card)
        assert (
            f"Not possible to generate export file. There isn't any FSP XLSX Template assigned to Payment "
            f"Plan {self.payment_plan.unicef_id} for FSP {self.fsp_1.name} and delivery "
            f"mechanism {DeliveryMechanismChoices.DELIVERY_TYPE_ATM_CARD}." in str(e.value)
        )

    def test_flex_fields_admin_visibility(self) -> None:
        user = User.objects.create_superuser(username="admin", password="password", email="admin@example.com")
        permission_list = [Permissions.PM_ADMIN_FINANCIAL_SERVICE_PROVIDER_UPDATE.name]
        role, created = Role.objects.update_or_create(name="LOL", defaults={"permissions": permission_list})
        user_role, _ = RoleAssignment.objects.get_or_create(user=user, role=role, business_area=self.business_area)
        decimal_flexible_attribute = FlexibleAttribute(
            type=FlexibleAttribute.DECIMAL,
            name="flex_decimal_i_f",
            associated_with=FlexibleAttribute.ASSOCIATED_WITH_INDIVIDUAL,
            label={"English(EN)": "value"},
        )
        decimal_flexible_attribute.save()
        date_flexible_attribute = FlexibleAttribute(
            type=FlexibleAttribute.DECIMAL,
            name="flex_date_i_f",
            associated_with=FlexibleAttribute.ASSOCIATED_WITH_INDIVIDUAL,
            label={"English(EN)": "value"},
        )
        date_flexible_attribute.save()
        self.client.login(username="admin", password="password")
        instance = FinancialServiceProviderXlsxTemplate(flex_fields=[], name="Test FSP XLSX Template")
        instance.save()
        url = reverse(
            "admin:payment_financialserviceproviderxlsxtemplate_change",
            args=[instance.pk],
        )
        response: Any = self.client.get(url)
        assert response.status_code == 200
        assert "flex_fields" in response.context["adminform"].form.fields
        assert "flex_decimal_i_f" in (
            name for name, _ in response.context["adminform"].form.fields["flex_fields"].choices
        )
        assert "flex_date_i_f" in (name for name, _ in response.context["adminform"].form.fields["flex_fields"].choices)

    def test_payment_row_get_flex_field_if_no_snapshot_data(self) -> None:
        flex_field = FlexibleAttribute(
            type=FlexibleAttribute.DECIMAL,
            name="flex_decimal_i_f",
            associated_with=FlexibleAttribute.ASSOCIATED_WITH_INDIVIDUAL,
            label={"English(EN)": "value"},
        )
        flex_field.save()
        FinancialServiceProviderXlsxTemplateFactory(flex_fields=[flex_field.name])
        export_service = XlsxPaymentPlanExportPerFspService(self.payment_plan)
        payment = PaymentFactory(parent=self.payment_plan)
        empty_payment_row = export_service.get_payment_row(payment)
        for value in empty_payment_row:
            assert value == ""

    def test_payment_row_get_account_fields_from_snapshot_data(self) -> None:
<<<<<<< HEAD
        required_fields_for_account = ["number", "uba_code", "holder_name", "financial_institution"]
=======
        required_fields_for_account = [
            "name",
            "number",
            "uba_code",
            "holder_name",
            "financial_institution_pk",
            "financial_institution_name",
        ]
>>>>>>> 30458c8c
        # remove all old Roles
        IndividualRoleInHousehold.all_objects.all().delete()
        # add Accounts for collectors
        for payment in self.payment_plan.eligible_payments:
            payment.delivery_type = self.dm_transfer
            payment.save()
            payment.refresh_from_db()
            payment.collector.household = payment.household
            payment.collector.save()
            IndividualRoleInHousehold.objects.get_or_create(
                role=ROLE_PRIMARY,
                household=payment.collector.household,
                individual=payment.collector,
                rdi_merge_status="MERGED",
            )

            AccountFactory(
                number=payment.id,
                account_type=self.dm_transfer.account_type,
                individual=payment.collector,
                data={
                    "name": "Union Bank",
                    "uba_code": "123456",
                    "holder_name": f"Admin {payment.collector.given_name}",
                },
            )
        # remove old and create new snapshot for PP
        PaymentHouseholdSnapshot.objects.all().delete()
        create_payment_plan_snapshot_data(self.payment_plan)

        # check export
        export_service = XlsxPaymentPlanExportPerFspService(self.payment_plan)
        fsp_xlsx_template = FinancialServiceProviderXlsxTemplateFactory(core_fields=[], flex_fields=[])

        headers = export_service.prepare_headers(fsp_xlsx_template=fsp_xlsx_template)
<<<<<<< HEAD
        assert headers[-4:] == required_fields_for_account
=======
        assert headers[-6:] == required_fields_for_account
>>>>>>> 30458c8c

        for payment in self.payment_plan.eligible_payments:
            # check payment row
            payment_row = export_service.get_payment_row(payment)
<<<<<<< HEAD
            assert payment_row[-5] == "Union Bank"
            assert payment_row[-4] == str(payment.id)
            assert payment_row[-3] == "123456"
            assert payment_row[-2] == f"Admin {payment.collector.given_name}"
=======
            assert payment_row[-6] == "Union Bank"
            assert payment_row[-5] == str(payment.id)
            assert payment_row[-4] == "123456"
            assert payment_row[-3] == f"Admin {payment.collector.given_name}"
            assert payment_row[-2] == ""
            assert payment_row[-1] == ""
>>>>>>> 30458c8c

        # test without number/financial_institution snapshot
        for payment in self.payment_plan.eligible_payments:
            payment.household_snapshot.snapshot_data["primary_collector"]["account_data"].pop("number")
            payment.household_snapshot.snapshot_data["primary_collector"]["account_data"].pop(
                "financial_institution_pk"
            )
            payment.household_snapshot.snapshot_data["primary_collector"]["account_data"].pop(
                "financial_institution_name"
            )
            payment.household_snapshot.save()
        export_service = XlsxPaymentPlanExportPerFspService(self.payment_plan)
        headers = export_service.prepare_headers(fsp_xlsx_template=fsp_xlsx_template)
        assert headers[-6:] == [
            "name",
            "uba_code",
            "holder_name",
            "financial_institution_pk",
            "financial_institution_name",
            "number",
        ]

        # test without snapshot
        PaymentHouseholdSnapshot.objects.all().delete()
        payment_row_without_snapshot = export_service.get_payment_row(self.payment_plan.eligible_payments.first())
        assert payment_row_without_snapshot[-4] == ""

    def test_headers_for_social_worker_program(self) -> None:
        program = self.payment_plan.program
        program.beneficiary_group.master_detail = False
        program.beneficiary_group.name = "People"
        program.beneficiary_group.save()
        program.data_collecting_type.type = DataCollectingType.Type.SOCIAL
        program.save()

        assert self.payment_plan.is_social_worker_program is True

        export_service = XlsxPaymentPlanExportService(self.payment_plan)
        assert len(export_service.headers) == 12
        assert "household_size" not in export_service.headers
        assert "household_id" not in export_service.headers
        assert "collector_id" not in export_service.headers
        assert "individual_id" in export_service.headers

        import_service = XlsxPaymentPlanImportService(self.payment_plan, self.xlsx_valid_file)
        assert len(import_service.headers) == 12
        assert "household_size" not in import_service.headers
        assert "household_id" not in import_service.headers
        assert "collector_id" not in export_service.headers
        assert "individual_id" in import_service.headers<|MERGE_RESOLUTION|>--- conflicted
+++ resolved
@@ -530,9 +530,6 @@
             assert value == ""
 
     def test_payment_row_get_account_fields_from_snapshot_data(self) -> None:
-<<<<<<< HEAD
-        required_fields_for_account = ["number", "uba_code", "holder_name", "financial_institution"]
-=======
         required_fields_for_account = [
             "name",
             "number",
@@ -541,7 +538,6 @@
             "financial_institution_pk",
             "financial_institution_name",
         ]
->>>>>>> 30458c8c
         # remove all old Roles
         IndividualRoleInHousehold.all_objects.all().delete()
         # add Accounts for collectors
@@ -577,28 +573,17 @@
         fsp_xlsx_template = FinancialServiceProviderXlsxTemplateFactory(core_fields=[], flex_fields=[])
 
         headers = export_service.prepare_headers(fsp_xlsx_template=fsp_xlsx_template)
-<<<<<<< HEAD
-        assert headers[-4:] == required_fields_for_account
-=======
         assert headers[-6:] == required_fields_for_account
->>>>>>> 30458c8c
 
         for payment in self.payment_plan.eligible_payments:
             # check payment row
             payment_row = export_service.get_payment_row(payment)
-<<<<<<< HEAD
-            assert payment_row[-5] == "Union Bank"
-            assert payment_row[-4] == str(payment.id)
-            assert payment_row[-3] == "123456"
-            assert payment_row[-2] == f"Admin {payment.collector.given_name}"
-=======
             assert payment_row[-6] == "Union Bank"
             assert payment_row[-5] == str(payment.id)
             assert payment_row[-4] == "123456"
             assert payment_row[-3] == f"Admin {payment.collector.given_name}"
             assert payment_row[-2] == ""
             assert payment_row[-1] == ""
->>>>>>> 30458c8c
 
         # test without number/financial_institution snapshot
         for payment in self.payment_plan.eligible_payments:
