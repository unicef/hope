from typing import Any, List
from unittest.mock import Mock

from django.test import TestCase

from extras.test_utils.factories.account import UserFactory
from extras.test_utils.factories.core import create_afghanistan
from extras.test_utils.factories.geo import AreaFactory
from extras.test_utils.factories.household import HouseholdFactory, IndividualFactory
from extras.test_utils.factories.payment import (
    ApprovalFactory,
    ApprovalProcessFactory,
    DeliveryMechanismFactory,
    FinancialServiceProviderFactory,
    PaymentFactory,
    PaymentPlanFactory,
)
from hope.apps.account.permissions import Permissions
from hope.apps.core.utils import to_choice_object
from hope.apps.payment.api.serializers import (
    ApprovalProcessSerializer,
    PaymentListSerializer,
    PaymentPlanDetailSerializer,
    PaymentPlanListSerializer,
    PendingPaymentSerializer,
    VolumeByDeliveryMechanismSerializer,
)
<<<<<<< HEAD
from hope.models.approval import Approval
from hope.models.business_area import BusinessArea
from hope.models.delivery_mechanism_per_payment_plan import DeliveryMechanismPerPaymentPlan
from hope.models.financial_service_provider import FinancialServiceProvider
from hope.models.payment import Payment
from hope.models.payment_household_snapshot import PaymentHouseholdSnapshot
from hope.models.payment_plan import PaymentPlan
from hope.models.payment_plan_split import PaymentPlanSplit
from hope.models.role import Role
from hope.models.role_assignment import RoleAssignment
from hope.models.user import User
=======
from hope.apps.payment.models import (
    Approval,
    PaymentHouseholdSnapshot,
    PaymentPlan,
    PaymentPlanSplit,
)
from hope.apps.payment.models.payment import (
    FinancialServiceProvider,
    Payment,
)
>>>>>>> dcddccb7


class TPHouseholdListSerializerTest(TestCase):
    @classmethod
    def setUpTestData(cls) -> None:
        super().setUpTestData()
        cls.business_area = create_afghanistan()
        cls.user = UserFactory()
        cls.pp = PaymentPlanFactory(created_by=cls.user, business_area=cls.business_area)
        admin2 = AreaFactory(name="New admin22")
        cls.hoh = IndividualFactory(household=None)
        cls.hh1 = HouseholdFactory(admin2=admin2, head_of_household=cls.hoh, size=2)

        cls.payment = PaymentFactory(parent=cls.pp, household=cls.hh1, vulnerability_score=123.012)

    def test_serializer_all_data(self) -> None:
        serializer = PendingPaymentSerializer(instance=self.payment)
        data = serializer.data

        assert data["id"] == str(self.payment.id)
        assert data["household_unicef_id"] == self.hh1.unicef_id
        assert data["head_of_household"] == {
            "id": str(self.payment.head_of_household.id),
            "full_name": f"{self.payment.head_of_household.full_name}",
            "unicef_id": self.payment.head_of_household.unicef_id,
        }
        assert data["household_size"] == 2
        assert data["household_admin2"] == "New admin22"
        assert data["vulnerability_score"] == "123.012"

    def test_hoh_full_name_if_no_hoh(self) -> None:
        self.payment.head_of_household = None
        self.payment.save()
        serializer = PendingPaymentSerializer(instance=self.payment)
        data = serializer.data

        assert data["head_of_household"] is None


class PaymentListSerializerTest(TestCase):
    @classmethod
    def setUpTestData(cls) -> None:
        super().setUpTestData()
        cls.business_area = create_afghanistan()
        cls.user = UserFactory()
        cls.pp = PaymentPlanFactory(created_by=cls.user, business_area=cls.business_area)
        cls.program = cls.pp.program_cycle.program
        admin2 = AreaFactory(name="New admin22")
        cls.hoh = IndividualFactory(household=None)
        cls.hh1 = HouseholdFactory(admin2=admin2, head_of_household=cls.hoh, size=2)
        cls.payment = PaymentFactory(
            parent=cls.pp,
            household=cls.hh1,
            vulnerability_score=123.012,
            entitlement_quantity=99,
            delivered_quantity=88,
            financial_service_provider__name="FSP 1",
            fsp_auth_code="AUTH_123",
        )

    def test_serializer_all_data(self) -> None:
        serializer = PaymentListSerializer(instance=self.payment, context={"request": Mock(user=self.user)})
        data = serializer.data

        assert data["id"] == str(self.payment.id)
        assert data["unicef_id"] == self.payment.unicef_id
        assert data["household_unicef_id"] == self.hh1.unicef_id
        assert data["household_size"] == 2
        assert data["household_admin2"] == "New admin22"
        assert data["entitlement_quantity"] == "99.00"
        assert data["delivered_quantity"] == "88.00"
        assert data["status"] == self.payment.get_status_display()
        assert data["fsp_name"] == "FSP 1"
        assert data["fsp_auth_code"] == ""

    def test_get_auth_code(self) -> None:
        user_1 = UserFactory()
        role, created = Role.objects.update_or_create(
            name="Role with Permissions",
            defaults={"permissions": [Permissions.PM_VIEW_FSP_AUTH_CODE.value]},
        )
        request = Mock()
        request.user = user_1
        user_role, _ = RoleAssignment.objects.get_or_create(user=user_1, role=role, business_area=self.business_area)
        serializer = PaymentListSerializer(instance=self.payment, context={"request": request})
        data = serializer.data

        assert data["fsp_auth_code"] == "AUTH_123"

    def test_get_snapshot_collector_full_name(self) -> None:
        household_data = {
            "primary_collector": {
                "full_name": "Name_from_Snapshot",
            },
            "alternate_collector": {},
        }
        PaymentHouseholdSnapshot.objects.create(
            payment=self.payment,
            snapshot_data=household_data,
            household_id=self.payment.household.id,
        )
        payment_qs = Payment.objects.filter(id=self.payment.id)
        serializer = PaymentListSerializer(payment_qs, many=True, context={"request": Mock(user=self.user)})
        data = serializer.data[0]

        assert data["snapshot_collector_full_name"] == "Name_from_Snapshot"

    def test_if_snapshot_collector_data_is_none(self) -> None:
        household_data = {
            "primary_collector": None,
            "alternate_collector": None,
        }
        PaymentHouseholdSnapshot.objects.create(
            payment=self.payment,
            snapshot_data=household_data,
            household_id=self.payment.household.id,
        )
        payment = Payment.objects.get(id=self.payment.id)
        account_data = PaymentListSerializer.get_collector_field(payment, "account_data")
        assert account_data is None


class PaymentPlanListSerializerTest(TestCase):
    @classmethod
    def setUpTestData(cls) -> None:
        super().setUpTestData()
        cls.business_area = create_afghanistan()
        cls.user = UserFactory()
        cls.pp = PaymentPlanFactory(
            created_by=cls.user,
            business_area=cls.business_area,
            dispersion_start_date=None,
            dispersion_end_date=None,
        )

    def test_created_by(self) -> None:
        serializer = PaymentPlanListSerializer(instance=self.pp)
        data = serializer.data
        assert data["created_by"] == f"{self.user.first_name} {self.user.last_name}"


class PaymentPlanDetailSerializerTest(TestCase):
    @classmethod
    def setUpTestData(cls) -> None:
        super().setUpTestData()
        cls.business_area = create_afghanistan()
        cls.user = UserFactory()
        cls.pp = PaymentPlanFactory(
            created_by=cls.user,
            business_area=cls.business_area,
            dispersion_start_date=None,
            dispersion_end_date=None,
        )
        cls.program = cls.pp.program_cycle.program
        admin2 = AreaFactory(name="New for PP details")
        cls.hoh = IndividualFactory(household=None)
        cls.hh1 = HouseholdFactory(admin2=admin2, head_of_household=cls.hoh, size=2)
        cls.payment = PaymentFactory(
            parent=cls.pp,
            household=cls.hh1,
            vulnerability_score=999.012,
            entitlement_quantity=100,
            delivered_quantity=155,
            financial_service_provider__name="FSP ABC",
            financial_service_provider__communication_channel=FinancialServiceProvider.COMMUNICATION_CHANNEL_XLSX,
        )
        cls.fsp_xlsx = cls.payment.financial_service_provider
        cls.fsp_api = FinancialServiceProviderFactory(
            communication_channel=FinancialServiceProvider.COMMUNICATION_CHANNEL_API,
            payment_gateway_id="123id",
        )
        cls.pp.financial_service_provider = cls.fsp_xlsx
        cls.pp.delivery_mechanism = DeliveryMechanismFactory()
        cls.pp.save()

    @staticmethod
    def _create_user_with_permissions_in_ba(user: User, ba: BusinessArea, perms: List[Any]) -> None:
        role, created = Role.objects.update_or_create(
            name=f"Role with Permissions in {ba.name}", defaults={"permissions": perms}
        )
        user_role, _ = RoleAssignment.objects.get_or_create(user=user, role=role, business_area=ba)

    def test_serializer_all_data(self) -> None:
        self.pp.status = PaymentPlan.Status.ACCEPTED
        self.pp.save()

        serializer = PaymentPlanDetailSerializer(instance=self.pp, context={"request": Mock(user=self.user)})
        data = serializer.data

        assert data["id"] == str(self.pp.id)
        assert data["reconciliation_summary"]["pending"] == 1
        assert data["reconciliation_summary"]["number_of_payments"] == 1
        assert data["excluded_households"] == []
        assert data["excluded_individuals"] == []
        assert data["fsp_communication_channel"] == "XLSX"
        assert data["can_create_follow_up"] is False
        assert data["can_split"] is True
        assert data["can_export_xlsx"] is False
        assert data["can_download_xlsx"] is False
        assert data["can_send_xlsx_password"] is False
        assert data["split_choices"] == to_choice_object(PaymentPlanSplit.SplitType.choices)
        assert data.get("volume_by_delivery_mechanism") is not None

    def test_can_export_xlsx(self) -> None:
        self._create_user_with_permissions_in_ba(
            self.user, self.business_area, [Permissions.PM_DOWNLOAD_FSP_AUTH_CODE.value]
        )
        self.pp.status = PaymentPlan.Status.ACCEPTED
        self.pp.financial_service_provider = self.fsp_api
        self.pp.save()

        data = PaymentPlanDetailSerializer(instance=self.pp, context={"request": Mock(user=self.user)}).data
        assert data["fsp_communication_channel"] == "API"
        assert data["can_export_xlsx"] is False

    def test_can_download_xlsx(self) -> None:
        self._create_user_with_permissions_in_ba(
            self.user, self.business_area, [Permissions.PM_DOWNLOAD_FSP_AUTH_CODE.value]
        )
        self.pp.status = PaymentPlan.Status.ACCEPTED
        self.pp.financial_service_provider = self.fsp_api
        self.pp.save()

        data = PaymentPlanDetailSerializer(instance=self.pp, context={"request": Mock(user=self.user)}).data
        assert data["fsp_communication_channel"] == "API"
        assert data["can_download_xlsx"] is False

    def test_can_send_xlsx_password(self) -> None:
        self._create_user_with_permissions_in_ba(
            self.user, self.business_area, [Permissions.PM_SEND_XLSX_PASSWORD.value]
        )
        self.pp.status = PaymentPlan.Status.ACCEPTED
        self.pp.financial_service_provider = self.fsp_api
        self.pp.save()

        data = PaymentPlanDetailSerializer(instance=self.pp, context={"request": Mock(user=self.user)}).data
        assert data["fsp_communication_channel"] == "API"
        assert data["can_send_xlsx_password"] is False


class ApprovalProcessSerializerTest(TestCase):
    @classmethod
    def setUpTestData(cls) -> None:
        super().setUpTestData()
        cls.business_area = create_afghanistan()
        cls.user = UserFactory()
        cls.pp = PaymentPlanFactory(
            created_by=cls.user,
            business_area=cls.business_area,
            dispersion_start_date=None,
            dispersion_end_date=None,
        )
        cls.approval_process = ApprovalProcessFactory(payment_plan=cls.pp)
        ApprovalFactory(
            approval_process=cls.approval_process,
            type=Approval.APPROVAL,
            created_by=None,
        )
        ApprovalFactory(
            approval_process=cls.approval_process,
            type=Approval.REJECT,
            created_by=cls.user,
        )

    def test_all_fields(self) -> None:
        user_name_str = f"{self.user.first_name} {self.user.last_name}"
        data = ApprovalProcessSerializer(instance=self.approval_process).data
        assert len(data["actions"]) == 4
        reject = data["actions"]["reject"][0]
        approval = data["actions"]["approval"][0]
        assert reject["type"] == Approval.REJECT
        assert reject["info"] == f"Rejected by {user_name_str}"
        assert approval["type"] == Approval.APPROVAL
        assert approval["info"] == "Approved"
        # add user data
        self.approval_process.sent_for_approval_by = self.user
        self.approval_process.sent_for_authorization_by = self.user
        self.approval_process.sent_for_finance_release_by = self.user
        self.approval_process.save()
        data_with_users = ApprovalProcessSerializer(instance=self.approval_process).data
        assert data_with_users["sent_for_approval_by"] == user_name_str
        assert data_with_users["sent_for_authorization_by"] == user_name_str
        assert data_with_users["sent_for_finance_release_by"] == user_name_str

    def test_rejected_on(self) -> None:
        approval_process = ApprovalProcessFactory(payment_plan=self.pp, sent_for_approval_date="2025-11-12")
        ApprovalFactory(
            approval_process=approval_process,
            type=Approval.REJECT,
            created_by=self.user,
        )
        data = ApprovalProcessSerializer(instance=approval_process).data
        assert data["rejected_on"] == "IN_APPROVAL"

        approval_process.sent_for_authorization_date = approval_process.sent_for_approval_date
        approval_process.save()
        data = ApprovalProcessSerializer(instance=approval_process).data
        assert data["rejected_on"] == "IN_AUTHORIZATION"

        approval_process.sent_for_finance_release_date = approval_process.sent_for_approval_date
        approval_process.save()
        data = ApprovalProcessSerializer(instance=approval_process).data
        assert data["rejected_on"] == "IN_REVIEW"


class VolumeByDeliveryMechanismSerializerTest(TestCase):
    @classmethod
    def setUpTestData(cls) -> None:
        super().setUpTestData()
        cls.business_area = create_afghanistan()
        cls.user = UserFactory()
        cls.pp = PaymentPlanFactory(
            created_by=cls.user,
            business_area=cls.business_area,
            dispersion_start_date=None,
            dispersion_end_date=None,
            financial_service_provider=None,
            delivery_mechanism=DeliveryMechanismFactory(),
        )
        cls.hoh = IndividualFactory(household=None)
        cls.hh1 = HouseholdFactory(head_of_household=cls.hoh, size=2)
        cls.payment = PaymentFactory(
            parent=cls.pp,
            household=cls.hh1,
            status=Payment.STATUS_SUCCESS,
            entitlement_quantity=222,
            entitlement_quantity_usd=111,
            financial_service_provider__name="FSP_TEST_1",
        )
        cls.fsp = cls.payment.financial_service_provider

    def test_get_volume_fields(self) -> None:
        data = VolumeByDeliveryMechanismSerializer(instance=self.pp).data

        assert data["volume"] is None
        assert data["volume_usd"] is None

        self.pp.financial_service_provider = self.fsp
        self.pp.save()
        data = VolumeByDeliveryMechanismSerializer(instance=self.pp).data

        assert data["volume"] == 222
        assert data["volume_usd"] == 111<|MERGE_RESOLUTION|>--- conflicted
+++ resolved
@@ -25,7 +25,6 @@
     PendingPaymentSerializer,
     VolumeByDeliveryMechanismSerializer,
 )
-<<<<<<< HEAD
 from hope.models.approval import Approval
 from hope.models.business_area import BusinessArea
 from hope.models.delivery_mechanism_per_payment_plan import DeliveryMechanismPerPaymentPlan
@@ -37,18 +36,6 @@
 from hope.models.role import Role
 from hope.models.role_assignment import RoleAssignment
 from hope.models.user import User
-=======
-from hope.apps.payment.models import (
-    Approval,
-    PaymentHouseholdSnapshot,
-    PaymentPlan,
-    PaymentPlanSplit,
-)
-from hope.apps.payment.models.payment import (
-    FinancialServiceProvider,
-    Payment,
-)
->>>>>>> dcddccb7
 
 
 class TPHouseholdListSerializerTest(TestCase):
