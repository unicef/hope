from typing import Any, List
from unittest.mock import Mock

from django.test import TestCase

from extras.test_utils.factories.account import UserFactory
from extras.test_utils.factories.core import create_afghanistan
from extras.test_utils.factories.geo import AreaFactory
from extras.test_utils.factories.household import HouseholdFactory, IndividualFactory
from extras.test_utils.factories.payment import (
    ApprovalFactory,
    ApprovalProcessFactory,
    DeliveryMechanismFactory,
    FinancialServiceProviderFactory,
    PaymentFactory,
    PaymentPlanFactory,
)
<<<<<<< HEAD

from hope.models.user import User
from hope.models.role_assignment import RoleAssignment
from hope.models.role import Role
=======
from hope.apps.account.models import Role, RoleAssignment, User
>>>>>>> e398a216
from hope.apps.account.permissions import Permissions
from hope.models.business_area import BusinessArea
from hope.apps.core.utils import to_choice_object
from hope.apps.payment.api.serializers import (
    ApprovalProcessSerializer,
    PaymentListSerializer,
    PaymentPlanDetailSerializer,
    PaymentPlanListSerializer,
    PendingPaymentSerializer,
    VolumeByDeliveryMechanismSerializer,
)
from hope.models.approval import Approval
from hope.models.payment_household_snapshot import PaymentHouseholdSnapshot
from hope.models.payment_plan import PaymentPlan
from hope.models.payment_plan_split import PaymentPlanSplit
from hope.models.payment import Payment
from hope.models.delivery_mechanism_per_payment_plan import DeliveryMechanismPerPaymentPlan
from hope.models.financial_service_provider import FinancialServiceProvider


class TPHouseholdListSerializerTest(TestCase):
    @classmethod
    def setUpTestData(cls) -> None:
        super().setUpTestData()
        cls.business_area = create_afghanistan()
        cls.user = UserFactory()
        cls.pp = PaymentPlanFactory(created_by=cls.user, business_area=cls.business_area)
        admin2 = AreaFactory(name="New admin22")
        cls.hoh = IndividualFactory(household=None)
        cls.hh1 = HouseholdFactory(admin2=admin2, head_of_household=cls.hoh, size=2)

        cls.payment = PaymentFactory(parent=cls.pp, household=cls.hh1, vulnerability_score=123.012)

    def test_serializer_all_data(self) -> None:
        serializer = PendingPaymentSerializer(instance=self.payment)
        data = serializer.data

        assert data["id"] == str(self.payment.id)
        assert data["household_unicef_id"] == self.hh1.unicef_id
        assert data["head_of_household"] == {
            "id": str(self.payment.head_of_household.id),
            "full_name": f"{self.payment.head_of_household.full_name}",
            "unicef_id": self.payment.head_of_household.unicef_id,
        }
        assert data["household_size"] == 2
        assert data["household_admin2"] == "New admin22"
        assert data["vulnerability_score"] == "123.012"

    def test_hoh_full_name_if_no_hoh(self) -> None:
        self.payment.head_of_household = None
        self.payment.save()
        serializer = PendingPaymentSerializer(instance=self.payment)
        data = serializer.data

        assert data["head_of_household"] is None


class PaymentListSerializerTest(TestCase):
    @classmethod
    def setUpTestData(cls) -> None:
        super().setUpTestData()
        cls.business_area = create_afghanistan()
        cls.user = UserFactory()
        cls.pp = PaymentPlanFactory(created_by=cls.user, business_area=cls.business_area)
        cls.program = cls.pp.program_cycle.program
        admin2 = AreaFactory(name="New admin22")
        cls.hoh = IndividualFactory(household=None)
        cls.hh1 = HouseholdFactory(admin2=admin2, head_of_household=cls.hoh, size=2)
        cls.payment = PaymentFactory(
            parent=cls.pp,
            household=cls.hh1,
            vulnerability_score=123.012,
            entitlement_quantity=99,
            delivered_quantity=88,
            financial_service_provider__name="FSP 1",
            fsp_auth_code="AUTH_123",
        )

    def test_serializer_all_data(self) -> None:
        serializer = PaymentListSerializer(instance=self.payment, context={"request": Mock(user=self.user)})
        data = serializer.data

        assert data["id"] == str(self.payment.id)
        assert data["unicef_id"] == self.payment.unicef_id
        assert data["household_unicef_id"] == self.hh1.unicef_id
        assert data["household_size"] == 2
        assert data["household_admin2"] == "New admin22"
        assert data["entitlement_quantity"] == "99.00"
        assert data["delivered_quantity"] == "88.00"
        assert data["status"] == self.payment.get_status_display()
        assert data["fsp_name"] == "FSP 1"
        assert data["fsp_auth_code"] == ""

    def test_get_auth_code(self) -> None:
        user_1 = UserFactory()
        role, created = Role.objects.update_or_create(
            name="Role with Permissions",
            defaults={"permissions": [Permissions.PM_VIEW_FSP_AUTH_CODE.value]},
        )
        request = Mock()
        request.user = user_1
        user_role, _ = RoleAssignment.objects.get_or_create(user=user_1, role=role, business_area=self.business_area)
        serializer = PaymentListSerializer(instance=self.payment, context={"request": request})
        data = serializer.data

        assert data["fsp_auth_code"] == "AUTH_123"

    def test_get_snapshot_collector_full_name(self) -> None:
        household_data = {
            "primary_collector": {
                "full_name": "Name_from_Snapshot",
            },
            "alternate_collector": {},
        }
        PaymentHouseholdSnapshot.objects.create(
            payment=self.payment,
            snapshot_data=household_data,
            household_id=self.payment.household.id,
        )
        payment_qs = Payment.objects.filter(id=self.payment.id)
        serializer = PaymentListSerializer(payment_qs, many=True, context={"request": Mock(user=self.user)})
        data = serializer.data[0]

        assert data["snapshot_collector_full_name"] == "Name_from_Snapshot"


class PaymentPlanListSerializerTest(TestCase):
    @classmethod
    def setUpTestData(cls) -> None:
        super().setUpTestData()
        cls.business_area = create_afghanistan()
        cls.user = UserFactory()
        cls.pp = PaymentPlanFactory(
            created_by=cls.user,
            business_area=cls.business_area,
            dispersion_start_date=None,
            dispersion_end_date=None,
        )

    def test_created_by(self) -> None:
        serializer = PaymentPlanListSerializer(instance=self.pp)
        data = serializer.data
        assert data["created_by"] == f"{self.user.first_name} {self.user.last_name}"


class PaymentPlanDetailSerializerTest(TestCase):
    @classmethod
    def setUpTestData(cls) -> None:
        super().setUpTestData()
        cls.business_area = create_afghanistan()
        cls.user = UserFactory()
        cls.pp = PaymentPlanFactory(
            created_by=cls.user,
            business_area=cls.business_area,
            dispersion_start_date=None,
            dispersion_end_date=None,
        )
        cls.program = cls.pp.program_cycle.program
        admin2 = AreaFactory(name="New for PP details")
        cls.hoh = IndividualFactory(household=None)
        cls.hh1 = HouseholdFactory(admin2=admin2, head_of_household=cls.hoh, size=2)
        cls.payment = PaymentFactory(
            parent=cls.pp,
            household=cls.hh1,
            vulnerability_score=999.012,
            entitlement_quantity=100,
            delivered_quantity=155,
            financial_service_provider__name="FSP ABC",
            financial_service_provider__communication_channel=FinancialServiceProvider.COMMUNICATION_CHANNEL_XLSX,
        )
        cls.fsp_xlsx = cls.payment.financial_service_provider
        cls.fsp_api = FinancialServiceProviderFactory(
            communication_channel=FinancialServiceProvider.COMMUNICATION_CHANNEL_API,
            payment_gateway_id="123id",
        )

    @staticmethod
    def _create_user_with_permissions_in_ba(user: User, ba: BusinessArea, perms: List[Any]) -> None:
        role, created = Role.objects.update_or_create(
            name=f"Role with Permissions in {ba.name}", defaults={"permissions": perms}
        )
        user_role, _ = RoleAssignment.objects.get_or_create(user=user, role=role, business_area=ba)

    def test_serializer_all_data(self) -> None:
        self.pp.status = PaymentPlan.Status.ACCEPTED
        self.pp.save()
        DeliveryMechanismPerPaymentPlan.objects.create(
            payment_plan=self.pp,
            delivery_mechanism_order=1,
            financial_service_provider=self.fsp_xlsx,
            delivery_mechanism=DeliveryMechanismFactory(),
        )

        serializer = PaymentPlanDetailSerializer(instance=self.pp, context={"request": Mock(user=self.user)})
        data = serializer.data

        assert data["id"] == str(self.pp.id)
        assert data["reconciliation_summary"]["pending"] == 1
        assert data["reconciliation_summary"]["number_of_payments"] == 1
        assert data["excluded_households"] == []
        assert data["excluded_individuals"] == []
        assert data["fsp_communication_channel"] == "XLSX"
        assert data["can_create_follow_up"] is False
        assert data["can_split"] is True
        assert data["can_export_xlsx"] is False
        assert data["can_download_xlsx"] is False
        assert data["can_send_xlsx_password"] is False
        assert data["split_choices"] == to_choice_object(PaymentPlanSplit.SplitType.choices)
        assert data.get("volume_by_delivery_mechanism") is not None

    def test_can_export_xlsx(self) -> None:
        self._create_user_with_permissions_in_ba(
            self.user, self.business_area, [Permissions.PM_DOWNLOAD_FSP_AUTH_CODE.value]
        )
        self.pp.status = PaymentPlan.Status.ACCEPTED
        self.pp.financial_service_provider = self.fsp_api
        self.pp.save()

        data = PaymentPlanDetailSerializer(instance=self.pp, context={"request": Mock(user=self.user)}).data
        assert data["fsp_communication_channel"] == "API"
        assert data["can_export_xlsx"] is False

    def test_can_download_xlsx(self) -> None:
        self._create_user_with_permissions_in_ba(
            self.user, self.business_area, [Permissions.PM_DOWNLOAD_FSP_AUTH_CODE.value]
        )
        self.pp.status = PaymentPlan.Status.ACCEPTED
        self.pp.financial_service_provider = self.fsp_api
        self.pp.save()

        data = PaymentPlanDetailSerializer(instance=self.pp, context={"request": Mock(user=self.user)}).data
        assert data["fsp_communication_channel"] == "API"
        assert data["can_download_xlsx"] is False

    def test_can_send_xlsx_password(self) -> None:
        self._create_user_with_permissions_in_ba(
            self.user, self.business_area, [Permissions.PM_SEND_XLSX_PASSWORD.value]
        )
        self.pp.status = PaymentPlan.Status.ACCEPTED
        self.pp.financial_service_provider = self.fsp_api
        self.pp.save()

        data = PaymentPlanDetailSerializer(instance=self.pp, context={"request": Mock(user=self.user)}).data
        assert data["fsp_communication_channel"] == "API"
        assert data["can_send_xlsx_password"] is False


class ApprovalProcessSerializerTest(TestCase):
    @classmethod
    def setUpTestData(cls) -> None:
        super().setUpTestData()
        cls.business_area = create_afghanistan()
        cls.user = UserFactory()
        cls.pp = PaymentPlanFactory(
            created_by=cls.user,
            business_area=cls.business_area,
            dispersion_start_date=None,
            dispersion_end_date=None,
        )
        cls.approval_process = ApprovalProcessFactory(payment_plan=cls.pp)
        ApprovalFactory(
            approval_process=cls.approval_process,
            type=Approval.APPROVAL,
            created_by=None,
        )
        ApprovalFactory(
            approval_process=cls.approval_process,
            type=Approval.REJECT,
            created_by=cls.user,
        )

    def test_all_fields(self) -> None:
        user_name_str = f"{self.user.first_name} {self.user.last_name}"
        data = ApprovalProcessSerializer(instance=self.approval_process).data
        assert len(data["actions"]) == 4
        reject = data["actions"]["reject"][0]
        approval = data["actions"]["approval"][0]
        assert reject["type"] == Approval.REJECT
        assert reject["info"] == f"Rejected by {user_name_str}"
        assert approval["type"] == Approval.APPROVAL
        assert approval["info"] == "Approved"
        # add user data
        self.approval_process.sent_for_approval_by = self.user
        self.approval_process.sent_for_authorization_by = self.user
        self.approval_process.sent_for_finance_release_by = self.user
        self.approval_process.save()
        data_with_users = ApprovalProcessSerializer(instance=self.approval_process).data
        assert data_with_users["sent_for_approval_by"] == user_name_str
        assert data_with_users["sent_for_authorization_by"] == user_name_str
        assert data_with_users["sent_for_finance_release_by"] == user_name_str

    def test_rejected_on(self) -> None:
        approval_process = ApprovalProcessFactory(payment_plan=self.pp, sent_for_approval_date="2025-11-12")
        ApprovalFactory(
            approval_process=approval_process,
            type=Approval.REJECT,
            created_by=self.user,
        )
        data = ApprovalProcessSerializer(instance=approval_process).data
        assert data["rejected_on"] == "IN_APPROVAL"

        approval_process.sent_for_authorization_date = approval_process.sent_for_approval_date
        approval_process.save()
        data = ApprovalProcessSerializer(instance=approval_process).data
        assert data["rejected_on"] == "IN_AUTHORIZATION"

        approval_process.sent_for_finance_release_date = approval_process.sent_for_approval_date
        approval_process.save()
        data = ApprovalProcessSerializer(instance=approval_process).data
        assert data["rejected_on"] == "IN_REVIEW"


class VolumeByDeliveryMechanismSerializerTest(TestCase):
    @classmethod
    def setUpTestData(cls) -> None:
        super().setUpTestData()
        cls.business_area = create_afghanistan()
        cls.user = UserFactory()
        cls.pp = PaymentPlanFactory(
            created_by=cls.user,
            business_area=cls.business_area,
            dispersion_start_date=None,
            dispersion_end_date=None,
            financial_service_provider=None,
        )
        cls.hoh = IndividualFactory(household=None)
        cls.hh1 = HouseholdFactory(head_of_household=cls.hoh, size=2)
        cls.payment = PaymentFactory(
            parent=cls.pp,
            household=cls.hh1,
            status=Payment.STATUS_SUCCESS,
            entitlement_quantity=222,
            entitlement_quantity_usd=111,
            financial_service_provider__name="FSP_TEST_1",
        )
        cls.fsp = cls.payment.financial_service_provider
        cls.dm_per_pp = DeliveryMechanismPerPaymentPlan.objects.create(
            payment_plan=cls.pp,
            delivery_mechanism_order=1,
            financial_service_provider=cls.fsp,
            delivery_mechanism=DeliveryMechanismFactory(),
        )

    def test_get_volume_fields(self) -> None:
        data = VolumeByDeliveryMechanismSerializer(instance=self.dm_per_pp).data

        assert data["volume"] is None
        assert data["volume_usd"] is None

        self.pp.financial_service_provider = self.fsp
        self.pp.save()
        data = VolumeByDeliveryMechanismSerializer(instance=self.dm_per_pp).data

        assert data["volume"] == 222
        assert data["volume_usd"] == 111<|MERGE_RESOLUTION|>--- conflicted
+++ resolved
@@ -15,14 +15,10 @@
     PaymentFactory,
     PaymentPlanFactory,
 )
-<<<<<<< HEAD
 
 from hope.models.user import User
 from hope.models.role_assignment import RoleAssignment
 from hope.models.role import Role
-=======
-from hope.apps.account.models import Role, RoleAssignment, User
->>>>>>> e398a216
 from hope.apps.account.permissions import Permissions
 from hope.models.business_area import BusinessArea
 from hope.apps.core.utils import to_choice_object
