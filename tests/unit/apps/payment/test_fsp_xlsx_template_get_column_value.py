from typing import Any

from parameterized import parameterized

from hct_mis_api.apps.account.fixtures import UserFactory
from hct_mis_api.apps.core.base_test_case import APITestCase
from hct_mis_api.apps.core.fixtures import create_afghanistan
from hct_mis_api.apps.household.fixtures import (
    DocumentFactory,
    DocumentTypeFactory,
    create_household,
)
from hct_mis_api.apps.household.models import ROLE_PRIMARY, IndividualRoleInHousehold
from hct_mis_api.apps.payment.fixtures import PaymentFactory, PaymentPlanFactory
from hct_mis_api.apps.payment.models import (
    FinancialServiceProviderXlsxTemplate,
    PaymentPlan,
)
from hct_mis_api.apps.payment.services.payment_household_snapshot_service import (
    create_payment_plan_snapshot_data,
)
from hct_mis_api.apps.program.fixtures import ProgramFactory


class FinancialServiceProviderXlsxTemplateTest(APITestCase):
    @classmethod
    def setUpTestData(cls) -> None:
        super().setUpTestData()
        cls.business_area = create_afghanistan()
<<<<<<< HEAD
        cls.user = UserFactory()
=======
>>>>>>> a82aa7be
        cls.program = ProgramFactory(business_area=cls.business_area)
        cls.user = UserFactory()

    def test_get_column_value_registration_token_empty(self) -> None:
        household, individuals = create_household(household_args={"size": 1, "business_area": self.business_area})
        individual = individuals[0]
        payment_plan = PaymentPlanFactory(
            program_cycle=self.program.cycles.first(),
            status=PaymentPlan.Status.ACCEPTED,
            business_area=self.business_area,
            created_by=self.user,
        )
        DocumentTypeFactory(key="registration_token")
        payment = PaymentFactory(parent=payment_plan, household=household, collector=individual, currency="PLN")
        create_payment_plan_snapshot_data(payment_plan)

        result = FinancialServiceProviderXlsxTemplate.get_column_value_from_payment(payment, "registration_token")
        # return empty string if no document
        self.assertEqual(result, "")

    @parameterized.expand(
        [
            ("field_payment_id", "payment_id"),
            ("field_household_id", "household_id"),
            ("field_household_size", "household_size"),
            ("field_collector_name", "collector_name"),
            ("field_currency", "currency"),
            ("field_registration_token", "registration_token"),
            ("test_wrong_column_name", "invalid_column_name"),
        ]
    )
    def test_get_column_value_from_payment(self, _: Any, field_name: str) -> None:
        household, individuals = create_household(
            household_args={"size": 1, "business_area": self.business_area},
            individual_args={"full_name": "John Wilson", "given_name": "John", "family_name": "Wilson"},
        )
        individual = individuals[0]

        payment_plan = PaymentPlanFactory(
            program_cycle=self.program.cycles.first(),
            status=PaymentPlan.Status.ACCEPTED,
            business_area=self.business_area,
            created_by=self.user,
        )
        payment = PaymentFactory(parent=payment_plan, household=household, collector=individual, currency="PLN")
        primary = IndividualRoleInHousehold.objects.filter(role=ROLE_PRIMARY).first().individual
        document_type = DocumentTypeFactory(key="registration_token")
        document = DocumentFactory(individual=primary, type=document_type)

        create_payment_plan_snapshot_data(payment_plan)

        result = FinancialServiceProviderXlsxTemplate.get_column_value_from_payment(payment, field_name)

        accepted_results = {
            "payment_id": payment.unicef_id,
            "household_id": household.unicef_id,
            "household_size": 1,
            "collector_name": primary.full_name,
            "currency": "PLN",
            "registration_token": document.document_number,
            "invalid_column_name": "wrong_column_name",
        }
        self.assertEqual(accepted_results.get(field_name), result)<|MERGE_RESOLUTION|>--- conflicted
+++ resolved
@@ -27,10 +27,6 @@
     def setUpTestData(cls) -> None:
         super().setUpTestData()
         cls.business_area = create_afghanistan()
-<<<<<<< HEAD
-        cls.user = UserFactory()
-=======
->>>>>>> a82aa7be
         cls.program = ProgramFactory(business_area=cls.business_area)
         cls.user = UserFactory()
 
