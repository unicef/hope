--- conflicted
+++ resolved
@@ -321,19 +321,11 @@
                 )
             assert mock_prepare_payment_plan_task.on_commit.call_count == 1
 
-<<<<<<< HEAD
         assert pp.status == PaymentPlan.Status.TP_OPEN
         assert pp.total_households_count == 0
         assert pp.total_individuals_count == 0
         assert pp.payment_items.count() == 0
-        with self.assertNumQueries(95):
-=======
-        self.assertEqual(pp.status, PaymentPlan.Status.TP_OPEN)
-        self.assertEqual(pp.total_households_count, 0)
-        self.assertEqual(pp.total_individuals_count, 0)
-        self.assertEqual(pp.payment_items.count(), 0)
-        with self.assertNumQueries(99):
->>>>>>> 29644b15
+        with self.assertNumQueries(96):
             prepare_payment_plan_task.delay(str(pp.id))
         pp.refresh_from_db()
         assert pp.status == PaymentPlan.Status.TP_OPEN
@@ -790,19 +782,11 @@
                 )
             assert mock_prepare_payment_plan_task.on_commit.call_count == 1
 
-<<<<<<< HEAD
         assert pp.status == PaymentPlan.Status.TP_OPEN
         assert pp.total_households_count == 0
         assert pp.total_individuals_count == 0
         assert pp.payment_items.count() == 0
-        with self.assertNumQueries(68):
-=======
-        self.assertEqual(pp.status, PaymentPlan.Status.TP_OPEN)
-        self.assertEqual(pp.total_households_count, 0)
-        self.assertEqual(pp.total_individuals_count, 0)
-        self.assertEqual(pp.payment_items.count(), 0)
-        with self.assertNumQueries(72):
->>>>>>> 29644b15
+        with self.assertNumQueries(69):
             prepare_payment_plan_task.delay(str(pp.id))
         pp.refresh_from_db()
         assert pp.status == PaymentPlan.Status.TP_OPEN
