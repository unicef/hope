--- conflicted
+++ resolved
@@ -310,11 +310,7 @@
         self.assertEqual(pp.total_households_count, 0)
         self.assertEqual(pp.total_individuals_count, 0)
         self.assertEqual(pp.payment_items.count(), 0)
-<<<<<<< HEAD
-        with self.assertNumQueries(104):
-=======
         with self.assertNumQueries(108):
->>>>>>> e340bdbc
             prepare_payment_plan_task.delay(str(pp.id))
         pp.refresh_from_db()
         self.assertEqual(pp.status, PaymentPlan.Status.TP_OPEN)
@@ -756,11 +752,7 @@
         self.assertEqual(pp.total_households_count, 0)
         self.assertEqual(pp.total_individuals_count, 0)
         self.assertEqual(pp.payment_items.count(), 0)
-<<<<<<< HEAD
-        with self.assertNumQueries(77):
-=======
         with self.assertNumQueries(81):
->>>>>>> e340bdbc
             prepare_payment_plan_task.delay(str(pp.id))
         pp.refresh_from_db()
         self.assertEqual(pp.status, PaymentPlan.Status.TP_OPEN)
