from datetime import timedelta
from decimal import Decimal
from typing import Any
from unittest import mock
from unittest.mock import patch

from django.core.exceptions import ValidationError
from django.db import IntegrityError, transaction
from django.utils import timezone

from aniso8601 import parse_date
from django_fsm import TransitionNotAllowed
from flaky import flaky
from freezegun import freeze_time
from pytz import utc

from hct_mis_api.apps.account.fixtures import UserFactory
from hct_mis_api.apps.account.permissions import Permissions
from hct_mis_api.apps.core.base_test_case import APITestCase
from hct_mis_api.apps.core.fixtures import create_afghanistan
from hct_mis_api.apps.core.models import FileTemp
from hct_mis_api.apps.geo.fixtures import AreaFactory, AreaTypeFactory, CountryFactory
from hct_mis_api.apps.household.fixtures import (
    HouseholdFactory,
    IndividualFactory,
    IndividualRoleInHouseholdFactory,
    create_household_and_individuals,
    create_household_with_individual_with_collectors,
)
from hct_mis_api.apps.household.models import ROLE_PRIMARY, IndividualRoleInHousehold
from hct_mis_api.apps.payment.celery_tasks import (
    prepare_follow_up_payment_plan_task,
    prepare_payment_plan_task,
)
from hct_mis_api.apps.payment.fixtures import (
    AccountFactory,
    FinancialServiceProviderFactory,
    PaymentFactory,
    PaymentPlanFactory,
    PaymentPlanSplitFactory,
    generate_delivery_mechanisms,
)
from hct_mis_api.apps.payment.models import (
    AccountType,
    DeliveryMechanism,
    FinancialServiceProvider,
    Payment,
    PaymentPlan,
    PaymentPlanSplit,
)
from hct_mis_api.apps.payment.services.payment_plan_services import PaymentPlanService
from hct_mis_api.apps.program.fixtures import ProgramCycleFactory, ProgramFactory
from hct_mis_api.apps.program.models import Program, ProgramCycle
from hct_mis_api.apps.targeting.fixtures import (
    TargetingCriteriaFactory,
    TargetingCriteriaRuleFactory,
)


class TestPaymentPlanServices(APITestCase):
    databases = ("default",)

    @classmethod
    def setUpTestData(cls) -> None:
        super().setUpTestData()
        generate_delivery_mechanisms()
        cls.business_area = create_afghanistan()
        cls.user = UserFactory.create()
        cls.create_user_role_with_permissions(
            cls.user, [Permissions.PM_CREATE], cls.business_area, whole_business_area_access=True
        )
        cls.dm_transfer_to_account = DeliveryMechanism.objects.get(code="transfer_to_account")
        cls.dm_transfer_to_digital_wallet = DeliveryMechanism.objects.get(code="transfer_to_digital_wallet")
        cls.program = ProgramFactory(status=Program.ACTIVE)
        cls.cycle = cls.program.cycles.first()
        cls.fsp = FinancialServiceProviderFactory(
            name="Test FSP 1",
            communication_channel=FinancialServiceProvider.COMMUNICATION_CHANNEL_API,
        )
        cls.payment_plan = PaymentPlanFactory(
            program_cycle=cls.cycle,
            created_by=cls.user,
            status=PaymentPlan.Status.TP_LOCKED,
            delivery_mechanism=cls.dm_transfer_to_account,
            financial_service_provider=cls.fsp,
        )

    def test_delete_tp_open(self) -> None:
        program = ProgramFactory(status=Program.ACTIVE)
        pp: PaymentPlan = PaymentPlanFactory(
            status=PaymentPlan.Status.TP_OPEN, program_cycle=program.cycles.first(), created_by=self.user
        )

        pp = PaymentPlanService(payment_plan=pp).delete()
        self.assertEqual(pp.is_removed, True)
        self.assertEqual(pp.status, PaymentPlan.Status.TP_OPEN)

    def test_delete_open(self) -> None:
        program = ProgramFactory(status=Program.ACTIVE)
        pp: PaymentPlan = PaymentPlanFactory(
            status=PaymentPlan.Status.OPEN, program_cycle=program.cycles.first(), created_by=self.user
        )

        pp = PaymentPlanService(payment_plan=pp).delete()
        self.assertEqual(pp.is_removed, False)
        self.assertEqual(pp.status, PaymentPlan.Status.DRAFT)

    def test_delete_locked(self) -> None:
        pp = PaymentPlanFactory(status=PaymentPlan.Status.LOCKED, created_by=self.user)

        with self.assertRaises(ValidationError) as e:
            PaymentPlanService(payment_plan=pp).delete()
        self.assertEqual(
            e.exception.message,
            "Deletion is only allowed when the status is 'Open'",
        )

    def test_delete_when_its_one_pp_in_cycle(self) -> None:
        program = ProgramFactory(status=Program.ACTIVE)
        pp: PaymentPlan = PaymentPlanFactory(
            status=PaymentPlan.Status.OPEN, program_cycle=program.cycles.first(), created_by=self.user
        )
        program_cycle = ProgramCycleFactory(status=ProgramCycle.ACTIVE, program=pp.program)
        pp.program_cycle = program_cycle
        pp.save()
        pp.refresh_from_db()

        self.assertEqual(pp.program_cycle.status, ProgramCycle.ACTIVE)

        pp = PaymentPlanService(payment_plan=pp).delete()
        self.assertEqual(pp.is_removed, False)
        self.assertEqual(pp.status, PaymentPlan.Status.DRAFT)
        program_cycle.refresh_from_db()
        self.assertEqual(program_cycle.status, ProgramCycle.DRAFT)

    def test_delete_when_its_two_pp_in_cycle(self) -> None:
        program = ProgramFactory(status=Program.ACTIVE)
        program_cycle = ProgramCycleFactory(status=ProgramCycle.ACTIVE, program=program)
        pp_1: PaymentPlan = PaymentPlanFactory(
            status=PaymentPlan.Status.OPEN, program_cycle=program_cycle, created_by=self.user
        )
        PaymentPlanFactory(status=PaymentPlan.Status.OPEN, program_cycle=program_cycle, created_by=self.user)

        self.assertEqual(pp_1.program_cycle.status, ProgramCycle.ACTIVE)

        pp_1 = PaymentPlanService(payment_plan=pp_1).delete()
        self.assertEqual(pp_1.is_removed, False)
        self.assertEqual(pp_1.status, PaymentPlan.Status.DRAFT)
        program_cycle.refresh_from_db()
        self.assertEqual(program_cycle.status, ProgramCycle.ACTIVE)

    @freeze_time("2020-10-10")
    def test_create_validation_errors(self) -> None:
        program = ProgramFactory(
            status=Program.ACTIVE,
            start_date=timezone.datetime(2019, 10, 12, tzinfo=utc).date(),
            end_date=timezone.datetime(2099, 12, 10, tzinfo=utc).date(),
            cycle__start_date=timezone.datetime(2021, 10, 10, tzinfo=utc).date(),
            cycle__end_date=timezone.datetime(2021, 12, 10, tzinfo=utc).date(),
        )
        program_cycle = program.cycles.first()
        household, individuals = create_household_and_individuals(
            household_data={
                "business_area": self.business_area,
                "program": program,
            },
            individuals_data=[{}],
        )
        create_input_data = dict(
            program_cycle_id=str(program_cycle.id),
            name="TEST_123",
            targeting_criteria={
                "flag_exclude_if_active_adjudication_ticket": False,
                "flag_exclude_if_on_sanction_list": False,
                "rules": [
                    {
                        "collectors_filters_blocks": [],
                        "household_filters_blocks": [],
                        "household_ids": f"{household.unicef_id}",
                        "individual_ids": "",
                        "individuals_filters_blocks": [],
                    }
                ],
            },
        )

        with self.assertRaisesMessage(
            ValidationError, f"Target Population with name: TEST_123 and program: {program.name} already exists."
        ):
            PaymentPlanFactory(program_cycle=program_cycle, name="TEST_123", created_by=self.user)
            PaymentPlanService.create(
                input_data=create_input_data, user=self.user, business_area_slug=self.business_area.slug
            )
        with self.assertRaisesMessage(
            ValidationError, "Impossible to create Target Population for Programme within not Active status"
        ):
            program.status = Program.FINISHED
            program.save()
            program.refresh_from_db()
            PaymentPlanService.create(
                input_data=create_input_data, user=self.user, business_area_slug=self.business_area.slug
            )
        with self.assertRaisesMessage(
            ValidationError, "Impossible to create Target Population for Programme Cycle within Finished status"
        ):
            program_cycle.status = ProgramCycle.FINISHED
            program_cycle.save()
            PaymentPlanService.create(
                input_data=create_input_data, user=self.user, business_area_slug=self.business_area.slug
            )
        program_cycle.status = ProgramCycle.ACTIVE
        program_cycle.save()
        program.status = Program.ACTIVE
        program.save()
        # create PP
        create_input_data["name"] = "TEST"
        pp = PaymentPlanService.create(
            input_data=create_input_data, user=self.user, business_area_slug=self.business_area.slug
        )
        pp.status = PaymentPlan.Status.TP_OPEN
        pp.save()

        # check validation for Open PP
        open_input_data = dict(
            dispersion_start_date=parse_date("2020-09-10"),
            dispersion_end_date=parse_date("2020-09-11"),
            currency="USD",
        )
        with self.assertRaises(TransitionNotAllowed) as e:
            PaymentPlanService(payment_plan=pp).open(input_data=open_input_data)
        self.assertEqual(
            str(e.exception),
            "Can't switch from state 'TP_OPEN' using method 'status_open'",
        )

        pp.status = PaymentPlan.Status.DRAFT
        pp.save()
        with self.assertRaisesMessage(
            ValidationError, f"Dispersion End Date [{open_input_data['dispersion_end_date']}] cannot be a past date"
        ):
            PaymentPlanService(payment_plan=pp).open(input_data=open_input_data)
        open_input_data["dispersion_end_date"] = parse_date("2020-11-11")
        pp.refresh_from_db()
        self.assertEqual(pp.status, PaymentPlan.Status.DRAFT)
        pp = PaymentPlanService(payment_plan=pp).open(input_data=open_input_data)
        pp.refresh_from_db()
        self.assertEqual(pp.status, PaymentPlan.Status.OPEN)

    @freeze_time("2020-10-10")
    @mock.patch("hct_mis_api.apps.payment.models.PaymentPlan.get_exchange_rate", return_value=2.0)
    def test_create(self, get_exchange_rate_mock: Any) -> None:
        program = ProgramFactory(
            status=Program.ACTIVE,
            start_date=timezone.datetime(2000, 9, 10, tzinfo=utc).date(),
            end_date=timezone.datetime(2099, 10, 10, tzinfo=utc).date(),
        )
        program_cycle = program.cycles.first()

        hoh1 = IndividualFactory(household=None)
        hoh2 = IndividualFactory(household=None)
        AccountFactory(
            individual=hoh1,
            account_type=AccountType.objects.get(key="bank"),
        )
        AccountFactory(
            individual=hoh1,
            account_type=AccountType.objects.get(key="bank"),
        )
        hh1 = HouseholdFactory(head_of_household=hoh1, program=program, business_area=self.business_area)
        hh2 = HouseholdFactory(head_of_household=hoh2, program=program, business_area=self.business_area)
        hoh1.household = hh1
        hoh1.save()
        hoh2.household = hh2
        hoh2.save()
        IndividualRoleInHouseholdFactory(household=hh1, individual=hoh1, role=ROLE_PRIMARY)
        IndividualRoleInHouseholdFactory(household=hh2, individual=hoh2, role=ROLE_PRIMARY)
        IndividualFactory.create_batch(4, household=hh1)

        input_data = dict(
            business_area_slug="afghanistan",
            name="paymentPlanName",
            program_cycle_id=program_cycle.id,
            targeting_criteria={
                "flag_exclude_if_active_adjudication_ticket": False,
                "flag_exclude_if_on_sanction_list": False,
                "rules": [
                    {
                        "collectors_filters_blocks": [],
                        "household_filters_blocks": [],
                        "household_ids": f"{hh1.unicef_id}, {hh2.unicef_id}",
                        "individual_ids": "",
                        "individuals_filters_blocks": [],
                    }
                ],
            },
            fsp_id=self.fsp.id,
            delivery_mechanism_code=self.dm_transfer_to_account.code,
        )

        with mock.patch(
            "hct_mis_api.apps.payment.services.payment_plan_services.transaction"
        ) as mock_prepare_payment_plan_task:
            with self.assertNumQueries(16):
                pp = PaymentPlanService.create(
                    input_data=input_data, user=self.user, business_area_slug=self.business_area.slug
                )
            assert mock_prepare_payment_plan_task.on_commit.call_count == 1

        self.assertEqual(pp.status, PaymentPlan.Status.TP_OPEN)
        self.assertEqual(pp.total_households_count, 0)
        self.assertEqual(pp.total_individuals_count, 0)
        self.assertEqual(pp.payment_items.count(), 0)
<<<<<<< HEAD
        with self.assertNumQueries(87):
=======
        with self.assertNumQueries(112):
>>>>>>> c44a6d9c
            prepare_payment_plan_task.delay(str(pp.id))
        pp.refresh_from_db()
        self.assertEqual(pp.status, PaymentPlan.Status.TP_OPEN)
        self.assertEqual(pp.build_status, PaymentPlan.BuildStatus.BUILD_STATUS_OK)
        self.assertEqual(pp.total_households_count, 2)
        self.assertEqual(pp.total_individuals_count, 6)
        self.assertEqual(pp.payment_items.count(), 2)

    @freeze_time("2020-10-10")
    @mock.patch("hct_mis_api.apps.payment.models.PaymentPlan.get_exchange_rate", return_value=2.0)
    def test_update_validation_errors(self, get_exchange_rate_mock: Any) -> None:
        pp = PaymentPlanFactory(status=PaymentPlan.Status.LOCKED, created_by=self.user)

        hoh1 = IndividualFactory(household=None)
        hoh2 = IndividualFactory(household=None)
        hh1 = HouseholdFactory(head_of_household=hoh1)
        hh2 = HouseholdFactory(head_of_household=hoh2)
        IndividualRoleInHouseholdFactory(household=hh1, individual=hoh1, role=ROLE_PRIMARY)
        IndividualRoleInHouseholdFactory(household=hh2, individual=hoh2, role=ROLE_PRIMARY)
        IndividualFactory.create_batch(4, household=hh1)

        input_data = dict(
            dispersion_start_date=parse_date("2020-09-10"),
            dispersion_end_date=parse_date("2020-09-11"),
            currency="USD",
        )

        with self.assertRaisesMessage(ValidationError, "Not Allow edit Payment Plan within status LOCKED"):
            pp = PaymentPlanService(payment_plan=pp).update(input_data=input_data)
        pp.status = PaymentPlan.Status.OPEN
        pp.save()

        with self.assertRaisesMessage(
            ValidationError, f"Dispersion End Date [{input_data['dispersion_end_date']}] cannot be a past date"
        ):
            PaymentPlanService(payment_plan=pp).update(input_data=input_data)

    @freeze_time("2023-10-10")
    @mock.patch("hct_mis_api.apps.payment.models.PaymentPlan.get_exchange_rate", return_value=2.0)
    def test_create_follow_up_pp(self, get_exchange_rate_mock: Any) -> None:
        tc = TargetingCriteriaFactory()
        pp = PaymentPlanFactory(
            targeting_criteria=tc,
            total_households_count=1,
            created_by=self.user,
        )
        program = pp.program_cycle.program
        payments = []
        for _ in range(5):
            hoh = IndividualFactory(household=None)
            hh = HouseholdFactory(head_of_household=hoh, program=program, business_area=self.business_area)
            IndividualRoleInHouseholdFactory(household=hh, individual=hoh, role=ROLE_PRIMARY)
            IndividualFactory.create_batch(2, household=hh)
            payment = PaymentFactory(
                parent=pp, household=hh, status=Payment.STATUS_DISTRIBUTION_SUCCESS, currency="PLN"
            )
            payments.append(payment)

        dispersion_start_date = (pp.dispersion_start_date + timedelta(days=1)).date()
        dispersion_end_date = (pp.dispersion_end_date + timedelta(days=1)).date()

        with self.assertRaisesMessage(
            ValidationError, "Cannot create a follow-up for a payment plan with no unsuccessful payments"
        ):
            PaymentPlanService(pp).create_follow_up(self.user, dispersion_start_date, dispersion_end_date)

        # create follow-up payments for STATUS_ERROR, STATUS_NOT_DISTRIBUTED, STATUS_FORCE_FAILED, STATUS_MANUALLY_CANCELLED
        for payment, status in zip(payments[:4], Payment.FAILED_STATUSES):
            payment.status = status
            payment.save()

        # do not create follow-up payments for withdrawn households
        payments[4].household.withdrawn = True
        payments[4].household.save()

        p_error = payments[0]
        p_not_distributed = payments[1]
        p_force_failed = payments[2]
        p_manually_cancelled = payments[3]

        with self.assertNumQueries(7):
            follow_up_pp = PaymentPlanService(pp).create_follow_up(
                self.user, dispersion_start_date, dispersion_end_date
            )

        follow_up_pp.refresh_from_db()
        self.assertEqual(follow_up_pp.status, PaymentPlan.Status.OPEN)
        # self.assertEqual(follow_up_pp.target_population, pp.target_population)
        self.assertEqual(follow_up_pp.program, pp.program)
        self.assertEqual(follow_up_pp.program_cycle, pp.program_cycle)
        self.assertEqual(follow_up_pp.business_area, pp.business_area)
        self.assertEqual(follow_up_pp.created_by, self.user)
        self.assertEqual(follow_up_pp.currency, pp.currency)
        self.assertEqual(follow_up_pp.dispersion_start_date, dispersion_start_date)
        self.assertEqual(follow_up_pp.dispersion_end_date, dispersion_end_date)
        self.assertEqual(follow_up_pp.program_cycle.start_date, pp.program_cycle.start_date)
        self.assertEqual(follow_up_pp.program_cycle.end_date, pp.program_cycle.end_date)
        self.assertEqual(follow_up_pp.total_households_count, 0)
        self.assertEqual(follow_up_pp.total_individuals_count, 0)
        self.assertEqual(follow_up_pp.payment_items.count(), 0)

        self.assertEqual(pp.follow_ups.count(), 1)

        prepare_follow_up_payment_plan_task(follow_up_pp.id)
        follow_up_pp.refresh_from_db()

        self.assertEqual(follow_up_pp.status, PaymentPlan.Status.OPEN)
        self.assertEqual(follow_up_pp.build_status, PaymentPlan.BuildStatus.BUILD_STATUS_OK)

        self.assertEqual(follow_up_pp.payment_items.count(), 4)
        self.assertEqual(
            {p_error.id, p_not_distributed.id, p_force_failed.id, p_manually_cancelled.id},
            set(follow_up_pp.payment_items.values_list("source_payment_id", flat=True)),
        )

        follow_up_payment = follow_up_pp.payment_items.first()
        self.assertEqual(follow_up_payment.status, Payment.STATUS_PENDING)
        self.assertEqual(follow_up_payment.parent, follow_up_pp)
        self.assertIsNotNone(follow_up_payment.source_payment)
        self.assertEqual(follow_up_payment.is_follow_up, True)
        self.assertEqual(follow_up_payment.business_area, follow_up_payment.source_payment.business_area)
        self.assertEqual(follow_up_payment.household, follow_up_payment.source_payment.household)
        self.assertEqual(follow_up_payment.head_of_household, follow_up_payment.source_payment.head_of_household)
        self.assertEqual(follow_up_payment.collector, follow_up_payment.source_payment.collector)
        self.assertEqual(follow_up_payment.currency, follow_up_payment.source_payment.currency)

        # exclude one payment from follow up pp, create new follow up pp which covers this payment
        follow_up_payment.excluded = True
        follow_up_payment.save()

        with self.assertNumQueries(7):
            follow_up_pp_2 = PaymentPlanService(pp).create_follow_up(
                self.user, dispersion_start_date, dispersion_end_date
            )

        self.assertEqual(pp.follow_ups.count(), 2)

        with self.assertNumQueries(47):
            prepare_follow_up_payment_plan_task(follow_up_pp_2.id)

        self.assertEqual(follow_up_pp_2.payment_items.count(), 1)
        self.assertEqual(
            {follow_up_payment.source_payment.id},
            set(follow_up_pp_2.payment_items.values_list("source_payment_id", flat=True)),
        )

    def test_create_follow_up_pp_from_follow_up_validation(self) -> None:
        payment_plan = PaymentPlanFactory(
            program_cycle=self.cycle,
            created_by=self.user,
            status=PaymentPlan.Status.FINISHED,
            is_follow_up=True,
        )
        dispersion_start_date = (payment_plan.dispersion_start_date + timedelta(days=1)).date()
        dispersion_end_date = (payment_plan.dispersion_end_date + timedelta(days=1)).date()
        with self.assertRaises(ValidationError) as e:
            PaymentPlanService(payment_plan).create_follow_up(self.user, dispersion_start_date, dispersion_end_date)
        self.assertEqual(
            e.exception.message,
            "Cannot create a follow-up of a follow-up Payment Plan",
        )

    def test_update_follow_up_dates_and_not_currency(self) -> None:
        payment_plan = PaymentPlanFactory(
            program_cycle=self.cycle,
            created_by=self.user,
            status=PaymentPlan.Status.OPEN,
            currency="PLN",
            is_follow_up=True,
        )
        dispersion_start_date = (payment_plan.dispersion_start_date + timedelta(days=1)).date()
        dispersion_end_date = (payment_plan.dispersion_end_date + timedelta(days=1)).date()
        payment_plan = PaymentPlanService(payment_plan).update(
            {
                "dispersion_start_date": dispersion_start_date,
                "dispersion_end_date": dispersion_end_date,
                "currency": "UAH",
            }
        )
        self.assertEqual(payment_plan.currency, "PLN")
        self.assertEqual(payment_plan.dispersion_start_date, dispersion_start_date)
        self.assertEqual(payment_plan.dispersion_end_date, dispersion_end_date)

    @flaky(max_runs=5, min_passes=1)
    @freeze_time("2023-10-10")
    @mock.patch("hct_mis_api.apps.payment.models.PaymentPlan.get_exchange_rate", return_value=2.0)
    @patch("hct_mis_api.apps.payment.models.PaymentPlanSplit.MIN_NO_OF_PAYMENTS_IN_CHUNK")
    def test_split(self, min_no_of_payments_in_chunk_mock: Any, get_exchange_rate_mock: Any) -> None:
        min_no_of_payments_in_chunk_mock.__get__ = mock.Mock(return_value=2)

        pp = PaymentPlanFactory(created_by=self.user)

        with self.assertRaisesMessage(ValidationError, "No payments to split"):
            PaymentPlanService(pp).split(PaymentPlanSplit.SplitType.BY_COLLECTOR)

        payments = []
        # 2 payments with the same collector
        # 2 payments with the same admin area 2
        # 2 other payments
        collector = IndividualFactory(household=None)
        for _ in range(3):
            hoh = IndividualFactory(household=None)
            hh = HouseholdFactory(head_of_household=hoh)
            IndividualRoleInHouseholdFactory(household=hh, individual=hoh, role=ROLE_PRIMARY)
            IndividualFactory.create_batch(2, household=hh)
            payment = PaymentFactory(
                parent=pp, household=hh, status=Payment.STATUS_DISTRIBUTION_SUCCESS, currency="PLN", collector=collector
            )
            payments.append(payment)

        country = CountryFactory()
        admin_type_1 = AreaTypeFactory(country=country, area_level=1)
        admin_type_2 = AreaTypeFactory(country=country, area_level=2, parent=admin_type_1)
        area2 = AreaFactory(parent=None, p_code="AF01", area_type=admin_type_2)
        for _ in range(4):
            collector = IndividualFactory(household=None)
            hoh = IndividualFactory(household=None)
            hh = HouseholdFactory(head_of_household=hoh, admin2=area2)
            IndividualRoleInHouseholdFactory(household=hh, individual=hoh, role=ROLE_PRIMARY)
            IndividualFactory.create_batch(2, household=hh)
            payment = PaymentFactory(
                parent=pp, household=hh, status=Payment.STATUS_DISTRIBUTION_SUCCESS, currency="PLN", collector=collector
            )
            payments.append(payment)

        for _ in range(5):
            collector = IndividualFactory(household=None)
            hoh = IndividualFactory(household=None)
            hh = HouseholdFactory(head_of_household=hoh)
            IndividualRoleInHouseholdFactory(household=hh, individual=hoh, role=ROLE_PRIMARY)
            IndividualFactory.create_batch(2, household=hh)
            payment = PaymentFactory(
                parent=pp, household=hh, status=Payment.STATUS_DISTRIBUTION_SUCCESS, currency="PLN", collector=collector
            )
            payments.append(payment)

        with self.assertRaisesMessage(ValidationError, "Payments Number is required for split by records"):
            PaymentPlanService(pp).split(PaymentPlanSplit.SplitType.BY_RECORDS, chunks_no=None)

        with self.assertRaisesMessage(
            ValidationError, "Payment Parts number should be between 2 and total number of payments"
        ):
            PaymentPlanService(pp).split(PaymentPlanSplit.SplitType.BY_RECORDS, chunks_no=669)

        with mock.patch(
            "hct_mis_api.apps.payment.services.payment_plan_services.PaymentPlanSplit.MAX_CHUNKS"
        ) as max_chunks_patch:
            max_chunks_patch.__get__ = mock.Mock(return_value=2)
            with self.assertRaisesMessage(ValidationError, "Too many Payment Parts to split: 6, maximum is 2"):
                PaymentPlanService(pp).split(PaymentPlanSplit.SplitType.BY_RECORDS, chunks_no=2)

        # split by collector
        with self.assertNumQueries(26):
            PaymentPlanService(pp).split(PaymentPlanSplit.SplitType.BY_COLLECTOR)
        unique_collectors_count = pp.eligible_payments.values_list("collector", flat=True).distinct().count()
        self.assertEqual(unique_collectors_count, 10)
        pp_splits = pp.splits.all().order_by("order")

        self.assertEqual(pp_splits.count(), unique_collectors_count)
        self.assertEqual(pp_splits[0].split_type, PaymentPlanSplit.SplitType.BY_COLLECTOR)
        self.assertEqual(pp_splits[0].split_payment_items.count(), 3)
        self.assertEqual(pp_splits[1].split_payment_items.count(), 1)
        self.assertEqual(pp_splits[2].split_payment_items.count(), 1)
        self.assertEqual(pp_splits[3].split_payment_items.count(), 1)
        self.assertEqual(pp_splits[4].split_payment_items.count(), 1)
        self.assertEqual(pp_splits[5].split_payment_items.count(), 1)
        self.assertEqual(pp_splits[6].split_payment_items.count(), 1)
        self.assertEqual(pp_splits[7].split_payment_items.count(), 1)
        self.assertEqual(pp_splits[8].split_payment_items.count(), 1)
        self.assertEqual(pp_splits[9].split_payment_items.count(), 1)

        # split by records
        with self.assertNumQueries(17):
            PaymentPlanService(pp).split(PaymentPlanSplit.SplitType.BY_RECORDS, chunks_no=5)
        pp_splits = pp.splits.all().order_by("order")
        self.assertEqual(pp_splits.count(), 3)
        self.assertEqual(pp_splits[0].split_type, PaymentPlanSplit.SplitType.BY_RECORDS)
        self.assertEqual(pp_splits[0].split_payment_items.count(), 5)
        self.assertEqual(pp_splits[1].split_payment_items.count(), 5)
        self.assertEqual(pp_splits[2].split_payment_items.count(), 2)

        # split by admin2
        with self.assertNumQueries(15):
            PaymentPlanService(pp).split(PaymentPlanSplit.SplitType.BY_ADMIN_AREA2)
        unique_admin2_count = pp.eligible_payments.values_list("household__admin2", flat=True).distinct().count()
        self.assertEqual(unique_admin2_count, 2)
        pp_splits = pp.splits.all().order_by("order")
        self.assertEqual(pp.splits.count(), unique_admin2_count)
        self.assertEqual(pp_splits[0].split_type, PaymentPlanSplit.SplitType.BY_ADMIN_AREA2)
        self.assertEqual(pp_splits[0].split_payment_items.count(), 4)
        self.assertEqual(pp_splits[1].split_payment_items.count(), 8)

    @freeze_time("2023-10-10")
    @mock.patch("hct_mis_api.apps.payment.models.PaymentPlan.get_exchange_rate", return_value=2.0)
    def test_send_to_payment_gateway(self, get_exchange_rate_mock: Any) -> None:
        pg_fsp = FinancialServiceProviderFactory(
            name="Western Union",
            communication_channel=FinancialServiceProvider.COMMUNICATION_CHANNEL_API,
            payment_gateway_id="123",
        )
        pg_fsp.delivery_mechanisms.add(self.dm_transfer_to_account)
        pp = PaymentPlanFactory(
            status=PaymentPlan.Status.ACCEPTED,
            created_by=self.user,
            financial_service_provider=pg_fsp,
            delivery_mechanism=self.dm_transfer_to_account,
        )
        pp.background_action_status_send_to_payment_gateway()
        pp.save()
        with self.assertRaisesMessage(ValidationError, "Sending in progress"):
            PaymentPlanService(pp).send_to_payment_gateway()

        pp.background_action_status_none()
        pp.save()

        split = PaymentPlanSplitFactory(payment_plan=pp, sent_to_payment_gateway=True)

        with self.assertRaisesMessage(ValidationError, "Already sent to Payment Gateway"):
            PaymentPlanService(pp).send_to_payment_gateway()

        split.sent_to_payment_gateway = False
        split.save()
        with mock.patch(
            "hct_mis_api.apps.payment.services.payment_plan_services.send_to_payment_gateway.delay"
        ) as mock_send_to_payment_gateway_task:
            pps = PaymentPlanService(pp)
            pps.user = mock.MagicMock(pk="123")
            pps.send_to_payment_gateway()
            assert mock_send_to_payment_gateway_task.call_count == 1

    @freeze_time("2020-10-10")
    def test_create_with_program_cycle_validation_error(self) -> None:
        program = ProgramFactory(
            status=Program.ACTIVE,
            start_date=timezone.datetime(2000, 9, 10, tzinfo=utc).date(),
            end_date=timezone.datetime(2099, 10, 10, tzinfo=utc).date(),
            cycle__start_date=timezone.datetime(2021, 10, 10, tzinfo=utc).date(),
            cycle__end_date=timezone.datetime(2021, 12, 10, tzinfo=utc).date(),
        )
        cycle = program.cycles.first()
        input_data = dict(
            business_area_slug="afghanistan",
            dispersion_start_date=parse_date("2020-11-11"),
            dispersion_end_date=parse_date("2020-11-20"),
            currency="USD",
            name="TestName123",
            program_cycle_id=str(cycle.id),
            targeting_criteria={
                "flag_exclude_if_active_adjudication_ticket": False,
                "flag_exclude_if_on_sanction_list": False,
                "rules": [
                    {
                        "collectors_filters_blocks": [
                            {
                                "comparison_method": "EQUALS",
                                "arguments": ["No"],
                                "field_name": "mobile_phone_number__cash_over_the_counter",
                                "flex_field_classification": "NOT_FLEX_FIELD",
                            },
                        ],
                        "household_filters_blocks": [],
                        "household_ids": "",
                        "individual_ids": "",
                        "individuals_filters_blocks": [],
                    }
                ],
            },
        )

        with self.assertRaisesMessage(
            ValidationError,
            "Impossible to create Target Population for Programme Cycle within Finished status",
        ):
            cycle.status = ProgramCycle.FINISHED
            cycle.save()
            PaymentPlanService.create(input_data=input_data, user=self.user, business_area_slug=self.business_area.slug)

        cycle.status = ProgramCycle.DRAFT
        cycle.end_date = None
        cycle.save()
        PaymentPlanService.create(input_data=input_data, user=self.user, business_area_slug=self.business_area.slug)
        cycle.refresh_from_db()
        # open PP will update cycle' status into Active
        assert cycle.status == ProgramCycle.DRAFT

    @freeze_time("2022-12-12")
    @mock.patch("hct_mis_api.apps.payment.models.PaymentPlan.get_exchange_rate", return_value=2.0)
    def test_full_rebuild(self, get_exchange_rate_mock: Any) -> None:
        program = ProgramFactory(
            status=Program.ACTIVE,
            start_date=timezone.datetime(2000, 9, 10, tzinfo=utc).date(),
            end_date=timezone.datetime(2099, 10, 10, tzinfo=utc).date(),
        )
        program_cycle = program.cycles.first()

        hoh1 = IndividualFactory(household=None)
        hoh2 = IndividualFactory(household=None)
        hh1 = HouseholdFactory(head_of_household=hoh1, program=program, business_area=self.business_area)
        hh2 = HouseholdFactory(head_of_household=hoh2, program=program, business_area=self.business_area)
        IndividualRoleInHouseholdFactory(household=hh1, individual=hoh1, role=ROLE_PRIMARY)
        IndividualRoleInHouseholdFactory(household=hh2, individual=hoh2, role=ROLE_PRIMARY)
        IndividualFactory.create_batch(4, household=hh1)

        input_data = dict(
            business_area_slug="afghanistan",
            name="paymentPlanName",
            program_cycle_id=program_cycle.id,
            targeting_criteria={
                "flag_exclude_if_active_adjudication_ticket": False,
                "flag_exclude_if_on_sanction_list": False,
                "rules": [
                    {
                        "collectors_filters_blocks": [],
                        "household_filters_blocks": [],
                        "household_ids": f"{hh1.unicef_id}, {hh2.unicef_id}",
                        "individual_ids": "",
                        "individuals_filters_blocks": [],
                    }
                ],
            },
        )
        with mock.patch(
            "hct_mis_api.apps.payment.services.payment_plan_services.transaction"
        ) as mock_prepare_payment_plan_task:
            with self.assertNumQueries(12):
                pp = PaymentPlanService.create(
                    input_data=input_data, user=self.user, business_area_slug=self.business_area.slug
                )
            assert mock_prepare_payment_plan_task.on_commit.call_count == 1

        self.assertEqual(pp.status, PaymentPlan.Status.TP_OPEN)
        self.assertEqual(pp.total_households_count, 0)
        self.assertEqual(pp.total_individuals_count, 0)
        self.assertEqual(pp.payment_items.count(), 0)
        with self.assertNumQueries(75):
            prepare_payment_plan_task.delay(str(pp.id))
        pp.refresh_from_db()
        self.assertEqual(pp.status, PaymentPlan.Status.TP_OPEN)
        self.assertEqual(pp.build_status, PaymentPlan.BuildStatus.BUILD_STATUS_OK)
        self.assertEqual(pp.payment_items.count(), 2)

        old_payment_ids = list(pp.payment_items.values_list("id", flat=True))
        old_payment_unicef_ids = list(pp.payment_items.values_list("unicef_id", flat=True))

        # check rebuild
        pp_service = PaymentPlanService(payment_plan=pp)
        pp_service.full_rebuild()

        pp.refresh_from_db()
        # all Payments (removed and new)
        self.assertEqual(Payment.all_objects.filter(parent=pp).count(), 2)

        new_payment_ids = list(pp.payment_items.values_list("id", flat=True))
        new_payment_unicef_ids = list(pp.payment_items.values_list("unicef_id", flat=True))

        for p_id in new_payment_ids:
            self.assertNotIn(p_id, old_payment_ids)

        for p_unicef_id in new_payment_unicef_ids:
            self.assertNotIn(p_unicef_id, old_payment_unicef_ids)

    def test_get_approval_type_by_action_value_error(self) -> None:
        with self.assertRaises(ValueError) as error:
            PaymentPlanService(payment_plan=self.payment_plan).get_approval_type_by_action()
        self.assertEqual(str(error.exception), "Action cannot be None")

    def test_validate_action_not_implemented(self) -> None:
        with self.assertRaises(ValidationError) as e:
            PaymentPlanService(self.payment_plan).execute_update_status_action(
                input_data={"action": "INVALID_ACTION"}, user=self.user
            )
        actions = [
            "TP_LOCK",
            "TP_UNLOCK",
            "TP_REBUILD",
            "DRAFT",
            "LOCK",
            "LOCK_FSP",
            "UNLOCK",
            "UNLOCK_FSP",
            "SEND_FOR_APPROVAL",
            "APPROVE",
            "AUTHORIZE",
            "REVIEW",
            "REJECT",
            "SEND_TO_PAYMENT_GATEWAY",
            "SEND_XLSX_PASSWORD",
        ]
        self.assertEqual(
            e.exception.message,
            f"Not Implemented Action: INVALID_ACTION. List of possible actions: {actions}",
        )

    def test_tp_lock_invalid_pp_status(self) -> None:
        payment_plan = PaymentPlanFactory(
            program_cycle=self.cycle, created_by=self.user, status=PaymentPlan.Status.DRAFT
        )
        with self.assertRaises(TransitionNotAllowed) as e:
            PaymentPlanService(payment_plan).tp_lock()
        self.assertEqual(
            str(e.exception),
            "Can't switch from state 'DRAFT' using method 'status_tp_lock'",
        )

    def test_tp_unlock(self) -> None:
        payment_plan = PaymentPlanFactory(
            program_cycle=self.cycle, created_by=self.user, status=PaymentPlan.Status.DRAFT
        )
        with self.assertRaises(TransitionNotAllowed) as e:
            PaymentPlanService(payment_plan).tp_unlock()
        self.assertEqual(
            str(e.exception),
            "Can't switch from state 'DRAFT' using method 'status_tp_open'",
        )
        payment_plan.status = PaymentPlan.Status.TP_LOCKED
        payment_plan.save()
        PaymentPlanService(payment_plan).tp_unlock()

        payment_plan.refresh_from_db()
        self.assertEqual(payment_plan.status, PaymentPlan.Status.TP_OPEN)
        self.assertEqual(payment_plan.build_status, PaymentPlan.BuildStatus.BUILD_STATUS_PENDING)

    def test_tp_rebuild(self) -> None:
        payment_plan = PaymentPlanFactory(
            program_cycle=self.cycle,
            created_by=self.user,
            status=PaymentPlan.Status.DRAFT,
            build_status=PaymentPlan.BuildStatus.BUILD_STATUS_FAILED,
        )
        with self.assertRaises(ValidationError) as e:
            PaymentPlanService(payment_plan).tp_rebuild()
        self.assertEqual(
            e.exception.message,
            "Can only Rebuild Population for Locked or Open Population status",
        )
        payment_plan.status = PaymentPlan.Status.TP_LOCKED
        payment_plan.save()
        PaymentPlanService(payment_plan).tp_rebuild()

        payment_plan.refresh_from_db()
        self.assertEqual(payment_plan.status, PaymentPlan.Status.TP_LOCKED)
        self.assertEqual(payment_plan.build_status, PaymentPlan.BuildStatus.BUILD_STATUS_PENDING)

    def test_draft_with_invalid_pp_status(self) -> None:
        payment_plan = PaymentPlanFactory(
            program_cycle=self.cycle,
            created_by=self.user,
            status=PaymentPlan.Status.DRAFT,
        )
        with self.assertRaises(TransitionNotAllowed) as e:
            PaymentPlanService(payment_plan).draft()
        self.assertEqual(
            str(e.exception),
            "Can't switch from state 'DRAFT' using method 'status_draft'",
        )

    def test_lock_if_no_valid_payments(self) -> None:
        payment_plan = PaymentPlanFactory(
            program_cycle=self.cycle,
            created_by=self.user,
            status=PaymentPlan.Status.OPEN,
        )
        with self.assertRaises(ValidationError) as e:
            PaymentPlanService(payment_plan).lock()
        self.assertEqual(
            e.exception.message,
            "At least one valid Payment should exist in order to Lock the Payment Plan",
        )

    def test_update_pp_validation_errors(self) -> None:
        payment_plan = PaymentPlanFactory(
            program_cycle=self.cycle,
            created_by=self.user,
            status=PaymentPlan.Status.LOCKED,
        )
        with self.assertRaises(ValidationError) as e:
            PaymentPlanService(payment_plan).update({"exclusion_reason": "ABC"})
        self.assertEqual(
            e.exception.message,
            f"Not Allow edit targeting criteria within status {payment_plan.status}",
        )

        with self.assertRaises(ValidationError) as e:
            PaymentPlanService(payment_plan).update({"vulnerability_score_min": "test_data"})
        self.assertEqual(
            e.exception.message,
            "You can only set vulnerability_score_min and vulnerability_score_max on Locked Population status",
        )

        with self.assertRaises(ValidationError) as e:
            PaymentPlanService(payment_plan).update({"currency": "test_data"})
        self.assertEqual(
            e.exception.message,
            f"Not Allow edit Payment Plan within status {payment_plan.status}",
        )

        with self.assertRaises(ValidationError) as e:
            PaymentPlanService(payment_plan).update({"name": "test_data"})
        self.assertEqual(
            e.exception.message,
            "Name can be changed only within Open status",
        )

        payment_plan.status = PaymentPlan.Status.TP_OPEN
        payment_plan.save()
        PaymentPlanFactory(
            name="test_data",
            program_cycle=self.cycle,
            created_by=self.user,
            status=PaymentPlan.Status.DRAFT,
        )
        with self.assertRaises(ValidationError) as e:
            PaymentPlanService(payment_plan).update({"name": "test_data"})
        self.assertEqual(
            e.exception.message,
            f"Name 'test_data' and program '{self.cycle.program.name}' already exists.",
        )

        self.cycle.status = ProgramCycle.FINISHED
        self.cycle.save()
        with self.assertRaises(ValidationError) as e:
            PaymentPlanService(payment_plan).update({"program_cycle_id": str(self.cycle.id)})
        self.assertEqual(
            e.exception.message,
            "Not possible to assign Finished Program Cycle",
        )

    def test_rebuild_payment_plan_population(self) -> None:
        pp = PaymentPlanFactory(
            name="test_data",
            program_cycle=self.cycle,
            created_by=self.user,
            status=PaymentPlan.Status.TP_OPEN,
        )

        PaymentPlanService.rebuild_payment_plan_population(
            rebuild_list=False, should_update_money_stats=True, vulnerability_filter=False, payment_plan=pp
        )
        PaymentPlanService.rebuild_payment_plan_population(
            rebuild_list=True, should_update_money_stats=False, vulnerability_filter=False, payment_plan=pp
        )
        PaymentPlanService.rebuild_payment_plan_population(
            rebuild_list=False, should_update_money_stats=False, vulnerability_filter=True, payment_plan=pp
        )

        self.payment_plan.refresh_from_db(fields=("build_status",))
        self.assertEqual(pp.build_status, PaymentPlan.BuildStatus.BUILD_STATUS_PENDING)

    def test_lock_fsp_validation(self) -> None:
        payment_plan = PaymentPlanFactory(
            program_cycle=self.cycle,
            created_by=self.user,
            status=PaymentPlan.Status.LOCKED,
        )
        payment = PaymentFactory(
            parent=payment_plan,
            program_id=self.program.id,
            business_area_id=payment_plan.business_area_id,
            status=Payment.PENDING_STATUSES,
            financial_service_provider=None,
            entitlement_quantity=None,
            entitlement_quantity_usd=None,
            delivered_quantity=None,
            delivered_quantity_usd=None,
        )

        with self.assertRaises(ValidationError) as e:
            PaymentPlanService(payment_plan).lock_fsp()
        self.assertEqual(
            e.exception.message,
            "Payment Plan doesn't have FSP / DeliveryMechanism assigned.",
        )
        payment_plan.financial_service_provider = self.fsp
        payment_plan.delivery_mechanism = self.dm_transfer_to_account
        payment.save()

        with self.assertRaises(ValidationError) as e:
            PaymentPlanService(payment_plan).lock_fsp()
        self.assertEqual(
            e.exception.message,
            "All Payments must have entitlement quantity set.",
        )
        payment.entitlement_quantity = 100
        payment.save()

        PaymentPlanService(payment_plan).lock_fsp()
        payment.refresh_from_db()
        self.assertEqual(payment.financial_service_provider, self.fsp)

    def test_unlock_fsp(self) -> None:
        payment_plan = PaymentPlanFactory(
            program_cycle=self.cycle,
            created_by=self.user,
            status=PaymentPlan.Status.LOCKED_FSP,
        )

        PaymentPlanService(payment_plan).unlock_fsp()

        payment_plan.refresh_from_db(fields=("status",))
        self.assertEqual(payment_plan.status, PaymentPlan.Status.LOCKED)

    def test_update_pp_program_cycle(self) -> None:
        new_cycle = ProgramCycleFactory(program=self.program, title="New Cycle ABC")

        PaymentPlanService(self.payment_plan).update({"program_cycle_id": new_cycle.id})

        self.payment_plan.refresh_from_db()
        self.assertEqual(self.payment_plan.program_cycle.title, "New Cycle ABC")

    def test_update_pp_vulnerability_score(self) -> None:
        PaymentPlanService(self.payment_plan).update(
            {"vulnerability_score_min": "11.229222", "vulnerability_score_max": "77.889777"}
        )
        self.payment_plan.refresh_from_db(fields=("vulnerability_score_min", "vulnerability_score_max"))
        self.assertEqual(self.payment_plan.vulnerability_score_min, Decimal("11.229"))
        self.assertEqual(self.payment_plan.vulnerability_score_max, Decimal("77.890"))

    def test_update_pp_exclude_ids(self) -> None:
        payment_plan = PaymentPlanFactory(
            program_cycle=self.cycle,
            created_by=self.user,
            status=PaymentPlan.Status.TP_OPEN,
        )
        PaymentPlanService(payment_plan).update({"excluded_ids": "IND-123", "exclusion_reason": "Test text"})
        payment_plan.refresh_from_db(fields=("excluded_ids", "exclusion_reason"))
        self.assertEqual(payment_plan.excluded_ids, "IND-123")
        self.assertEqual(payment_plan.exclusion_reason, "Test text")

    def test_update_pp_currency(self) -> None:
        payment_plan = PaymentPlanFactory(
            program_cycle=self.cycle,
            created_by=self.user,
            status=PaymentPlan.Status.OPEN,
            currency="AMD",
            delivery_mechanism=self.dm_transfer_to_account,
            financial_service_provider=self.fsp,
        )
        PaymentPlanService(payment_plan).update({"currency": "PLN"})
        payment_plan.refresh_from_db()
        self.assertEqual(payment_plan.currency, "PLN")

    def test_update_pp_currency_validation(self) -> None:
        payment_plan = PaymentPlanFactory(
            program_cycle=self.cycle,
            created_by=self.user,
            status=PaymentPlan.Status.OPEN,
            currency="USDC",
            delivery_mechanism=self.dm_transfer_to_digital_wallet,
            financial_service_provider=self.fsp,
        )
        with self.assertRaisesMessage(
            ValidationError, "For delivery mechanism Transfer to Digital Wallet only currency USDC can be assigned."
        ):
            PaymentPlanService(payment_plan).update({"currency": "PLN"})

    def test_update_dispersion_end_date(self) -> None:
        payment_plan = PaymentPlanFactory(
            program_cycle=self.cycle,
            created_by=self.user,
            status=PaymentPlan.Status.OPEN,
            currency="AMD",
        )
        PaymentPlanService(payment_plan).update({"dispersion_end_date": timezone.now().date() + timedelta(days=3)})
        payment_plan.refresh_from_db()
        self.assertEqual(payment_plan.dispersion_end_date, timezone.now().date() + timedelta(days=3))

    def test_update_pp_dm_fsp(self) -> None:
        payment_plan = PaymentPlanFactory(
            program_cycle=self.cycle,
            created_by=self.user,
            status=PaymentPlan.Status.OPEN,
            currency="AMD",
            delivery_mechanism=None,
            financial_service_provider=None,
        )
        PaymentPlanService(payment_plan).update(
            {
                "fsp_id": str(self.fsp.id),
                "delivery_mechanism_code": self.dm_transfer_to_account.code,
            }
        )
        payment_plan.refresh_from_db()
        self.assertEqual(payment_plan.delivery_mechanism, self.dm_transfer_to_account)
        self.assertEqual(payment_plan.financial_service_provider, self.fsp)

    def test_export_xlsx(self) -> None:
        payment_plan = PaymentPlanFactory(
            program_cycle=self.cycle, created_by=self.user, status=PaymentPlan.Status.LOCKED
        )
        self.assertEqual(FileTemp.objects.all().count(), 0)

        PaymentPlanService(payment_plan).export_xlsx(self.user.pk)

        self.assertEqual(FileTemp.objects.all().count(), 1)
        self.assertEqual(FileTemp.objects.first().object_id, str(payment_plan.pk))

    def test_create_payments_integrity_error_handling(self) -> None:
        household, individuals = create_household_with_individual_with_collectors(
            household_args={
                "business_area": self.business_area,
                "program": self.program,
            },
        )
        targeting_criteria = TargetingCriteriaFactory()
        TargetingCriteriaRuleFactory(household_ids=f"{household.unicef_id}", targeting_criteria=targeting_criteria)
        payment_plan = PaymentPlanFactory(
            created_by=self.user,
            status=PaymentPlan.Status.PREPARING,
            business_area=self.business_area,
            program_cycle=self.cycle,
            targeting_criteria=targeting_criteria,
            delivery_mechanism=self.dm_transfer_to_account,
            financial_service_provider=self.fsp,
        )
        PaymentFactory(
            parent=payment_plan,
            program_id=self.program.id,
            business_area_id=payment_plan.business_area_id,
            status=Payment.PENDING_STATUSES,
            household_id=household.pk,
            collector_id=individuals[0].pk,
        )

        # check households with payments in program
        hh_qs = self.program.households_with_payments_in_program
        self.assertEqual(hh_qs.count(), 1)
        self.assertEqual(hh_qs.first().unicef_id, household.unicef_id)

        with transaction.atomic():
            with self.assertRaises(IntegrityError) as error:
                PaymentPlanService.create_payments(payment_plan)

            self.assertIn(
                'duplicate key value violates unique constraint "payment_plan_and_household"', str(error.exception)
            )

        with transaction.atomic():
            IndividualRoleInHousehold.objects.filter(household=household, role=ROLE_PRIMARY).delete()

            with self.assertRaises(ValidationError) as error:
                PaymentPlanService.create_payments(payment_plan)

            self.assertIn(f"Couldn't find a primary collector in {household.unicef_id}", str(error.exception))

    def test_acceptance_process_validation_error(self) -> None:
        payment_plan = PaymentPlanFactory(
            created_by=self.user,
            status=PaymentPlan.Status.PREPARING,
            business_area=self.business_area,
            program_cycle=self.cycle,
        )
        with self.assertRaises(ValidationError) as error:
            PaymentPlanService(payment_plan=payment_plan).acceptance_process()

        self.assertIn(f"Approval Process object not found for PaymentPlan {payment_plan.id}", str(error.exception))<|MERGE_RESOLUTION|>--- conflicted
+++ resolved
@@ -310,11 +310,7 @@
         self.assertEqual(pp.total_households_count, 0)
         self.assertEqual(pp.total_individuals_count, 0)
         self.assertEqual(pp.payment_items.count(), 0)
-<<<<<<< HEAD
         with self.assertNumQueries(87):
-=======
-        with self.assertNumQueries(112):
->>>>>>> c44a6d9c
             prepare_payment_plan_task.delay(str(pp.id))
         pp.refresh_from_db()
         self.assertEqual(pp.status, PaymentPlan.Status.TP_OPEN)
