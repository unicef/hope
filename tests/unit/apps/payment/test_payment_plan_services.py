--- conflicted
+++ resolved
@@ -10,10 +10,7 @@
 from django_fsm import TransitionNotAllowed
 from flaky import flaky
 from freezegun import freeze_time
-<<<<<<< HEAD
-=======
 import pytest
->>>>>>> e398a216
 from pytz import utc
 from rest_framework.exceptions import ValidationError
 
