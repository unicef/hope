from datetime import timedelta
from decimal import Decimal
from typing import Any
from unittest import mock
from unittest.mock import patch

from django.core.exceptions import ValidationError
from django.db import IntegrityError, transaction
from django.utils import timezone

from aniso8601 import parse_date
from django_fsm import TransitionNotAllowed
from flaky import flaky
from freezegun import freeze_time
from pytz import utc

from hct_mis_api.apps.account.fixtures import UserFactory
from hct_mis_api.apps.account.permissions import Permissions
from hct_mis_api.apps.core.base_test_case import APITestCase
from hct_mis_api.apps.core.fixtures import create_afghanistan
from hct_mis_api.apps.core.models import FileTemp
from hct_mis_api.apps.geo.fixtures import AreaFactory, AreaTypeFactory, CountryFactory
from hct_mis_api.apps.household.fixtures import (
    HouseholdFactory,
    IndividualFactory,
    IndividualRoleInHouseholdFactory,
    create_household_and_individuals,
    create_household_with_individual_with_collectors,
)
from hct_mis_api.apps.household.models import ROLE_PRIMARY, IndividualRoleInHousehold
from hct_mis_api.apps.payment.celery_tasks import (
    prepare_follow_up_payment_plan_task,
    prepare_payment_plan_task,
)
from hct_mis_api.apps.payment.fixtures import (
    AccountFactory,
    FinancialServiceProviderFactory,
    PaymentFactory,
    PaymentPlanFactory,
    PaymentPlanSplitFactory,
    generate_delivery_mechanisms,
)
from hct_mis_api.apps.payment.models import (
    AccountType,
    DeliveryMechanism,
    FinancialServiceProvider,
    Payment,
    PaymentPlan,
    PaymentPlanSplit,
)
from hct_mis_api.apps.payment.services.payment_plan_services import PaymentPlanService
from hct_mis_api.apps.program.fixtures import ProgramCycleFactory, ProgramFactory
from hct_mis_api.apps.program.models import Program, ProgramCycle
from hct_mis_api.apps.targeting.fixtures import (
    TargetingCriteriaFactory,
    TargetingCriteriaRuleFactory,
)


class TestPaymentPlanServices(APITestCase):
    databases = ("default",)

    @classmethod
    def setUpTestData(cls) -> None:
        super().setUpTestData()
        generate_delivery_mechanisms()
        cls.business_area = create_afghanistan()
        cls.user = UserFactory.create()
        cls.create_user_role_with_permissions(
            cls.user, [Permissions.PM_CREATE], cls.business_area, whole_business_area_access=True
        )
        cls.dm_transfer_to_account = DeliveryMechanism.objects.get(code="transfer_to_account")
        cls.dm_transfer_to_digital_wallet = DeliveryMechanism.objects.get(code="transfer_to_digital_wallet")
        cls.program = ProgramFactory(status=Program.ACTIVE)
        cls.cycle = cls.program.cycles.first()
        cls.fsp = FinancialServiceProviderFactory(
            name="Test FSP 1",
            communication_channel=FinancialServiceProvider.COMMUNICATION_CHANNEL_API,
        )
        cls.payment_plan = PaymentPlanFactory(
            program_cycle=cls.cycle,
            created_by=cls.user,
            status=PaymentPlan.Status.TP_LOCKED,
            delivery_mechanism=cls.dm_transfer_to_account,
            financial_service_provider=cls.fsp,
        )

    def test_delete_tp_open(self) -> None:
        program = ProgramFactory(status=Program.ACTIVE)
        pp: PaymentPlan = PaymentPlanFactory(
            status=PaymentPlan.Status.TP_OPEN, program_cycle=program.cycles.first(), created_by=self.user
        )

        pp = PaymentPlanService(payment_plan=pp).delete()
        self.assertEqual(pp.is_removed, True)
        self.assertEqual(pp.status, PaymentPlan.Status.TP_OPEN)

    def test_delete_open(self) -> None:
        program = ProgramFactory(status=Program.ACTIVE)
        pp: PaymentPlan = PaymentPlanFactory(
            status=PaymentPlan.Status.OPEN, program_cycle=program.cycles.first(), created_by=self.user
        )

        pp = PaymentPlanService(payment_plan=pp).delete()
        self.assertEqual(pp.is_removed, False)
        self.assertEqual(pp.status, PaymentPlan.Status.DRAFT)

    def test_delete_locked(self) -> None:
        pp = PaymentPlanFactory(status=PaymentPlan.Status.LOCKED, created_by=self.user)

        with self.assertRaises(ValidationError) as e:
            PaymentPlanService(payment_plan=pp).delete()
        self.assertEqual(
            e.exception.message,
            "Deletion is only allowed when the status is 'Open'",
        )

    def test_delete_when_its_one_pp_in_cycle(self) -> None:
        program = ProgramFactory(status=Program.ACTIVE)
        pp: PaymentPlan = PaymentPlanFactory(
            status=PaymentPlan.Status.OPEN, program_cycle=program.cycles.first(), created_by=self.user
        )
        program_cycle = ProgramCycleFactory(status=ProgramCycle.ACTIVE, program=pp.program)
        pp.program_cycle = program_cycle
        pp.save()
        pp.refresh_from_db()

        self.assertEqual(pp.program_cycle.status, ProgramCycle.ACTIVE)

        pp = PaymentPlanService(payment_plan=pp).delete()
        self.assertEqual(pp.is_removed, False)
        self.assertEqual(pp.status, PaymentPlan.Status.DRAFT)
        program_cycle.refresh_from_db()
        self.assertEqual(program_cycle.status, ProgramCycle.DRAFT)

    def test_delete_when_its_two_pp_in_cycle(self) -> None:
        program = ProgramFactory(status=Program.ACTIVE)
        program_cycle = ProgramCycleFactory(status=ProgramCycle.ACTIVE, program=program)
        pp_1: PaymentPlan = PaymentPlanFactory(
            status=PaymentPlan.Status.OPEN, program_cycle=program_cycle, created_by=self.user
        )
        PaymentPlanFactory(status=PaymentPlan.Status.OPEN, program_cycle=program_cycle, created_by=self.user)

        self.assertEqual(pp_1.program_cycle.status, ProgramCycle.ACTIVE)

        pp_1 = PaymentPlanService(payment_plan=pp_1).delete()
        self.assertEqual(pp_1.is_removed, False)
        self.assertEqual(pp_1.status, PaymentPlan.Status.DRAFT)
        program_cycle.refresh_from_db()
        self.assertEqual(program_cycle.status, ProgramCycle.ACTIVE)

    @freeze_time("2020-10-10")
    def test_create_validation_errors(self) -> None:
        program = ProgramFactory(
            status=Program.ACTIVE,
            start_date=timezone.datetime(2019, 10, 12, tzinfo=utc).date(),
            end_date=timezone.datetime(2099, 12, 10, tzinfo=utc).date(),
            cycle__start_date=timezone.datetime(2021, 10, 10, tzinfo=utc).date(),
            cycle__end_date=timezone.datetime(2021, 12, 10, tzinfo=utc).date(),
        )
        program_cycle = program.cycles.first()
        household, individuals = create_household_and_individuals(
            household_data={
                "business_area": self.business_area,
                "program": program,
            },
            individuals_data=[{}],
        )
        create_input_data = dict(
            program_cycle_id=str(program_cycle.id),
            name="TEST_123",
            targeting_criteria={
                "flag_exclude_if_active_adjudication_ticket": False,
                "flag_exclude_if_on_sanction_list": False,
                "rules": [
                    {
                        "collectors_filters_blocks": [],
                        "household_filters_blocks": [],
                        "household_ids": f"{household.unicef_id}",
                        "individual_ids": "",
                        "individuals_filters_blocks": [],
                    }
                ],
            },
        )

        with self.assertRaisesMessage(
            ValidationError, f"Target Population with name: TEST_123 and program: {program.name} already exists."
        ):
            PaymentPlanFactory(program_cycle=program_cycle, name="TEST_123", created_by=self.user)
            PaymentPlanService.create(
                input_data=create_input_data, user=self.user, business_area_slug=self.business_area.slug
            )
        with self.assertRaisesMessage(
            ValidationError, "Impossible to create Target Population for Programme within not Active status"
        ):
            program.status = Program.FINISHED
            program.save()
            program.refresh_from_db()
            PaymentPlanService.create(
                input_data=create_input_data, user=self.user, business_area_slug=self.business_area.slug
            )
        with self.assertRaisesMessage(
            ValidationError, "Impossible to create Target Population for Programme Cycle within Finished status"
        ):
            program_cycle.status = ProgramCycle.FINISHED
            program_cycle.save()
            PaymentPlanService.create(
                input_data=create_input_data, user=self.user, business_area_slug=self.business_area.slug
            )
        program_cycle.status = ProgramCycle.ACTIVE
        program_cycle.save()
        program.status = Program.ACTIVE
        program.save()
        # create PP
        create_input_data["name"] = "TEST"
        pp = PaymentPlanService.create(
            input_data=create_input_data, user=self.user, business_area_slug=self.business_area.slug
        )
        pp.status = PaymentPlan.Status.TP_OPEN
        pp.save()

        # check validation for Open PP
        open_input_data = dict(
            dispersion_start_date=parse_date("2020-09-10"),
            dispersion_end_date=parse_date("2020-09-11"),
            currency="USD",
        )
        with self.assertRaises(TransitionNotAllowed) as e:
            PaymentPlanService(payment_plan=pp).open(input_data=open_input_data)
        self.assertEqual(
            str(e.exception),
            "Can't switch from state 'TP_OPEN' using method 'status_open'",
        )

        pp.status = PaymentPlan.Status.DRAFT
        pp.save()
        with self.assertRaisesMessage(
            ValidationError, f"Dispersion End Date [{open_input_data['dispersion_end_date']}] cannot be a past date"
        ):
            PaymentPlanService(payment_plan=pp).open(input_data=open_input_data)
        open_input_data["dispersion_end_date"] = parse_date("2020-11-11")
        pp.refresh_from_db()
        self.assertEqual(pp.status, PaymentPlan.Status.DRAFT)
        pp = PaymentPlanService(payment_plan=pp).open(input_data=open_input_data)
        pp.refresh_from_db()
        self.assertEqual(pp.status, PaymentPlan.Status.OPEN)

    @freeze_time("2020-10-10")
    @mock.patch("hct_mis_api.apps.payment.models.PaymentPlan.get_exchange_rate", return_value=2.0)
    def test_create(self, get_exchange_rate_mock: Any) -> None:
        program = ProgramFactory(
            status=Program.ACTIVE,
            start_date=timezone.datetime(2000, 9, 10, tzinfo=utc).date(),
            end_date=timezone.datetime(2099, 10, 10, tzinfo=utc).date(),
        )
        program_cycle = program.cycles.first()

        hoh1 = IndividualFactory(household=None)
        hoh2 = IndividualFactory(household=None)
        AccountFactory(
            individual=hoh1,
            account_type=AccountType.objects.get(key="bank"),
        )
        AccountFactory(
            individual=hoh1,
            account_type=AccountType.objects.get(key="bank"),
        )
        hh1 = HouseholdFactory(head_of_household=hoh1, program=program, business_area=self.business_area)
        hh2 = HouseholdFactory(head_of_household=hoh2, program=program, business_area=self.business_area)
        hoh1.household = hh1
        hoh1.save()
        hoh2.household = hh2
        hoh2.save()
        IndividualRoleInHouseholdFactory(household=hh1, individual=hoh1, role=ROLE_PRIMARY)
        IndividualRoleInHouseholdFactory(household=hh2, individual=hoh2, role=ROLE_PRIMARY)
        IndividualFactory.create_batch(4, household=hh1)

        input_data = dict(
            business_area_slug="afghanistan",
            name="paymentPlanName",
            program_cycle_id=program_cycle.id,
            targeting_criteria={
                "flag_exclude_if_active_adjudication_ticket": False,
                "flag_exclude_if_on_sanction_list": False,
                "rules": [
                    {
                        "collectors_filters_blocks": [],
                        "household_filters_blocks": [],
                        "household_ids": f"{hh1.unicef_id}, {hh2.unicef_id}",
                        "individual_ids": "",
                        "individuals_filters_blocks": [],
                    }
                ],
            },
            fsp_id=self.fsp.id,
            delivery_mechanism_code=self.dm_transfer_to_account.code,
        )

        with mock.patch(
            "hct_mis_api.apps.payment.services.payment_plan_services.transaction"
        ) as mock_prepare_payment_plan_task:
            with self.assertNumQueries(15):
                pp = PaymentPlanService.create(
                    input_data=input_data, user=self.user, business_area_slug=self.business_area.slug
                )
            assert mock_prepare_payment_plan_task.on_commit.call_count == 1

        self.assertEqual(pp.status, PaymentPlan.Status.TP_OPEN)
        self.assertEqual(pp.total_households_count, 0)
        self.assertEqual(pp.total_individuals_count, 0)
        self.assertEqual(pp.payment_items.count(), 0)
<<<<<<< HEAD
        with self.assertNumQueries(105):
=======
        with self.assertNumQueries(99):
>>>>>>> af4bb348
            prepare_payment_plan_task.delay(str(pp.id))
        pp.refresh_from_db()
        self.assertEqual(pp.status, PaymentPlan.Status.TP_OPEN)
        self.assertEqual(pp.build_status, PaymentPlan.BuildStatus.BUILD_STATUS_OK)
        self.assertEqual(pp.total_households_count, 2)
        self.assertEqual(pp.total_individuals_count, 6)
        self.assertEqual(pp.payment_items.count(), 2)

    @freeze_time("2020-10-10")
    @mock.patch("hct_mis_api.apps.payment.models.PaymentPlan.get_exchange_rate", return_value=2.0)
    def test_update_validation_errors(self, get_exchange_rate_mock: Any) -> None:
        pp = PaymentPlanFactory(status=PaymentPlan.Status.LOCKED, created_by=self.user)

        hoh1 = IndividualFactory(household=None)
        hoh2 = IndividualFactory(household=None)
        hh1 = HouseholdFactory(head_of_household=hoh1)
        hh2 = HouseholdFactory(head_of_household=hoh2)
        IndividualRoleInHouseholdFactory(household=hh1, individual=hoh1, role=ROLE_PRIMARY)
        IndividualRoleInHouseholdFactory(household=hh2, individual=hoh2, role=ROLE_PRIMARY)
        IndividualFactory.create_batch(4, household=hh1)

        input_data = dict(
            dispersion_start_date=parse_date("2020-09-10"),
            dispersion_end_date=parse_date("2020-09-11"),
            currency="USD",
        )

        with self.assertRaisesMessage(ValidationError, "Not Allow edit Payment Plan within status LOCKED"):
            pp = PaymentPlanService(payment_plan=pp).update(input_data=input_data)
        pp.status = PaymentPlan.Status.OPEN
        pp.save()

        with self.assertRaisesMessage(
            ValidationError, f"Dispersion End Date [{input_data['dispersion_end_date']}] cannot be a past date"
        ):
            PaymentPlanService(payment_plan=pp).update(input_data=input_data)

    @freeze_time("2023-10-10")
    @mock.patch("hct_mis_api.apps.payment.models.PaymentPlan.get_exchange_rate", return_value=2.0)
    def test_create_follow_up_pp(self, get_exchange_rate_mock: Any) -> None:
        tc = TargetingCriteriaFactory()
        pp = PaymentPlanFactory(
            targeting_criteria=tc,
            total_households_count=1,
            created_by=self.user,
        )
        program = pp.program_cycle.program
        payments = []
        for _ in range(5):
            hoh = IndividualFactory(household=None)
            hh = HouseholdFactory(head_of_household=hoh, program=program, business_area=self.business_area)
            IndividualRoleInHouseholdFactory(household=hh, individual=hoh, role=ROLE_PRIMARY)
            IndividualFactory.create_batch(2, household=hh)
            payment = PaymentFactory(
                parent=pp, household=hh, status=Payment.STATUS_DISTRIBUTION_SUCCESS, currency="PLN"
            )
            payments.append(payment)

        dispersion_start_date = pp.dispersion_start_date + timedelta(days=1)
        dispersion_end_date = pp.dispersion_end_date + timedelta(days=1)

        with self.assertRaisesMessage(
            ValidationError, "Cannot create a follow-up for a payment plan with no unsuccessful payments"
        ):
            PaymentPlanService(pp).create_follow_up(self.user, dispersion_start_date, dispersion_end_date)

        # create follow-up payments for STATUS_ERROR, STATUS_NOT_DISTRIBUTED, STATUS_FORCE_FAILED, STATUS_MANUALLY_CANCELLED
        for payment, status in zip(payments[:4], Payment.FAILED_STATUSES):
            payment.status = status
            payment.save()

        # do not create follow-up payments for withdrawn households
        payments[4].household.withdrawn = True
        payments[4].household.save()

        p_error = payments[0]
        p_not_distributed = payments[1]
        p_force_failed = payments[2]
        p_manually_cancelled = payments[3]

        with self.assertNumQueries(7):
            follow_up_pp = PaymentPlanService(pp).create_follow_up(
                self.user, dispersion_start_date, dispersion_end_date
            )

        follow_up_pp.refresh_from_db()
        self.assertEqual(follow_up_pp.status, PaymentPlan.Status.OPEN)
        # self.assertEqual(follow_up_pp.target_population, pp.target_population)
        self.assertEqual(follow_up_pp.program, pp.program)
        self.assertEqual(follow_up_pp.program_cycle, pp.program_cycle)
        self.assertEqual(follow_up_pp.business_area, pp.business_area)
        self.assertEqual(follow_up_pp.created_by, self.user)
        self.assertEqual(follow_up_pp.currency, pp.currency)
        self.assertEqual(follow_up_pp.dispersion_start_date, dispersion_start_date)
        self.assertEqual(follow_up_pp.dispersion_end_date, dispersion_end_date)
        self.assertEqual(follow_up_pp.program_cycle.start_date, pp.program_cycle.start_date)
        self.assertEqual(follow_up_pp.program_cycle.end_date, pp.program_cycle.end_date)
        self.assertEqual(follow_up_pp.total_households_count, 0)
        self.assertEqual(follow_up_pp.total_individuals_count, 0)
        self.assertEqual(follow_up_pp.payment_items.count(), 0)

        self.assertEqual(pp.follow_ups.count(), 1)

        prepare_follow_up_payment_plan_task(follow_up_pp.id)
        follow_up_pp.refresh_from_db()

        self.assertEqual(follow_up_pp.status, PaymentPlan.Status.OPEN)
        self.assertEqual(follow_up_pp.build_status, PaymentPlan.BuildStatus.BUILD_STATUS_OK)

        self.assertEqual(follow_up_pp.payment_items.count(), 4)
        self.assertEqual(
            {p_error.id, p_not_distributed.id, p_force_failed.id, p_manually_cancelled.id},
            set(follow_up_pp.payment_items.values_list("source_payment_id", flat=True)),
        )

        follow_up_payment = follow_up_pp.payment_items.first()
        self.assertEqual(follow_up_payment.status, Payment.STATUS_PENDING)
        self.assertEqual(follow_up_payment.parent, follow_up_pp)
        self.assertIsNotNone(follow_up_payment.source_payment)
        self.assertEqual(follow_up_payment.is_follow_up, True)
        self.assertEqual(follow_up_payment.business_area, follow_up_payment.source_payment.business_area)
        self.assertEqual(follow_up_payment.household, follow_up_payment.source_payment.household)
        self.assertEqual(follow_up_payment.head_of_household, follow_up_payment.source_payment.head_of_household)
        self.assertEqual(follow_up_payment.collector, follow_up_payment.source_payment.collector)
        self.assertEqual(follow_up_payment.currency, follow_up_payment.source_payment.currency)

        # exclude one payment from follow up pp, create new follow up pp which covers this payment
        follow_up_payment.excluded = True
        follow_up_payment.save()

        with self.assertNumQueries(7):
            follow_up_pp_2 = PaymentPlanService(pp).create_follow_up(
                self.user, dispersion_start_date, dispersion_end_date
            )

        self.assertEqual(pp.follow_ups.count(), 2)

        with self.assertNumQueries(45):
            prepare_follow_up_payment_plan_task(follow_up_pp_2.id)

        self.assertEqual(follow_up_pp_2.payment_items.count(), 1)
        self.assertEqual(
            {follow_up_payment.source_payment.id},
            set(follow_up_pp_2.payment_items.values_list("source_payment_id", flat=True)),
        )

    def test_create_follow_up_pp_from_follow_up_validation(self) -> None:
        payment_plan = PaymentPlanFactory(
            program_cycle=self.cycle,
            created_by=self.user,
            status=PaymentPlan.Status.FINISHED,
            is_follow_up=True,
        )
        dispersion_start_date = payment_plan.dispersion_start_date + timedelta(days=1)
        dispersion_end_date = payment_plan.dispersion_end_date + timedelta(days=1)
        with self.assertRaises(ValidationError) as e:
            PaymentPlanService(payment_plan).create_follow_up(self.user, dispersion_start_date, dispersion_end_date)
        self.assertEqual(
            e.exception.message,
            "Cannot create a follow-up of a follow-up Payment Plan",
        )

    def test_update_follow_up_dates_and_not_currency(self) -> None:
        payment_plan = PaymentPlanFactory(
            program_cycle=self.cycle,
            created_by=self.user,
            status=PaymentPlan.Status.OPEN,
            currency="PLN",
            is_follow_up=True,
        )
        dispersion_start_date = payment_plan.dispersion_start_date + timedelta(days=1)
        dispersion_end_date = payment_plan.dispersion_end_date + timedelta(days=1)
        payment_plan = PaymentPlanService(payment_plan).update(
            {
                "dispersion_start_date": dispersion_start_date,
                "dispersion_end_date": dispersion_end_date,
                "currency": "UAH",
            }
        )
        self.assertEqual(payment_plan.currency, "PLN")
        self.assertEqual(payment_plan.dispersion_start_date, dispersion_start_date)
        self.assertEqual(payment_plan.dispersion_end_date, dispersion_end_date)

    @flaky(max_runs=5, min_passes=1)
    @freeze_time("2023-10-10")
    @mock.patch("hct_mis_api.apps.payment.models.PaymentPlan.get_exchange_rate", return_value=2.0)
    @patch("hct_mis_api.apps.payment.models.PaymentPlanSplit.MIN_NO_OF_PAYMENTS_IN_CHUNK")
    def test_split(self, min_no_of_payments_in_chunk_mock: Any, get_exchange_rate_mock: Any) -> None:
        min_no_of_payments_in_chunk_mock.__get__ = mock.Mock(return_value=2)

        pp = PaymentPlanFactory(created_by=self.user)

        with self.assertRaisesMessage(ValidationError, "No payments to split"):
            PaymentPlanService(pp).split(PaymentPlanSplit.SplitType.BY_COLLECTOR)

        payments = []
        # 2 payments with the same collector
        # 2 payments with the same admin area 2
        # 2 other payments
        collector = IndividualFactory(household=None)
        for _ in range(3):
            hoh = IndividualFactory(household=None)
            hh = HouseholdFactory(head_of_household=hoh)
            IndividualRoleInHouseholdFactory(household=hh, individual=hoh, role=ROLE_PRIMARY)
            IndividualFactory.create_batch(2, household=hh)
            payment = PaymentFactory(
                parent=pp, household=hh, status=Payment.STATUS_DISTRIBUTION_SUCCESS, currency="PLN", collector=collector
            )
            payments.append(payment)

        country = CountryFactory()
        admin_type_1 = AreaTypeFactory(country=country, area_level=1)
        admin_type_2 = AreaTypeFactory(country=country, area_level=2, parent=admin_type_1)
        area2 = AreaFactory(parent=None, p_code="AF01", area_type=admin_type_2)
        for _ in range(4):
            collector = IndividualFactory(household=None)
            hoh = IndividualFactory(household=None)
            hh = HouseholdFactory(head_of_household=hoh, admin2=area2)
            IndividualRoleInHouseholdFactory(household=hh, individual=hoh, role=ROLE_PRIMARY)
            IndividualFactory.create_batch(2, household=hh)
            payment = PaymentFactory(
                parent=pp, household=hh, status=Payment.STATUS_DISTRIBUTION_SUCCESS, currency="PLN", collector=collector
            )
            payments.append(payment)

        for _ in range(5):
            collector = IndividualFactory(household=None)
            hoh = IndividualFactory(household=None)
            hh = HouseholdFactory(head_of_household=hoh)
            IndividualRoleInHouseholdFactory(household=hh, individual=hoh, role=ROLE_PRIMARY)
            IndividualFactory.create_batch(2, household=hh)
            payment = PaymentFactory(
                parent=pp, household=hh, status=Payment.STATUS_DISTRIBUTION_SUCCESS, currency="PLN", collector=collector
            )
            payments.append(payment)

        with self.assertRaisesMessage(ValidationError, "Payments Number is required for split by records"):
            PaymentPlanService(pp).split(PaymentPlanSplit.SplitType.BY_RECORDS, chunks_no=None)

        with self.assertRaisesMessage(
            ValidationError, "Payment Parts number should be between 2 and total number of payments"
        ):
            PaymentPlanService(pp).split(PaymentPlanSplit.SplitType.BY_RECORDS, chunks_no=669)

        with mock.patch(
            "hct_mis_api.apps.payment.services.payment_plan_services.PaymentPlanSplit.MAX_CHUNKS"
        ) as max_chunks_patch:
            max_chunks_patch.__get__ = mock.Mock(return_value=2)
            with self.assertRaisesMessage(ValidationError, "Too many Payment Parts to split: 6, maximum is 2"):
                PaymentPlanService(pp).split(PaymentPlanSplit.SplitType.BY_RECORDS, chunks_no=2)

        # split by collector
        with self.assertNumQueries(26):
            PaymentPlanService(pp).split(PaymentPlanSplit.SplitType.BY_COLLECTOR)
        unique_collectors_count = pp.eligible_payments.values_list("collector", flat=True).distinct().count()
        self.assertEqual(unique_collectors_count, 10)
        pp_splits = pp.splits.all().order_by("order")

        self.assertEqual(pp_splits.count(), unique_collectors_count)
        self.assertEqual(pp_splits[0].split_type, PaymentPlanSplit.SplitType.BY_COLLECTOR)
        self.assertEqual(pp_splits[0].split_payment_items.count(), 3)
        self.assertEqual(pp_splits[1].split_payment_items.count(), 1)
        self.assertEqual(pp_splits[2].split_payment_items.count(), 1)
        self.assertEqual(pp_splits[3].split_payment_items.count(), 1)
        self.assertEqual(pp_splits[4].split_payment_items.count(), 1)
        self.assertEqual(pp_splits[5].split_payment_items.count(), 1)
        self.assertEqual(pp_splits[6].split_payment_items.count(), 1)
        self.assertEqual(pp_splits[7].split_payment_items.count(), 1)
        self.assertEqual(pp_splits[8].split_payment_items.count(), 1)
        self.assertEqual(pp_splits[9].split_payment_items.count(), 1)

        # split by records
        with self.assertNumQueries(17):
            PaymentPlanService(pp).split(PaymentPlanSplit.SplitType.BY_RECORDS, chunks_no=5)
        pp_splits = pp.splits.all().order_by("order")
        self.assertEqual(pp_splits.count(), 3)
        self.assertEqual(pp_splits[0].split_type, PaymentPlanSplit.SplitType.BY_RECORDS)
        self.assertEqual(pp_splits[0].split_payment_items.count(), 5)
        self.assertEqual(pp_splits[1].split_payment_items.count(), 5)
        self.assertEqual(pp_splits[2].split_payment_items.count(), 2)

        # split by admin2
        with self.assertNumQueries(15):
            PaymentPlanService(pp).split(PaymentPlanSplit.SplitType.BY_ADMIN_AREA2)
        unique_admin2_count = pp.eligible_payments.values_list("household__admin2", flat=True).distinct().count()
        self.assertEqual(unique_admin2_count, 2)
        pp_splits = pp.splits.all().order_by("order")
        self.assertEqual(pp.splits.count(), unique_admin2_count)
        self.assertEqual(pp_splits[0].split_type, PaymentPlanSplit.SplitType.BY_ADMIN_AREA2)
        self.assertEqual(pp_splits[0].split_payment_items.count(), 4)
        self.assertEqual(pp_splits[1].split_payment_items.count(), 8)

        # split by no_split
        PaymentPlanService(pp).split(PaymentPlanSplit.SplitType.NO_SPLIT)
        pp_splits = pp.splits.all().order_by("order")
        self.assertEqual(pp.splits.count(), 1)
        self.assertEqual(pp_splits[0].split_type, PaymentPlanSplit.SplitType.NO_SPLIT)
        self.assertEqual(pp_splits[0].split_payment_items.count(), 12)

    @freeze_time("2023-10-10")
    @mock.patch("hct_mis_api.apps.payment.models.PaymentPlan.get_exchange_rate", return_value=2.0)
    def test_send_to_payment_gateway(self, get_exchange_rate_mock: Any) -> None:
        pg_fsp = FinancialServiceProviderFactory(
            name="Western Union",
            communication_channel=FinancialServiceProvider.COMMUNICATION_CHANNEL_API,
            payment_gateway_id="123",
        )
        pg_fsp.delivery_mechanisms.add(self.dm_transfer_to_account)
        pp = PaymentPlanFactory(
            status=PaymentPlan.Status.ACCEPTED,
            created_by=self.user,
            financial_service_provider=pg_fsp,
            delivery_mechanism=self.dm_transfer_to_account,
        )
        pp.background_action_status_send_to_payment_gateway()
        pp.save()
        with self.assertRaisesMessage(ValidationError, "Sending in progress"):
            PaymentPlanService(pp).send_to_payment_gateway()

        pp.background_action_status_none()
        pp.save()

        split = PaymentPlanSplitFactory(payment_plan=pp, sent_to_payment_gateway=True)

        with self.assertRaisesMessage(ValidationError, "Already sent to Payment Gateway"):
            PaymentPlanService(pp).send_to_payment_gateway()

        split.sent_to_payment_gateway = False
        split.save()
        with mock.patch(
            "hct_mis_api.apps.payment.services.payment_plan_services.send_to_payment_gateway.delay"
        ) as mock_send_to_payment_gateway_task:
            pps = PaymentPlanService(pp)
            pps.user = mock.MagicMock(pk="123")
            pps.send_to_payment_gateway()
            assert mock_send_to_payment_gateway_task.call_count == 1

    @freeze_time("2020-10-10")
    def test_create_with_program_cycle_validation_error(self) -> None:
        program = ProgramFactory(
            status=Program.ACTIVE,
            start_date=timezone.datetime(2000, 9, 10, tzinfo=utc).date(),
            end_date=timezone.datetime(2099, 10, 10, tzinfo=utc).date(),
            cycle__start_date=timezone.datetime(2021, 10, 10, tzinfo=utc).date(),
            cycle__end_date=timezone.datetime(2021, 12, 10, tzinfo=utc).date(),
        )
        cycle = program.cycles.first()
        input_data = dict(
            business_area_slug="afghanistan",
            dispersion_start_date=parse_date("2020-11-11"),
            dispersion_end_date=parse_date("2020-11-20"),
            currency="USD",
            name="TestName123",
            program_cycle_id=str(cycle.id),
            targeting_criteria={
                "flag_exclude_if_active_adjudication_ticket": False,
                "flag_exclude_if_on_sanction_list": False,
                "rules": [
                    {
                        "collectors_filters_blocks": [
                            {
                                "comparison_method": "EQUALS",
                                "arguments": ["No"],
                                "field_name": "mobile_phone_number__cash_over_the_counter",
                                "flex_field_classification": "NOT_FLEX_FIELD",
                            },
                        ],
                        "household_filters_blocks": [],
                        "household_ids": "",
                        "individual_ids": "",
                        "individuals_filters_blocks": [],
                    }
                ],
            },
        )

        with self.assertRaisesMessage(
            ValidationError,
            "Impossible to create Target Population for Programme Cycle within Finished status",
        ):
            cycle.status = ProgramCycle.FINISHED
            cycle.save()
            PaymentPlanService.create(input_data=input_data, user=self.user, business_area_slug=self.business_area.slug)

        cycle.status = ProgramCycle.DRAFT
        cycle.end_date = None
        cycle.save()
        PaymentPlanService.create(input_data=input_data, user=self.user, business_area_slug=self.business_area.slug)
        cycle.refresh_from_db()
        # open PP will update cycle' status into Active
        assert cycle.status == ProgramCycle.DRAFT

    @freeze_time("2022-12-12")
    @mock.patch("hct_mis_api.apps.payment.models.PaymentPlan.get_exchange_rate", return_value=2.0)
    def test_full_rebuild(self, get_exchange_rate_mock: Any) -> None:
        program = ProgramFactory(
            status=Program.ACTIVE,
            start_date=timezone.datetime(2000, 9, 10, tzinfo=utc).date(),
            end_date=timezone.datetime(2099, 10, 10, tzinfo=utc).date(),
        )
        program_cycle = program.cycles.first()

        hoh1 = IndividualFactory(household=None)
        hoh2 = IndividualFactory(household=None)
        hh1 = HouseholdFactory(head_of_household=hoh1, program=program, business_area=self.business_area)
        hh2 = HouseholdFactory(head_of_household=hoh2, program=program, business_area=self.business_area)
        IndividualRoleInHouseholdFactory(household=hh1, individual=hoh1, role=ROLE_PRIMARY)
        IndividualRoleInHouseholdFactory(household=hh2, individual=hoh2, role=ROLE_PRIMARY)
        IndividualFactory.create_batch(4, household=hh1)

        input_data = dict(
            business_area_slug="afghanistan",
            name="paymentPlanName",
            program_cycle_id=program_cycle.id,
            targeting_criteria={
                "flag_exclude_if_active_adjudication_ticket": False,
                "flag_exclude_if_on_sanction_list": False,
                "rules": [
                    {
                        "collectors_filters_blocks": [],
                        "household_filters_blocks": [],
                        "household_ids": f"{hh1.unicef_id}, {hh2.unicef_id}",
                        "individual_ids": "",
                        "individuals_filters_blocks": [],
                    }
                ],
            },
        )
        with mock.patch(
            "hct_mis_api.apps.payment.services.payment_plan_services.transaction"
        ) as mock_prepare_payment_plan_task:
            with self.assertNumQueries(11):
                pp = PaymentPlanService.create(
                    input_data=input_data, user=self.user, business_area_slug=self.business_area.slug
                )
            assert mock_prepare_payment_plan_task.on_commit.call_count == 1

        self.assertEqual(pp.status, PaymentPlan.Status.TP_OPEN)
        self.assertEqual(pp.total_households_count, 0)
        self.assertEqual(pp.total_individuals_count, 0)
        self.assertEqual(pp.payment_items.count(), 0)
<<<<<<< HEAD
        with self.assertNumQueries(78):
=======
        with self.assertNumQueries(72):
>>>>>>> af4bb348
            prepare_payment_plan_task.delay(str(pp.id))
        pp.refresh_from_db()
        self.assertEqual(pp.status, PaymentPlan.Status.TP_OPEN)
        self.assertEqual(pp.build_status, PaymentPlan.BuildStatus.BUILD_STATUS_OK)
        self.assertEqual(pp.payment_items.count(), 2)

        old_payment_ids = list(pp.payment_items.values_list("id", flat=True))
        old_payment_unicef_ids = list(pp.payment_items.values_list("unicef_id", flat=True))

        # check rebuild
        pp_service = PaymentPlanService(payment_plan=pp)
        pp_service.full_rebuild()

        pp.refresh_from_db()
        # all Payments (removed and new)
        self.assertEqual(Payment.all_objects.filter(parent=pp).count(), 2)

        new_payment_ids = list(pp.payment_items.values_list("id", flat=True))
        new_payment_unicef_ids = list(pp.payment_items.values_list("unicef_id", flat=True))

        for p_id in new_payment_ids:
            self.assertNotIn(p_id, old_payment_ids)

        for p_unicef_id in new_payment_unicef_ids:
            self.assertNotIn(p_unicef_id, old_payment_unicef_ids)

    def test_get_approval_type_by_action_value_error(self) -> None:
        with self.assertRaises(ValueError) as error:
            PaymentPlanService(payment_plan=self.payment_plan).get_approval_type_by_action()
        self.assertEqual(str(error.exception), "Action cannot be None")

    def test_validate_action_not_implemented(self) -> None:
        with self.assertRaises(ValidationError) as e:
            PaymentPlanService(self.payment_plan).execute_update_status_action(
                input_data={"action": "INVALID_ACTION"}, user=self.user
            )
        actions = [
            "TP_LOCK",
            "TP_UNLOCK",
            "TP_REBUILD",
            "DRAFT",
            "LOCK",
            "LOCK_FSP",
            "UNLOCK",
            "UNLOCK_FSP",
            "SEND_FOR_APPROVAL",
            "APPROVE",
            "AUTHORIZE",
            "REVIEW",
            "REJECT",
            "SEND_TO_PAYMENT_GATEWAY",
            "SEND_XLSX_PASSWORD",
        ]
        self.assertEqual(
            e.exception.message,
            f"Not Implemented Action: INVALID_ACTION. List of possible actions: {actions}",
        )

    def test_tp_lock_invalid_pp_status(self) -> None:
        payment_plan = PaymentPlanFactory(
            program_cycle=self.cycle, created_by=self.user, status=PaymentPlan.Status.DRAFT
        )
        with self.assertRaises(TransitionNotAllowed) as e:
            PaymentPlanService(payment_plan).tp_lock()
        self.assertEqual(
            str(e.exception),
            "Can't switch from state 'DRAFT' using method 'status_tp_lock'",
        )

    def test_tp_unlock(self) -> None:
        payment_plan = PaymentPlanFactory(
            program_cycle=self.cycle, created_by=self.user, status=PaymentPlan.Status.DRAFT
        )
        with self.assertRaises(TransitionNotAllowed) as e:
            PaymentPlanService(payment_plan).tp_unlock()
        self.assertEqual(
            str(e.exception),
            "Can't switch from state 'DRAFT' using method 'status_tp_open'",
        )
        payment_plan.status = PaymentPlan.Status.TP_LOCKED
        payment_plan.save()
        PaymentPlanService(payment_plan).tp_unlock()

        payment_plan.refresh_from_db()
        self.assertEqual(payment_plan.status, PaymentPlan.Status.TP_OPEN)
        self.assertEqual(payment_plan.build_status, PaymentPlan.BuildStatus.BUILD_STATUS_PENDING)

    def test_tp_rebuild(self) -> None:
        payment_plan = PaymentPlanFactory(
            program_cycle=self.cycle,
            created_by=self.user,
            status=PaymentPlan.Status.DRAFT,
            build_status=PaymentPlan.BuildStatus.BUILD_STATUS_FAILED,
        )
        with self.assertRaises(ValidationError) as e:
            PaymentPlanService(payment_plan).tp_rebuild()
        self.assertEqual(
            e.exception.message,
            "Can only Rebuild Population for Locked or Open Population status",
        )
        payment_plan.status = PaymentPlan.Status.TP_LOCKED
        payment_plan.save()
        PaymentPlanService(payment_plan).tp_rebuild()

        payment_plan.refresh_from_db()
        self.assertEqual(payment_plan.status, PaymentPlan.Status.TP_LOCKED)
        self.assertEqual(payment_plan.build_status, PaymentPlan.BuildStatus.BUILD_STATUS_PENDING)

    def test_draft_with_invalid_pp_status(self) -> None:
        payment_plan = PaymentPlanFactory(
            program_cycle=self.cycle,
            created_by=self.user,
            status=PaymentPlan.Status.TP_LOCKED,
        )
        with self.assertRaises(ValidationError) as e:
            PaymentPlanService(payment_plan).draft()
        assert "Can only promote to Payment Plan if DM/FSP is chosen." in str(e.exception)

        payment_plan.status = PaymentPlan.Status.DRAFT
        payment_plan.financial_service_provider = self.fsp
        payment_plan.save()

        with self.assertRaises(TransitionNotAllowed) as e:
            PaymentPlanService(payment_plan).draft()
        self.assertEqual(
            str(e.exception),
            "Can't switch from state 'DRAFT' using method 'status_draft'",
        )

    def test_lock_if_no_valid_payments(self) -> None:
        payment_plan = PaymentPlanFactory(
            program_cycle=self.cycle,
            created_by=self.user,
            status=PaymentPlan.Status.OPEN,
        )
        with self.assertRaises(ValidationError) as e:
            PaymentPlanService(payment_plan).lock()
        self.assertEqual(
            e.exception.message,
            "At least one valid Payment should exist in order to Lock the Payment Plan",
        )

    def test_update_pp_validation_errors(self) -> None:
        payment_plan = PaymentPlanFactory(
            program_cycle=self.cycle,
            created_by=self.user,
            status=PaymentPlan.Status.LOCKED,
        )
        with self.assertRaises(ValidationError) as e:
            PaymentPlanService(payment_plan).update({"exclusion_reason": "ABC"})
        self.assertEqual(
            e.exception.message,
            f"Not Allow edit targeting criteria within status {payment_plan.status}",
        )

        with self.assertRaises(ValidationError) as e:
            PaymentPlanService(payment_plan).update({"vulnerability_score_min": "test_data"})
        self.assertEqual(
            e.exception.message,
            "You can only set vulnerability_score_min and vulnerability_score_max on Locked Population status",
        )

        with self.assertRaises(ValidationError) as e:
            PaymentPlanService(payment_plan).update({"currency": "test_data"})
        self.assertEqual(
            e.exception.message,
            f"Not Allow edit Payment Plan within status {payment_plan.status}",
        )

        with self.assertRaises(ValidationError) as e:
            PaymentPlanService(payment_plan).update({"name": "test_data"})
        self.assertEqual(
            e.exception.message,
            "Name can be changed only within Open status",
        )

        payment_plan.status = PaymentPlan.Status.TP_OPEN
        payment_plan.save()
        PaymentPlanFactory(
            name="test_data",
            program_cycle=self.cycle,
            created_by=self.user,
            status=PaymentPlan.Status.DRAFT,
        )
        with self.assertRaises(ValidationError) as e:
            PaymentPlanService(payment_plan).update({"name": "test_data"})
        self.assertEqual(
            e.exception.message,
            f"Name 'test_data' and program '{self.cycle.program.name}' already exists.",
        )

        self.cycle.status = ProgramCycle.FINISHED
        self.cycle.save()
        with self.assertRaises(ValidationError) as e:
            PaymentPlanService(payment_plan).update({"program_cycle_id": str(self.cycle.id)})
        self.assertEqual(
            e.exception.message,
            "Not possible to assign Finished Program Cycle",
        )

    def test_rebuild_payment_plan_population(self) -> None:
        pp = PaymentPlanFactory(
            name="test_data",
            program_cycle=self.cycle,
            created_by=self.user,
            status=PaymentPlan.Status.TP_OPEN,
        )

        PaymentPlanService.rebuild_payment_plan_population(
            rebuild_list=False, should_update_money_stats=True, vulnerability_filter=False, payment_plan=pp
        )
        PaymentPlanService.rebuild_payment_plan_population(
            rebuild_list=True, should_update_money_stats=False, vulnerability_filter=False, payment_plan=pp
        )
        PaymentPlanService.rebuild_payment_plan_population(
            rebuild_list=False, should_update_money_stats=False, vulnerability_filter=True, payment_plan=pp
        )

        self.payment_plan.refresh_from_db(fields=("build_status",))
        self.assertEqual(pp.build_status, PaymentPlan.BuildStatus.BUILD_STATUS_PENDING)

    def test_lock_fsp_validation(self) -> None:
        payment_plan = PaymentPlanFactory(
            program_cycle=self.cycle,
            created_by=self.user,
            status=PaymentPlan.Status.LOCKED,
        )
        payment = PaymentFactory(
            parent=payment_plan,
            program_id=self.program.id,
            business_area_id=payment_plan.business_area_id,
            status=Payment.PENDING_STATUSES,
            financial_service_provider=None,
            entitlement_quantity=None,
            entitlement_quantity_usd=None,
            delivered_quantity=None,
            delivered_quantity_usd=None,
        )

        with self.assertRaises(ValidationError) as e:
            PaymentPlanService(payment_plan).lock_fsp()
        self.assertEqual(
            e.exception.message,
            "Payment Plan doesn't have FSP / DeliveryMechanism assigned.",
        )
        payment_plan.financial_service_provider = self.fsp
        payment_plan.delivery_mechanism = self.dm_transfer_to_account
        payment.save()

        with self.assertRaises(ValidationError) as e:
            PaymentPlanService(payment_plan).lock_fsp()
        self.assertEqual(
            e.exception.message,
            "All Payments must have entitlement quantity set.",
        )
        payment.entitlement_quantity = 100
        payment.save()

        PaymentPlanService(payment_plan).lock_fsp()
        payment.refresh_from_db()
        self.assertEqual(payment.financial_service_provider, self.fsp)

    def test_unlock_fsp(self) -> None:
        payment_plan = PaymentPlanFactory(
            program_cycle=self.cycle,
            created_by=self.user,
            status=PaymentPlan.Status.LOCKED_FSP,
        )

        PaymentPlanService(payment_plan).unlock_fsp()

        payment_plan.refresh_from_db(fields=("status",))
        self.assertEqual(payment_plan.status, PaymentPlan.Status.LOCKED)

    def test_update_pp_program_cycle(self) -> None:
        new_cycle = ProgramCycleFactory(program=self.program, title="New Cycle ABC")

        PaymentPlanService(self.payment_plan).update({"program_cycle_id": new_cycle.id})

        self.payment_plan.refresh_from_db()
        self.assertEqual(self.payment_plan.program_cycle.title, "New Cycle ABC")

    def test_update_pp_vulnerability_score(self) -> None:
        PaymentPlanService(self.payment_plan).update(
            {"vulnerability_score_min": "11.229222", "vulnerability_score_max": "77.889777"}
        )
        self.payment_plan.refresh_from_db(fields=("vulnerability_score_min", "vulnerability_score_max"))
        self.assertEqual(self.payment_plan.vulnerability_score_min, Decimal("11.229"))
        self.assertEqual(self.payment_plan.vulnerability_score_max, Decimal("77.890"))

    def test_update_pp_exclude_ids(self) -> None:
        payment_plan = PaymentPlanFactory(
            program_cycle=self.cycle,
            created_by=self.user,
            status=PaymentPlan.Status.TP_OPEN,
        )
        PaymentPlanService(payment_plan).update({"excluded_ids": "IND-123", "exclusion_reason": "Test text"})
        payment_plan.refresh_from_db(fields=("excluded_ids", "exclusion_reason"))
        self.assertEqual(payment_plan.excluded_ids, "IND-123")
        self.assertEqual(payment_plan.exclusion_reason, "Test text")

    def test_update_pp_currency(self) -> None:
        payment_plan = PaymentPlanFactory(
            program_cycle=self.cycle,
            created_by=self.user,
            status=PaymentPlan.Status.OPEN,
            currency="AMD",
            delivery_mechanism=self.dm_transfer_to_account,
            financial_service_provider=self.fsp,
        )
        PaymentPlanService(payment_plan).update({"currency": "PLN"})
        payment_plan.refresh_from_db()
        self.assertEqual(payment_plan.currency, "PLN")

    def test_update_pp_currency_validation(self) -> None:
        payment_plan = PaymentPlanFactory(
            program_cycle=self.cycle,
            created_by=self.user,
            status=PaymentPlan.Status.OPEN,
            currency="USDC",
            delivery_mechanism=self.dm_transfer_to_digital_wallet,
            financial_service_provider=self.fsp,
        )
        with self.assertRaisesMessage(
            ValidationError, "For delivery mechanism Transfer to Digital Wallet only currency USDC can be assigned."
        ):
            PaymentPlanService(payment_plan).update({"currency": "PLN"})

    def test_update_dispersion_end_date(self) -> None:
        payment_plan = PaymentPlanFactory(
            program_cycle=self.cycle,
            created_by=self.user,
            status=PaymentPlan.Status.OPEN,
            currency="AMD",
        )
        PaymentPlanService(payment_plan).update({"dispersion_end_date": timezone.now().date() + timedelta(days=3)})
        payment_plan.refresh_from_db()
        self.assertEqual(payment_plan.dispersion_end_date, timezone.now().date() + timedelta(days=3))

    def test_update_pp_dm_fsp(self) -> None:
        # allow changing dm/dsp on a TP PP stage
        payment_plan = PaymentPlanFactory(
            program_cycle=self.cycle,
            created_by=self.user,
            status=PaymentPlan.Status.TP_OPEN,
            currency="AMD",
            delivery_mechanism=None,
            financial_service_provider=None,
        )
        PaymentPlanService(payment_plan).update(
            {
                "fsp_id": str(self.fsp.id),
                "delivery_mechanism_code": self.dm_transfer_to_account.code,
            }
        )
        payment_plan.refresh_from_db()
        self.assertEqual(payment_plan.delivery_mechanism, self.dm_transfer_to_account)
        self.assertEqual(payment_plan.financial_service_provider, self.fsp)

        # do not allow changing dm/dsp on a promoted PP stage
        payment_plan.status = PaymentPlan.Status.OPEN
        payment_plan.save()

        PaymentPlanService(payment_plan).update(
            {
                "fsp_id": encode_id_base64(self.fsp.id, "FinancialServiceProvider"),
                "delivery_mechanism_code": self.dm_transfer_to_digital_wallet.code,
            }
        )
        payment_plan.refresh_from_db()
        self.assertEqual(payment_plan.delivery_mechanism, self.dm_transfer_to_account)
        self.assertEqual(payment_plan.financial_service_provider, self.fsp)

        PaymentPlanService(payment_plan).update(
            {
                "fsp_id": None,
                "delivery_mechanism_code": None,
            }
        )
        payment_plan.refresh_from_db()
        self.assertEqual(payment_plan.delivery_mechanism, self.dm_transfer_to_account)
        self.assertEqual(payment_plan.financial_service_provider, self.fsp)

    def test_export_xlsx(self) -> None:
        payment_plan = PaymentPlanFactory(
            program_cycle=self.cycle, created_by=self.user, status=PaymentPlan.Status.LOCKED
        )
        self.assertEqual(FileTemp.objects.all().count(), 0)

        PaymentPlanService(payment_plan).export_xlsx(self.user.pk)

        self.assertEqual(FileTemp.objects.all().count(), 1)
        self.assertEqual(FileTemp.objects.first().object_id, str(payment_plan.pk))

    def test_create_payments_integrity_error_handling(self) -> None:
        household, individuals = create_household_with_individual_with_collectors(
            household_args={
                "business_area": self.business_area,
                "program": self.program,
            },
        )
        targeting_criteria = TargetingCriteriaFactory()
        TargetingCriteriaRuleFactory(household_ids=f"{household.unicef_id}", targeting_criteria=targeting_criteria)
        payment_plan = PaymentPlanFactory(
            created_by=self.user,
            status=PaymentPlan.Status.PREPARING,
            business_area=self.business_area,
            program_cycle=self.cycle,
            targeting_criteria=targeting_criteria,
            delivery_mechanism=self.dm_transfer_to_account,
            financial_service_provider=self.fsp,
        )
        PaymentFactory(
            parent=payment_plan,
            program_id=self.program.id,
            business_area_id=payment_plan.business_area_id,
            status=Payment.PENDING_STATUSES,
            household_id=household.pk,
            collector_id=individuals[0].pk,
        )

        # check households with payments in program
        hh_qs = self.program.households_with_payments_in_program
        self.assertEqual(hh_qs.count(), 1)
        self.assertEqual(hh_qs.first().unicef_id, household.unicef_id)

        with transaction.atomic():
            with self.assertRaises(IntegrityError) as error:
                PaymentPlanService.create_payments(payment_plan)

            self.assertIn(
                'duplicate key value violates unique constraint "payment_plan_and_household"', str(error.exception)
            )

        with transaction.atomic():
            IndividualRoleInHousehold.objects.filter(household=household, role=ROLE_PRIMARY).delete()

            with self.assertRaises(ValidationError) as error:
                PaymentPlanService.create_payments(payment_plan)

            self.assertIn(f"Couldn't find a primary collector in {household.unicef_id}", str(error.exception))

    def test_acceptance_process_validation_error(self) -> None:
        payment_plan = PaymentPlanFactory(
            created_by=self.user,
            status=PaymentPlan.Status.PREPARING,
            business_area=self.business_area,
            program_cycle=self.cycle,
        )
        with self.assertRaises(ValidationError) as error:
            PaymentPlanService(payment_plan=payment_plan).acceptance_process()

        self.assertIn(f"Approval Process object not found for PaymentPlan {payment_plan.id}", str(error.exception))<|MERGE_RESOLUTION|>--- conflicted
+++ resolved
@@ -310,11 +310,7 @@
         self.assertEqual(pp.total_households_count, 0)
         self.assertEqual(pp.total_individuals_count, 0)
         self.assertEqual(pp.payment_items.count(), 0)
-<<<<<<< HEAD
         with self.assertNumQueries(105):
-=======
-        with self.assertNumQueries(99):
->>>>>>> af4bb348
             prepare_payment_plan_task.delay(str(pp.id))
         pp.refresh_from_db()
         self.assertEqual(pp.status, PaymentPlan.Status.TP_OPEN)
@@ -756,11 +752,7 @@
         self.assertEqual(pp.total_households_count, 0)
         self.assertEqual(pp.total_individuals_count, 0)
         self.assertEqual(pp.payment_items.count(), 0)
-<<<<<<< HEAD
         with self.assertNumQueries(78):
-=======
-        with self.assertNumQueries(72):
->>>>>>> af4bb348
             prepare_payment_plan_task.delay(str(pp.id))
         pp.refresh_from_db()
         self.assertEqual(pp.status, PaymentPlan.Status.TP_OPEN)
@@ -1126,7 +1118,7 @@
 
         PaymentPlanService(payment_plan).update(
             {
-                "fsp_id": encode_id_base64(self.fsp.id, "FinancialServiceProvider"),
+                "fsp_id": self.fsp.id,
                 "delivery_mechanism_code": self.dm_transfer_to_digital_wallet.code,
             }
         )
