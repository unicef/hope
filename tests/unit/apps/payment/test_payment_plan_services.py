from datetime import timedelta
from decimal import Decimal
from typing import Any
from unittest import mock
from unittest.mock import patch

from django.core.exceptions import ValidationError
from django.db import IntegrityError, transaction
from django.utils import timezone

from aniso8601 import parse_date
from django_fsm import TransitionNotAllowed
from flaky import flaky
from freezegun import freeze_time
from pytz import utc

from hct_mis_api.apps.account.fixtures import UserFactory
from hct_mis_api.apps.account.permissions import Permissions
from hct_mis_api.apps.core.base_test_case import APITestCase
from hct_mis_api.apps.core.fixtures import create_afghanistan
from hct_mis_api.apps.core.models import FileTemp
from hct_mis_api.apps.geo.fixtures import AreaFactory, AreaTypeFactory, CountryFactory
from hct_mis_api.apps.household.fixtures import (
    HouseholdFactory,
    IndividualFactory,
    IndividualRoleInHouseholdFactory,
    create_household_and_individuals,
    create_household_with_individual_with_collectors,
)
from hct_mis_api.apps.household.models import ROLE_PRIMARY, IndividualRoleInHousehold
from hct_mis_api.apps.payment.celery_tasks import (
    prepare_follow_up_payment_plan_task,
    prepare_payment_plan_task,
)
from hct_mis_api.apps.payment.fixtures import (
    AccountFactory,
    FinancialServiceProviderFactory,
    PaymentFactory,
    PaymentPlanFactory,
    PaymentPlanSplitFactory,
    generate_delivery_mechanisms,
)
from hct_mis_api.apps.payment.models import (
    AccountType,
    DeliveryMechanism,
    FinancialServiceProvider,
    Payment,
    PaymentPlan,
    PaymentPlanSplit,
)
from hct_mis_api.apps.payment.services.payment_plan_services import PaymentPlanService
from hct_mis_api.apps.program.fixtures import ProgramCycleFactory, ProgramFactory
from hct_mis_api.apps.program.models import Program, ProgramCycle
from hct_mis_api.apps.targeting.fixtures import TargetingCriteriaRuleFactory


class TestPaymentPlanServices(APITestCase):
    databases = ("default",)

    @classmethod
    def setUpTestData(cls) -> None:
        super().setUpTestData()
        generate_delivery_mechanisms()
        cls.business_area = create_afghanistan()
        cls.user = UserFactory.create()
        cls.create_user_role_with_permissions(
            cls.user, [Permissions.PM_CREATE], cls.business_area, whole_business_area_access=True
        )
        cls.dm_transfer_to_account = DeliveryMechanism.objects.get(code="transfer_to_account")
        cls.dm_transfer_to_digital_wallet = DeliveryMechanism.objects.get(code="transfer_to_digital_wallet")
        cls.program = ProgramFactory(status=Program.ACTIVE)
        cls.cycle = cls.program.cycles.first()
        cls.fsp = FinancialServiceProviderFactory(
            name="Test FSP 1",
            communication_channel=FinancialServiceProvider.COMMUNICATION_CHANNEL_API,
        )
        cls.payment_plan = PaymentPlanFactory(
            program_cycle=cls.cycle,
            created_by=cls.user,
            status=PaymentPlan.Status.TP_LOCKED,
            delivery_mechanism=cls.dm_transfer_to_account,
            financial_service_provider=cls.fsp,
        )

    def test_delete_tp_open(self) -> None:
        program = ProgramFactory(status=Program.ACTIVE)
        pp: PaymentPlan = PaymentPlanFactory(
            status=PaymentPlan.Status.TP_OPEN, program_cycle=program.cycles.first(), created_by=self.user
        )

        pp = PaymentPlanService(payment_plan=pp).delete()
        self.assertEqual(pp.is_removed, True)
        self.assertEqual(pp.status, PaymentPlan.Status.TP_OPEN)

    def test_delete_open(self) -> None:
        program = ProgramFactory(status=Program.ACTIVE)
        pp: PaymentPlan = PaymentPlanFactory(
            status=PaymentPlan.Status.OPEN, program_cycle=program.cycles.first(), created_by=self.user
        )

        pp = PaymentPlanService(payment_plan=pp).delete()
        self.assertEqual(pp.is_removed, False)
        self.assertEqual(pp.status, PaymentPlan.Status.DRAFT)

    def test_delete_locked(self) -> None:
        pp = PaymentPlanFactory(status=PaymentPlan.Status.LOCKED, created_by=self.user)

        with self.assertRaises(ValidationError) as e:
            PaymentPlanService(payment_plan=pp).delete()
        self.assertEqual(
            e.exception.message,
            "Deletion is only allowed when the status is 'Open'",
        )

    def test_delete_when_its_one_pp_in_cycle(self) -> None:
        program = ProgramFactory(status=Program.ACTIVE)
        pp: PaymentPlan = PaymentPlanFactory(
            status=PaymentPlan.Status.OPEN, program_cycle=program.cycles.first(), created_by=self.user
        )
        program_cycle = ProgramCycleFactory(status=ProgramCycle.ACTIVE, program=pp.program)
        pp.program_cycle = program_cycle
        pp.save()
        pp.refresh_from_db()

        self.assertEqual(pp.program_cycle.status, ProgramCycle.ACTIVE)

        pp = PaymentPlanService(payment_plan=pp).delete()
        self.assertEqual(pp.is_removed, False)
        self.assertEqual(pp.status, PaymentPlan.Status.DRAFT)
        program_cycle.refresh_from_db()
        self.assertEqual(program_cycle.status, ProgramCycle.DRAFT)

    def test_delete_when_its_two_pp_in_cycle(self) -> None:
        program = ProgramFactory(status=Program.ACTIVE)
        program_cycle = ProgramCycleFactory(status=ProgramCycle.ACTIVE, program=program)
        pp_1: PaymentPlan = PaymentPlanFactory(
            status=PaymentPlan.Status.OPEN, program_cycle=program_cycle, created_by=self.user
        )
        PaymentPlanFactory(status=PaymentPlan.Status.OPEN, program_cycle=program_cycle, created_by=self.user)

        self.assertEqual(pp_1.program_cycle.status, ProgramCycle.ACTIVE)

        pp_1 = PaymentPlanService(payment_plan=pp_1).delete()
        self.assertEqual(pp_1.is_removed, False)
        self.assertEqual(pp_1.status, PaymentPlan.Status.DRAFT)
        program_cycle.refresh_from_db()
        self.assertEqual(program_cycle.status, ProgramCycle.ACTIVE)

    @freeze_time("2020-10-10")
    def test_create_validation_errors(self) -> None:
        program = ProgramFactory(
            status=Program.ACTIVE,
            start_date=timezone.datetime(2019, 10, 12, tzinfo=utc).date(),
            end_date=timezone.datetime(2099, 12, 10, tzinfo=utc).date(),
            cycle__start_date=timezone.datetime(2021, 10, 10, tzinfo=utc).date(),
            cycle__end_date=timezone.datetime(2021, 12, 10, tzinfo=utc).date(),
        )
        program_cycle = program.cycles.first()
        household, individuals = create_household_and_individuals(
            household_data={
                "business_area": self.business_area,
                "program": program,
            },
            individuals_data=[{}],
        )
        create_input_data = dict(
            program_cycle_id=str(program_cycle.id),
            name="TEST_123",
            targeting_criteria={
                "flag_exclude_if_active_adjudication_ticket": False,
                "flag_exclude_if_on_sanction_list": False,
                "rules": [
                    {
                        "collectors_filters_blocks": [],
                        "household_filters_blocks": [],
                        "household_ids": f"{household.unicef_id}",
                        "individual_ids": "",
                        "individuals_filters_blocks": [],
                    }
                ],
            },
        )

        with self.assertRaisesMessage(
            ValidationError, f"Target Population with name: TEST_123 and program: {program.name} already exists."
        ):
            PaymentPlanFactory(program_cycle=program_cycle, name="TEST_123", created_by=self.user)
            PaymentPlanService.create(
                input_data=create_input_data, user=self.user, business_area_slug=self.business_area.slug
            )
        with self.assertRaisesMessage(
            ValidationError, "Impossible to create Target Population for Programme within not Active status"
        ):
            program.status = Program.FINISHED
            program.save()
            program.refresh_from_db()
            PaymentPlanService.create(
                input_data=create_input_data, user=self.user, business_area_slug=self.business_area.slug
            )
        with self.assertRaisesMessage(
            ValidationError, "Impossible to create Target Population for Programme Cycle within Finished status"
        ):
            program_cycle.status = ProgramCycle.FINISHED
            program_cycle.save()
            PaymentPlanService.create(
                input_data=create_input_data, user=self.user, business_area_slug=self.business_area.slug
            )
        program_cycle.status = ProgramCycle.ACTIVE
        program_cycle.save()
        program.status = Program.ACTIVE
        program.save()
        # create PP
        create_input_data["name"] = "TEST"
        pp = PaymentPlanService.create(
            input_data=create_input_data, user=self.user, business_area_slug=self.business_area.slug
        )
        pp.status = PaymentPlan.Status.TP_OPEN
        pp.save()

        # check validation for Open PP
        open_input_data = dict(
            dispersion_start_date=parse_date("2020-09-10"),
            dispersion_end_date=parse_date("2020-09-11"),
            currency="USD",
        )
        with self.assertRaises(TransitionNotAllowed) as e:
            PaymentPlanService(payment_plan=pp).open(input_data=open_input_data)
        self.assertEqual(
            str(e.exception),
            "Can't switch from state 'TP_OPEN' using method 'status_open'",
        )

        pp.status = PaymentPlan.Status.DRAFT
        pp.save()
        with self.assertRaisesMessage(
            ValidationError, f"Dispersion End Date [{open_input_data['dispersion_end_date']}] cannot be a past date"
        ):
            PaymentPlanService(payment_plan=pp).open(input_data=open_input_data)
        open_input_data["dispersion_end_date"] = parse_date("2020-11-11")
        pp.refresh_from_db()
        self.assertEqual(pp.status, PaymentPlan.Status.DRAFT)
        pp = PaymentPlanService(payment_plan=pp).open(input_data=open_input_data)
        pp.refresh_from_db()
        self.assertEqual(pp.status, PaymentPlan.Status.OPEN)

    @freeze_time("2020-10-10")
    @mock.patch("hct_mis_api.apps.payment.models.PaymentPlan.get_exchange_rate", return_value=2.0)
    def test_create(self, get_exchange_rate_mock: Any) -> None:
        program = ProgramFactory(
            status=Program.ACTIVE,
            start_date=timezone.datetime(2000, 9, 10, tzinfo=utc).date(),
            end_date=timezone.datetime(2099, 10, 10, tzinfo=utc).date(),
        )
        program_cycle = program.cycles.first()

        hoh1 = IndividualFactory(household=None)
        hoh2 = IndividualFactory(household=None)
        AccountFactory(
            individual=hoh1,
            account_type=AccountType.objects.get(key="bank"),
        )
        AccountFactory(
            individual=hoh1,
            account_type=AccountType.objects.get(key="bank"),
        )
        hh1 = HouseholdFactory(head_of_household=hoh1, program=program, business_area=self.business_area)
        hh2 = HouseholdFactory(head_of_household=hoh2, program=program, business_area=self.business_area)
        hoh1.household = hh1
        hoh1.save()
        hoh2.household = hh2
        hoh2.save()
        IndividualRoleInHouseholdFactory(household=hh1, individual=hoh1, role=ROLE_PRIMARY)
        IndividualRoleInHouseholdFactory(household=hh2, individual=hoh2, role=ROLE_PRIMARY)
        IndividualFactory.create_batch(4, household=hh1)

        input_data = dict(
            business_area_slug="afghanistan",
            name="paymentPlanName",
            program_cycle_id=program_cycle.id,
            targeting_criteria={
                "flag_exclude_if_active_adjudication_ticket": False,
                "flag_exclude_if_on_sanction_list": False,
                "rules": [
                    {
                        "collectors_filters_blocks": [],
                        "household_filters_blocks": [],
                        "household_ids": f"{hh1.unicef_id}, {hh2.unicef_id}",
                        "individual_ids": "",
                        "individuals_filters_blocks": [],
                    }
                ],
            },
            fsp_id=self.fsp.id,
            delivery_mechanism_code=self.dm_transfer_to_account.code,
        )

        with mock.patch(
            "hct_mis_api.apps.payment.services.payment_plan_services.transaction"
        ) as mock_prepare_payment_plan_task:
            with self.assertNumQueries(16):
                pp = PaymentPlanService.create(
                    input_data=input_data, user=self.user, business_area_slug=self.business_area.slug
                )
            assert mock_prepare_payment_plan_task.on_commit.call_count == 1

        self.assertEqual(pp.status, PaymentPlan.Status.TP_OPEN)
        self.assertEqual(pp.total_households_count, 0)
        self.assertEqual(pp.total_individuals_count, 0)
        self.assertEqual(pp.payment_items.count(), 0)
<<<<<<< HEAD
        with self.assertNumQueries(96):
=======
        with self.assertNumQueries(98):
>>>>>>> 6c88ad6c
            prepare_payment_plan_task.delay(str(pp.id))
        pp.refresh_from_db()
        self.assertEqual(pp.status, PaymentPlan.Status.TP_OPEN)
        self.assertEqual(pp.build_status, PaymentPlan.BuildStatus.BUILD_STATUS_OK)
        self.assertEqual(pp.total_households_count, 2)
        self.assertEqual(pp.total_individuals_count, 6)
        self.assertEqual(pp.payment_items.count(), 2)

    @freeze_time("2020-10-10")
    @mock.patch("hct_mis_api.apps.payment.models.PaymentPlan.get_exchange_rate", return_value=2.0)
    def test_update_validation_errors(self, get_exchange_rate_mock: Any) -> None:
        pp = PaymentPlanFactory(status=PaymentPlan.Status.LOCKED, created_by=self.user)

        hoh1 = IndividualFactory(household=None)
        hoh2 = IndividualFactory(household=None)
        hh1 = HouseholdFactory(head_of_household=hoh1)
        hh2 = HouseholdFactory(head_of_household=hoh2)
        IndividualRoleInHouseholdFactory(household=hh1, individual=hoh1, role=ROLE_PRIMARY)
        IndividualRoleInHouseholdFactory(household=hh2, individual=hoh2, role=ROLE_PRIMARY)
        IndividualFactory.create_batch(4, household=hh1)

        input_data = dict(
            dispersion_start_date=parse_date("2020-09-10"),
            dispersion_end_date=parse_date("2020-09-11"),
            currency="USD",
        )

        with self.assertRaisesMessage(ValidationError, "Not Allow edit Payment Plan within status LOCKED"):
            pp = PaymentPlanService(payment_plan=pp).update(input_data=input_data)
        pp.status = PaymentPlan.Status.OPEN
        pp.save()

        with self.assertRaisesMessage(
            ValidationError, f"Dispersion End Date [{input_data['dispersion_end_date']}] cannot be a past date"
        ):
            PaymentPlanService(payment_plan=pp).update(input_data=input_data)

    @freeze_time("2023-10-10")
    @mock.patch("hct_mis_api.apps.payment.models.PaymentPlan.get_exchange_rate", return_value=2.0)
    def test_create_follow_up_pp(self, get_exchange_rate_mock: Any) -> None:
        pp = PaymentPlanFactory(
            total_households_count=1,
            created_by=self.user,
        )
        program = pp.program_cycle.program
        payments = []
        for _ in range(5):
            hoh = IndividualFactory(household=None)
            hh = HouseholdFactory(head_of_household=hoh, program=program, business_area=self.business_area)
            IndividualRoleInHouseholdFactory(household=hh, individual=hoh, role=ROLE_PRIMARY)
            IndividualFactory.create_batch(2, household=hh)
            payment = PaymentFactory(
                parent=pp, household=hh, status=Payment.STATUS_DISTRIBUTION_SUCCESS, currency="PLN"
            )
            payments.append(payment)

        dispersion_start_date = pp.dispersion_start_date + timedelta(days=1)
        dispersion_end_date = pp.dispersion_end_date + timedelta(days=1)

        with self.assertRaisesMessage(
            ValidationError, "Cannot create a follow-up for a payment plan with no unsuccessful payments"
        ):
            PaymentPlanService(pp).create_follow_up(self.user, dispersion_start_date, dispersion_end_date)

        # create follow-up payments for STATUS_ERROR, STATUS_NOT_DISTRIBUTED, STATUS_FORCE_FAILED, STATUS_MANUALLY_CANCELLED
        for payment, status in zip(payments[:4], Payment.FAILED_STATUSES):
            payment.status = status
            payment.save()

        # do not create follow-up payments for withdrawn households
        payments[4].household.withdrawn = True
        payments[4].household.save()

        p_error = payments[0]
        p_not_distributed = payments[1]
        p_force_failed = payments[2]
        p_manually_cancelled = payments[3]

        with self.assertNumQueries(6):
            follow_up_pp = PaymentPlanService(pp).create_follow_up(
                self.user, dispersion_start_date, dispersion_end_date
            )

        follow_up_pp.refresh_from_db()
        self.assertEqual(follow_up_pp.status, PaymentPlan.Status.OPEN)
        # self.assertEqual(follow_up_pp.target_population, pp.target_population)
        self.assertEqual(follow_up_pp.program, pp.program)
        self.assertEqual(follow_up_pp.program_cycle, pp.program_cycle)
        self.assertEqual(follow_up_pp.business_area, pp.business_area)
        self.assertEqual(follow_up_pp.created_by, self.user)
        self.assertEqual(follow_up_pp.currency, pp.currency)
        self.assertEqual(follow_up_pp.dispersion_start_date, dispersion_start_date)
        self.assertEqual(follow_up_pp.dispersion_end_date, dispersion_end_date)
        self.assertEqual(follow_up_pp.program_cycle.start_date, pp.program_cycle.start_date)
        self.assertEqual(follow_up_pp.program_cycle.end_date, pp.program_cycle.end_date)
        self.assertEqual(follow_up_pp.total_households_count, 0)
        self.assertEqual(follow_up_pp.total_individuals_count, 0)
        self.assertEqual(follow_up_pp.payment_items.count(), 0)

        self.assertEqual(pp.follow_ups.count(), 1)

        prepare_follow_up_payment_plan_task(follow_up_pp.id)
        follow_up_pp.refresh_from_db()

        self.assertEqual(follow_up_pp.status, PaymentPlan.Status.OPEN)
        self.assertEqual(follow_up_pp.build_status, PaymentPlan.BuildStatus.BUILD_STATUS_OK)

        self.assertEqual(follow_up_pp.payment_items.count(), 4)
        self.assertEqual(
            {p_error.id, p_not_distributed.id, p_force_failed.id, p_manually_cancelled.id},
            set(follow_up_pp.payment_items.values_list("source_payment_id", flat=True)),
        )

        follow_up_payment = follow_up_pp.payment_items.first()
        self.assertEqual(follow_up_payment.status, Payment.STATUS_PENDING)
        self.assertEqual(follow_up_payment.parent, follow_up_pp)
        self.assertIsNotNone(follow_up_payment.source_payment)
        self.assertEqual(follow_up_payment.is_follow_up, True)
        self.assertEqual(follow_up_payment.business_area, follow_up_payment.source_payment.business_area)
        self.assertEqual(follow_up_payment.household, follow_up_payment.source_payment.household)
        self.assertEqual(follow_up_payment.head_of_household, follow_up_payment.source_payment.head_of_household)
        self.assertEqual(follow_up_payment.collector, follow_up_payment.source_payment.collector)
        self.assertEqual(follow_up_payment.currency, follow_up_payment.source_payment.currency)

        # exclude one payment from follow up pp, create new follow up pp which covers this payment
        follow_up_payment.excluded = True
        follow_up_payment.save()

        with self.assertNumQueries(6):
            follow_up_pp_2 = PaymentPlanService(pp).create_follow_up(
                self.user, dispersion_start_date, dispersion_end_date
            )

        self.assertEqual(pp.follow_ups.count(), 2)

        with self.assertNumQueries(45):
            prepare_follow_up_payment_plan_task(follow_up_pp_2.id)

        self.assertEqual(follow_up_pp_2.payment_items.count(), 1)
        self.assertEqual(
            {follow_up_payment.source_payment.id},
            set(follow_up_pp_2.payment_items.values_list("source_payment_id", flat=True)),
        )

    def test_create_follow_up_pp_from_follow_up_validation(self) -> None:
        payment_plan = PaymentPlanFactory(
            program_cycle=self.cycle,
            created_by=self.user,
            status=PaymentPlan.Status.FINISHED,
            is_follow_up=True,
        )
        dispersion_start_date = payment_plan.dispersion_start_date + timedelta(days=1)
        dispersion_end_date = payment_plan.dispersion_end_date + timedelta(days=1)
        with self.assertRaises(ValidationError) as e:
            PaymentPlanService(payment_plan).create_follow_up(self.user, dispersion_start_date, dispersion_end_date)
        self.assertEqual(
            e.exception.message,
            "Cannot create a follow-up of a follow-up Payment Plan",
        )

    def test_update_follow_up_dates_and_not_currency(self) -> None:
        payment_plan = PaymentPlanFactory(
            program_cycle=self.cycle,
            created_by=self.user,
            status=PaymentPlan.Status.OPEN,
            currency="PLN",
            is_follow_up=True,
        )
        dispersion_start_date = payment_plan.dispersion_start_date + timedelta(days=1)
        dispersion_end_date = payment_plan.dispersion_end_date + timedelta(days=1)
        payment_plan = PaymentPlanService(payment_plan).update(
            {
                "dispersion_start_date": dispersion_start_date,
                "dispersion_end_date": dispersion_end_date,
                "currency": "UAH",
            }
        )
        self.assertEqual(payment_plan.currency, "PLN")
        self.assertEqual(payment_plan.dispersion_start_date, dispersion_start_date)
        self.assertEqual(payment_plan.dispersion_end_date, dispersion_end_date)

    @flaky(max_runs=5, min_passes=1)
    @freeze_time("2023-10-10")
    @mock.patch("hct_mis_api.apps.payment.models.PaymentPlan.get_exchange_rate", return_value=2.0)
    @patch("hct_mis_api.apps.payment.models.PaymentPlanSplit.MIN_NO_OF_PAYMENTS_IN_CHUNK")
    def test_split(self, min_no_of_payments_in_chunk_mock: Any, get_exchange_rate_mock: Any) -> None:
        min_no_of_payments_in_chunk_mock.__get__ = mock.Mock(return_value=2)

        pp = PaymentPlanFactory(created_by=self.user)

        with self.assertRaisesMessage(ValidationError, "No payments to split"):
            PaymentPlanService(pp).split(PaymentPlanSplit.SplitType.BY_COLLECTOR)

        payments = []
        # 2 payments with the same collector
        # 2 payments with the same admin area 2
        # 2 other payments
        collector = IndividualFactory(household=None)
        for _ in range(3):
            hoh = IndividualFactory(household=None)
            hh = HouseholdFactory(head_of_household=hoh)
            IndividualRoleInHouseholdFactory(household=hh, individual=hoh, role=ROLE_PRIMARY)
            IndividualFactory.create_batch(2, household=hh)
            payment = PaymentFactory(
                parent=pp, household=hh, status=Payment.STATUS_DISTRIBUTION_SUCCESS, currency="PLN", collector=collector
            )
            payments.append(payment)

        country = CountryFactory()
        admin_type_1 = AreaTypeFactory(country=country, area_level=1)
        admin_type_2 = AreaTypeFactory(country=country, area_level=2, parent=admin_type_1)
        area2 = AreaFactory(parent=None, p_code="AF01", area_type=admin_type_2)
        for _ in range(4):
            collector = IndividualFactory(household=None)
            hoh = IndividualFactory(household=None)
            hh = HouseholdFactory(head_of_household=hoh, admin2=area2)
            IndividualRoleInHouseholdFactory(household=hh, individual=hoh, role=ROLE_PRIMARY)
            IndividualFactory.create_batch(2, household=hh)
            payment = PaymentFactory(
                parent=pp, household=hh, status=Payment.STATUS_DISTRIBUTION_SUCCESS, currency="PLN", collector=collector
            )
            payments.append(payment)

        for _ in range(5):
            collector = IndividualFactory(household=None)
            hoh = IndividualFactory(household=None)
            hh = HouseholdFactory(head_of_household=hoh)
            IndividualRoleInHouseholdFactory(household=hh, individual=hoh, role=ROLE_PRIMARY)
            IndividualFactory.create_batch(2, household=hh)
            payment = PaymentFactory(
                parent=pp, household=hh, status=Payment.STATUS_DISTRIBUTION_SUCCESS, currency="PLN", collector=collector
            )
            payments.append(payment)

        with self.assertRaisesMessage(ValidationError, "Payments Number is required for split by records"):
            PaymentPlanService(pp).split(PaymentPlanSplit.SplitType.BY_RECORDS, chunks_no=None)

        with self.assertRaisesMessage(
            ValidationError, "Payment Parts number should be between 2 and total number of payments"
        ):
            PaymentPlanService(pp).split(PaymentPlanSplit.SplitType.BY_RECORDS, chunks_no=669)

        with mock.patch(
            "hct_mis_api.apps.payment.services.payment_plan_services.PaymentPlanSplit.MAX_CHUNKS"
        ) as max_chunks_patch:
            max_chunks_patch.__get__ = mock.Mock(return_value=2)
            with self.assertRaisesMessage(ValidationError, "Too many Payment Parts to split: 6, maximum is 2"):
                PaymentPlanService(pp).split(PaymentPlanSplit.SplitType.BY_RECORDS, chunks_no=2)

        # split by collector
        with self.assertNumQueries(26):
            PaymentPlanService(pp).split(PaymentPlanSplit.SplitType.BY_COLLECTOR)
        unique_collectors_count = pp.eligible_payments.values_list("collector", flat=True).distinct().count()
        self.assertEqual(unique_collectors_count, 10)
        pp_splits = pp.splits.all().order_by("order")

        self.assertEqual(pp_splits.count(), unique_collectors_count)
        self.assertEqual(pp_splits[0].split_type, PaymentPlanSplit.SplitType.BY_COLLECTOR)
        self.assertEqual(pp_splits[0].split_payment_items.count(), 3)
        self.assertEqual(pp_splits[1].split_payment_items.count(), 1)
        self.assertEqual(pp_splits[2].split_payment_items.count(), 1)
        self.assertEqual(pp_splits[3].split_payment_items.count(), 1)
        self.assertEqual(pp_splits[4].split_payment_items.count(), 1)
        self.assertEqual(pp_splits[5].split_payment_items.count(), 1)
        self.assertEqual(pp_splits[6].split_payment_items.count(), 1)
        self.assertEqual(pp_splits[7].split_payment_items.count(), 1)
        self.assertEqual(pp_splits[8].split_payment_items.count(), 1)
        self.assertEqual(pp_splits[9].split_payment_items.count(), 1)

        # split by records
        with self.assertNumQueries(17):
            PaymentPlanService(pp).split(PaymentPlanSplit.SplitType.BY_RECORDS, chunks_no=5)
        pp_splits = pp.splits.all().order_by("order")
        self.assertEqual(pp_splits.count(), 3)
        self.assertEqual(pp_splits[0].split_type, PaymentPlanSplit.SplitType.BY_RECORDS)
        self.assertEqual(pp_splits[0].split_payment_items.count(), 5)
        self.assertEqual(pp_splits[1].split_payment_items.count(), 5)
        self.assertEqual(pp_splits[2].split_payment_items.count(), 2)

        # split by admin2
        with self.assertNumQueries(15):
            PaymentPlanService(pp).split(PaymentPlanSplit.SplitType.BY_ADMIN_AREA2)
        unique_admin2_count = pp.eligible_payments.values_list("household__admin2", flat=True).distinct().count()
        self.assertEqual(unique_admin2_count, 2)
        pp_splits = pp.splits.all().order_by("order")
        self.assertEqual(pp.splits.count(), unique_admin2_count)
        self.assertEqual(pp_splits[0].split_type, PaymentPlanSplit.SplitType.BY_ADMIN_AREA2)
        self.assertEqual(pp_splits[0].split_payment_items.count(), 4)
        self.assertEqual(pp_splits[1].split_payment_items.count(), 8)

        # split by no_split
        PaymentPlanService(pp).split(PaymentPlanSplit.SplitType.NO_SPLIT)
        pp_splits = pp.splits.all().order_by("order")
        self.assertEqual(pp.splits.count(), 1)
        self.assertEqual(pp_splits[0].split_type, PaymentPlanSplit.SplitType.NO_SPLIT)
        self.assertEqual(pp_splits[0].split_payment_items.count(), 12)

    @freeze_time("2023-10-10")
    @mock.patch("hct_mis_api.apps.payment.models.PaymentPlan.get_exchange_rate", return_value=2.0)
    def test_send_to_payment_gateway(self, get_exchange_rate_mock: Any) -> None:
        pg_fsp = FinancialServiceProviderFactory(
            name="Western Union",
            communication_channel=FinancialServiceProvider.COMMUNICATION_CHANNEL_API,
            payment_gateway_id="123",
        )
        pg_fsp.delivery_mechanisms.add(self.dm_transfer_to_account)
        pp = PaymentPlanFactory(
            status=PaymentPlan.Status.ACCEPTED,
            created_by=self.user,
            financial_service_provider=pg_fsp,
            delivery_mechanism=self.dm_transfer_to_account,
        )
        pp.background_action_status_send_to_payment_gateway()
        pp.save()
        with self.assertRaisesMessage(ValidationError, "Sending in progress"):
            PaymentPlanService(pp).send_to_payment_gateway()

        pp.background_action_status_none()
        pp.save()

        split = PaymentPlanSplitFactory(payment_plan=pp, sent_to_payment_gateway=True)

        with self.assertRaisesMessage(ValidationError, "Already sent to Payment Gateway"):
            PaymentPlanService(pp).send_to_payment_gateway()

        split.sent_to_payment_gateway = False
        split.save()
        with mock.patch(
            "hct_mis_api.apps.payment.services.payment_plan_services.send_to_payment_gateway.delay"
        ) as mock_send_to_payment_gateway_task:
            pps = PaymentPlanService(pp)
            pps.user = mock.MagicMock(pk="123")
            pps.send_to_payment_gateway()
            assert mock_send_to_payment_gateway_task.call_count == 1

    @freeze_time("2020-10-10")
    def test_create_with_program_cycle_validation_error(self) -> None:
        program = ProgramFactory(
            status=Program.ACTIVE,
            start_date=timezone.datetime(2000, 9, 10, tzinfo=utc).date(),
            end_date=timezone.datetime(2099, 10, 10, tzinfo=utc).date(),
            cycle__start_date=timezone.datetime(2021, 10, 10, tzinfo=utc).date(),
            cycle__end_date=timezone.datetime(2021, 12, 10, tzinfo=utc).date(),
        )
        cycle = program.cycles.first()
        input_data = dict(
            business_area_slug="afghanistan",
            dispersion_start_date=parse_date("2020-11-11"),
            dispersion_end_date=parse_date("2020-11-20"),
            currency="USD",
            name="TestName123",
            program_cycle_id=str(cycle.id),
            targeting_criteria={
                "flag_exclude_if_active_adjudication_ticket": False,
                "flag_exclude_if_on_sanction_list": False,
                "rules": [
                    {
                        "collectors_filters_blocks": [
                            {
                                "comparison_method": "EQUALS",
                                "arguments": ["No"],
                                "field_name": "mobile_phone_number__cash_over_the_counter",
                                "flex_field_classification": "NOT_FLEX_FIELD",
                            },
                        ],
                        "household_filters_blocks": [],
                        "household_ids": "",
                        "individual_ids": "",
                        "individuals_filters_blocks": [],
                    }
                ],
            },
        )

        with self.assertRaisesMessage(
            ValidationError,
            "Impossible to create Target Population for Programme Cycle within Finished status",
        ):
            cycle.status = ProgramCycle.FINISHED
            cycle.save()
            PaymentPlanService.create(input_data=input_data, user=self.user, business_area_slug=self.business_area.slug)

        cycle.status = ProgramCycle.DRAFT
        cycle.end_date = None
        cycle.save()
        PaymentPlanService.create(input_data=input_data, user=self.user, business_area_slug=self.business_area.slug)
        cycle.refresh_from_db()
        # open PP will update cycle' status into Active
        assert cycle.status == ProgramCycle.DRAFT

    @freeze_time("2022-12-12")
    @mock.patch("hct_mis_api.apps.payment.models.PaymentPlan.get_exchange_rate", return_value=2.0)
    def test_full_rebuild(self, get_exchange_rate_mock: Any) -> None:
        program = ProgramFactory(
            status=Program.ACTIVE,
            start_date=timezone.datetime(2000, 9, 10, tzinfo=utc).date(),
            end_date=timezone.datetime(2099, 10, 10, tzinfo=utc).date(),
        )
        program_cycle = program.cycles.first()

        hoh1 = IndividualFactory(household=None)
        hoh2 = IndividualFactory(household=None)
        hh1 = HouseholdFactory(head_of_household=hoh1, program=program, business_area=self.business_area)
        hh2 = HouseholdFactory(head_of_household=hoh2, program=program, business_area=self.business_area)
        IndividualRoleInHouseholdFactory(household=hh1, individual=hoh1, role=ROLE_PRIMARY)
        IndividualRoleInHouseholdFactory(household=hh2, individual=hoh2, role=ROLE_PRIMARY)
        IndividualFactory.create_batch(4, household=hh1)

        input_data = dict(
            business_area_slug="afghanistan",
            name="paymentPlanName",
            program_cycle_id=program_cycle.id,
            targeting_criteria={
                "flag_exclude_if_active_adjudication_ticket": False,
                "flag_exclude_if_on_sanction_list": False,
                "rules": [
                    {
                        "collectors_filters_blocks": [],
                        "household_filters_blocks": [],
                        "household_ids": f"{hh1.unicef_id}, {hh2.unicef_id}",
                        "individual_ids": "",
                        "individuals_filters_blocks": [],
                    }
                ],
            },
        )
        with mock.patch(
            "hct_mis_api.apps.payment.services.payment_plan_services.transaction"
        ) as mock_prepare_payment_plan_task:
            with self.assertNumQueries(12):
                pp = PaymentPlanService.create(
                    input_data=input_data, user=self.user, business_area_slug=self.business_area.slug
                )
            assert mock_prepare_payment_plan_task.on_commit.call_count == 1

        self.assertEqual(pp.status, PaymentPlan.Status.TP_OPEN)
        self.assertEqual(pp.total_households_count, 0)
        self.assertEqual(pp.total_individuals_count, 0)
        self.assertEqual(pp.payment_items.count(), 0)
<<<<<<< HEAD
        with self.assertNumQueries(69):
=======
        with self.assertNumQueries(71):
>>>>>>> 6c88ad6c
            prepare_payment_plan_task.delay(str(pp.id))
        pp.refresh_from_db()
        self.assertEqual(pp.status, PaymentPlan.Status.TP_OPEN)
        self.assertEqual(pp.build_status, PaymentPlan.BuildStatus.BUILD_STATUS_OK)
        self.assertEqual(pp.payment_items.count(), 2)

        old_payment_ids = list(pp.payment_items.values_list("id", flat=True))
        old_payment_unicef_ids = list(pp.payment_items.values_list("unicef_id", flat=True))

        # check rebuild
        pp_service = PaymentPlanService(payment_plan=pp)
        pp_service.full_rebuild()

        pp.refresh_from_db()
        # all Payments (removed and new)
        self.assertEqual(Payment.all_objects.filter(parent=pp).count(), 2)

        new_payment_ids = list(pp.payment_items.values_list("id", flat=True))
        new_payment_unicef_ids = list(pp.payment_items.values_list("unicef_id", flat=True))

        for p_id in new_payment_ids:
            self.assertNotIn(p_id, old_payment_ids)

        for p_unicef_id in new_payment_unicef_ids:
            self.assertNotIn(p_unicef_id, old_payment_unicef_ids)

    def test_get_approval_type_by_action_value_error(self) -> None:
        with self.assertRaises(ValueError) as error:
            PaymentPlanService(payment_plan=self.payment_plan).get_approval_type_by_action()
        self.assertEqual(str(error.exception), "Action cannot be None")

    def test_validate_action_not_implemented(self) -> None:
        with self.assertRaises(ValidationError) as e:
            PaymentPlanService(self.payment_plan).execute_update_status_action(
                input_data={"action": "INVALID_ACTION"}, user=self.user
            )
        actions = [
            "TP_LOCK",
            "TP_UNLOCK",
            "TP_REBUILD",
            "DRAFT",
            "LOCK",
            "LOCK_FSP",
            "UNLOCK",
            "UNLOCK_FSP",
            "SEND_FOR_APPROVAL",
            "APPROVE",
            "AUTHORIZE",
            "REVIEW",
            "REJECT",
            "SEND_TO_PAYMENT_GATEWAY",
            "SEND_XLSX_PASSWORD",
        ]
        self.assertEqual(
            e.exception.message,
            f"Not Implemented Action: INVALID_ACTION. List of possible actions: {actions}",
        )

    def test_tp_lock_invalid_pp_status(self) -> None:
        payment_plan = PaymentPlanFactory(
            program_cycle=self.cycle, created_by=self.user, status=PaymentPlan.Status.DRAFT
        )
        with self.assertRaises(TransitionNotAllowed) as e:
            PaymentPlanService(payment_plan).tp_lock()
        self.assertEqual(
            str(e.exception),
            "Can't switch from state 'DRAFT' using method 'status_tp_lock'",
        )

    def test_tp_unlock(self) -> None:
        payment_plan = PaymentPlanFactory(
            program_cycle=self.cycle, created_by=self.user, status=PaymentPlan.Status.DRAFT
        )
        with self.assertRaises(TransitionNotAllowed) as e:
            PaymentPlanService(payment_plan).tp_unlock()
        self.assertEqual(
            str(e.exception),
            "Can't switch from state 'DRAFT' using method 'status_tp_open'",
        )
        payment_plan.status = PaymentPlan.Status.TP_LOCKED
        payment_plan.save()
        PaymentPlanService(payment_plan).tp_unlock()

        payment_plan.refresh_from_db()
        self.assertEqual(payment_plan.status, PaymentPlan.Status.TP_OPEN)
        self.assertEqual(payment_plan.build_status, PaymentPlan.BuildStatus.BUILD_STATUS_PENDING)

    def test_tp_rebuild(self) -> None:
        payment_plan = PaymentPlanFactory(
            program_cycle=self.cycle,
            created_by=self.user,
            status=PaymentPlan.Status.DRAFT,
            build_status=PaymentPlan.BuildStatus.BUILD_STATUS_FAILED,
        )
        with self.assertRaises(ValidationError) as e:
            PaymentPlanService(payment_plan).tp_rebuild()
        self.assertEqual(
            e.exception.message,
            "Can only Rebuild Population for Locked or Open Population status",
        )
        payment_plan.status = PaymentPlan.Status.TP_LOCKED
        payment_plan.save()
        PaymentPlanService(payment_plan).tp_rebuild()

        payment_plan.refresh_from_db()
        self.assertEqual(payment_plan.status, PaymentPlan.Status.TP_LOCKED)
        self.assertEqual(payment_plan.build_status, PaymentPlan.BuildStatus.BUILD_STATUS_PENDING)

    def test_draft_with_invalid_pp_status(self) -> None:
        payment_plan = PaymentPlanFactory(
            program_cycle=self.cycle,
            created_by=self.user,
            status=PaymentPlan.Status.TP_LOCKED,
        )
        with self.assertRaises(ValidationError) as e:
            PaymentPlanService(payment_plan).draft()
        assert "Can only promote to Payment Plan if DM/FSP is chosen." in str(e.exception)

        payment_plan.status = PaymentPlan.Status.DRAFT
        payment_plan.financial_service_provider = self.fsp
        payment_plan.save()

        with self.assertRaises(TransitionNotAllowed) as e:
            PaymentPlanService(payment_plan).draft()
        self.assertEqual(
            str(e.exception),
            "Can't switch from state 'DRAFT' using method 'status_draft'",
        )

    def test_lock_if_no_valid_payments(self) -> None:
        payment_plan = PaymentPlanFactory(
            program_cycle=self.cycle,
            created_by=self.user,
            status=PaymentPlan.Status.OPEN,
        )
        with self.assertRaises(ValidationError) as e:
            PaymentPlanService(payment_plan).lock()
        self.assertEqual(
            e.exception.message,
            "At least one valid Payment should exist in order to Lock the Payment Plan",
        )

    def test_update_pp_validation_errors(self) -> None:
        payment_plan = PaymentPlanFactory(
            program_cycle=self.cycle,
            created_by=self.user,
            status=PaymentPlan.Status.LOCKED,
        )
        with self.assertRaises(ValidationError) as e:
            PaymentPlanService(payment_plan).update({"exclusion_reason": "ABC"})
        self.assertEqual(
            e.exception.message,
            f"Not Allow edit targeting criteria within status {payment_plan.status}",
        )

        with self.assertRaises(ValidationError) as e:
            PaymentPlanService(payment_plan).update({"vulnerability_score_min": "test_data"})
        self.assertEqual(
            e.exception.message,
            "You can only set vulnerability_score_min and vulnerability_score_max on Locked Population status",
        )

        with self.assertRaises(ValidationError) as e:
            PaymentPlanService(payment_plan).update({"currency": "test_data"})
        self.assertEqual(
            e.exception.message,
            f"Not Allow edit Payment Plan within status {payment_plan.status}",
        )

        with self.assertRaises(ValidationError) as e:
            PaymentPlanService(payment_plan).update({"name": "test_data"})
        self.assertEqual(
            e.exception.message,
            "Name can be changed only within Open status",
        )

        payment_plan.status = PaymentPlan.Status.TP_OPEN
        payment_plan.save()
        PaymentPlanFactory(
            name="test_data",
            program_cycle=self.cycle,
            created_by=self.user,
            status=PaymentPlan.Status.DRAFT,
        )
        with self.assertRaises(ValidationError) as e:
            PaymentPlanService(payment_plan).update({"name": "test_data"})
        self.assertEqual(
            e.exception.message,
            f"Name 'test_data' and program '{self.cycle.program.name}' already exists.",
        )

        self.cycle.status = ProgramCycle.FINISHED
        self.cycle.save()
        with self.assertRaises(ValidationError) as e:
            PaymentPlanService(payment_plan).update({"program_cycle_id": str(self.cycle.id)})
        self.assertEqual(
            e.exception.message,
            "Not possible to assign Finished Program Cycle",
        )

    def test_rebuild_payment_plan_population(self) -> None:
        pp = PaymentPlanFactory(
            name="test_data",
            program_cycle=self.cycle,
            created_by=self.user,
            status=PaymentPlan.Status.TP_OPEN,
        )

        PaymentPlanService.rebuild_payment_plan_population(
            rebuild_list=False, should_update_money_stats=True, vulnerability_filter=False, payment_plan=pp
        )
        PaymentPlanService.rebuild_payment_plan_population(
            rebuild_list=True, should_update_money_stats=False, vulnerability_filter=False, payment_plan=pp
        )
        PaymentPlanService.rebuild_payment_plan_population(
            rebuild_list=False, should_update_money_stats=False, vulnerability_filter=True, payment_plan=pp
        )

        self.payment_plan.refresh_from_db(fields=("build_status",))
        self.assertEqual(pp.build_status, PaymentPlan.BuildStatus.BUILD_STATUS_PENDING)

    def test_lock_fsp_validation(self) -> None:
        payment_plan = PaymentPlanFactory(
            program_cycle=self.cycle,
            created_by=self.user,
            status=PaymentPlan.Status.LOCKED,
        )
        payment = PaymentFactory(
            parent=payment_plan,
            program_id=self.program.id,
            business_area_id=payment_plan.business_area_id,
            status=Payment.PENDING_STATUSES,
            financial_service_provider=None,
            entitlement_quantity=None,
            entitlement_quantity_usd=None,
            delivered_quantity=None,
            delivered_quantity_usd=None,
        )

        with self.assertRaises(ValidationError) as e:
            PaymentPlanService(payment_plan).lock_fsp()
        self.assertEqual(
            e.exception.message,
            "Payment Plan doesn't have FSP / DeliveryMechanism assigned.",
        )
        payment_plan.financial_service_provider = self.fsp
        payment_plan.delivery_mechanism = self.dm_transfer_to_account
        payment.save()

        with self.assertRaises(ValidationError) as e:
            PaymentPlanService(payment_plan).lock_fsp()
        self.assertEqual(
            e.exception.message,
            "All Payments must have entitlement quantity set.",
        )
        payment.entitlement_quantity = 100
        payment.save()

        PaymentPlanService(payment_plan).lock_fsp()
        payment.refresh_from_db()
        self.assertEqual(payment.financial_service_provider, self.fsp)

    def test_unlock_fsp(self) -> None:
        payment_plan = PaymentPlanFactory(
            program_cycle=self.cycle,
            created_by=self.user,
            status=PaymentPlan.Status.LOCKED_FSP,
        )

        PaymentPlanService(payment_plan).unlock_fsp()

        payment_plan.refresh_from_db(fields=("status",))
        self.assertEqual(payment_plan.status, PaymentPlan.Status.LOCKED)

    def test_update_pp_program_cycle(self) -> None:
        new_cycle = ProgramCycleFactory(program=self.program, title="New Cycle ABC")

        PaymentPlanService(self.payment_plan).update({"program_cycle_id": new_cycle.id})

        self.payment_plan.refresh_from_db()
        self.assertEqual(self.payment_plan.program_cycle.title, "New Cycle ABC")

    def test_update_pp_vulnerability_score(self) -> None:
        PaymentPlanService(self.payment_plan).update(
            {"vulnerability_score_min": "11.229222", "vulnerability_score_max": "77.889777"}
        )
        self.payment_plan.refresh_from_db(fields=("vulnerability_score_min", "vulnerability_score_max"))
        self.assertEqual(self.payment_plan.vulnerability_score_min, Decimal("11.229"))
        self.assertEqual(self.payment_plan.vulnerability_score_max, Decimal("77.890"))

    def test_update_pp_exclude_ids(self) -> None:
        payment_plan = PaymentPlanFactory(
            program_cycle=self.cycle,
            created_by=self.user,
            status=PaymentPlan.Status.TP_OPEN,
        )
        PaymentPlanService(payment_plan).update({"excluded_ids": "IND-123", "exclusion_reason": "Test text"})
        payment_plan.refresh_from_db(fields=("excluded_ids", "exclusion_reason"))
        self.assertEqual(payment_plan.excluded_ids, "IND-123")
        self.assertEqual(payment_plan.exclusion_reason, "Test text")

    def test_update_pp_currency(self) -> None:
        payment_plan = PaymentPlanFactory(
            program_cycle=self.cycle,
            created_by=self.user,
            status=PaymentPlan.Status.OPEN,
            currency="AMD",
            delivery_mechanism=self.dm_transfer_to_account,
            financial_service_provider=self.fsp,
        )
        PaymentPlanService(payment_plan).update({"currency": "PLN"})
        payment_plan.refresh_from_db()
        self.assertEqual(payment_plan.currency, "PLN")

    def test_update_pp_currency_validation(self) -> None:
        payment_plan = PaymentPlanFactory(
            program_cycle=self.cycle,
            created_by=self.user,
            status=PaymentPlan.Status.OPEN,
            currency="USDC",
            delivery_mechanism=self.dm_transfer_to_digital_wallet,
            financial_service_provider=self.fsp,
        )
        with self.assertRaisesMessage(
            ValidationError, "For delivery mechanism Transfer to Digital Wallet only currency USDC can be assigned."
        ):
            PaymentPlanService(payment_plan).update({"currency": "PLN"})

    def test_update_dispersion_end_date(self) -> None:
        payment_plan = PaymentPlanFactory(
            program_cycle=self.cycle,
            created_by=self.user,
            status=PaymentPlan.Status.OPEN,
            currency="AMD",
        )
        PaymentPlanService(payment_plan).update({"dispersion_end_date": timezone.now().date() + timedelta(days=3)})
        payment_plan.refresh_from_db()
        self.assertEqual(payment_plan.dispersion_end_date, timezone.now().date() + timedelta(days=3))

    def test_update_pp_dm_fsp(self) -> None:
        # allow changing dm/dsp on a TP PP stage
        payment_plan = PaymentPlanFactory(
            program_cycle=self.cycle,
            created_by=self.user,
            status=PaymentPlan.Status.TP_OPEN,
            currency="AMD",
            delivery_mechanism=None,
            financial_service_provider=None,
        )
        PaymentPlanService(payment_plan).update(
            {
                "fsp_id": str(self.fsp.id),
                "delivery_mechanism_code": self.dm_transfer_to_account.code,
            }
        )
        payment_plan.refresh_from_db()
        self.assertEqual(payment_plan.delivery_mechanism, self.dm_transfer_to_account)
        self.assertEqual(payment_plan.financial_service_provider, self.fsp)

        # do not allow changing dm/dsp on a promoted PP stage
        payment_plan.status = PaymentPlan.Status.OPEN
        payment_plan.save()

        PaymentPlanService(payment_plan).update(
            {
                "fsp_id": self.fsp.id,
                "delivery_mechanism_code": self.dm_transfer_to_digital_wallet.code,
            }
        )
        payment_plan.refresh_from_db()
        self.assertEqual(payment_plan.delivery_mechanism, self.dm_transfer_to_account)
        self.assertEqual(payment_plan.financial_service_provider, self.fsp)

        PaymentPlanService(payment_plan).update(
            {
                "fsp_id": None,
                "delivery_mechanism_code": None,
            }
        )
        payment_plan.refresh_from_db()
        self.assertEqual(payment_plan.delivery_mechanism, self.dm_transfer_to_account)
        self.assertEqual(payment_plan.financial_service_provider, self.fsp)

    def test_export_xlsx(self) -> None:
        payment_plan = PaymentPlanFactory(
            program_cycle=self.cycle, created_by=self.user, status=PaymentPlan.Status.LOCKED
        )
        self.assertEqual(FileTemp.objects.all().count(), 0)

        PaymentPlanService(payment_plan).export_xlsx(self.user.pk)

        self.assertEqual(FileTemp.objects.all().count(), 1)
        self.assertEqual(FileTemp.objects.first().object_id, str(payment_plan.pk))

    def test_create_payments_integrity_error_handling(self) -> None:
        household, individuals = create_household_with_individual_with_collectors(
            household_args={
                "business_area": self.business_area,
                "program": self.program,
            },
        )
        payment_plan = PaymentPlanFactory(
            created_by=self.user,
            status=PaymentPlan.Status.PREPARING,
            business_area=self.business_area,
            program_cycle=self.cycle,
            delivery_mechanism=self.dm_transfer_to_account,
            financial_service_provider=self.fsp,
        )
        TargetingCriteriaRuleFactory(household_ids=f"{household.unicef_id}", payment_plan=payment_plan)

        PaymentFactory(
            parent=payment_plan,
            program_id=self.program.id,
            business_area_id=payment_plan.business_area_id,
            status=Payment.PENDING_STATUSES,
            household_id=household.pk,
            collector_id=individuals[0].pk,
        )

        # check households with payments in program
        hh_qs = self.program.households_with_payments_in_program
        self.assertEqual(hh_qs.count(), 1)
        self.assertEqual(hh_qs.first().unicef_id, household.unicef_id)

        with transaction.atomic():
            with self.assertRaises(IntegrityError) as error:
                PaymentPlanService.create_payments(payment_plan)

            self.assertIn(
                'duplicate key value violates unique constraint "payment_plan_and_household"', str(error.exception)
            )

        with transaction.atomic():
            IndividualRoleInHousehold.objects.filter(household=household, role=ROLE_PRIMARY).delete()

            with self.assertRaises(ValidationError) as error:
                PaymentPlanService.create_payments(payment_plan)

            self.assertIn(f"Couldn't find a primary collector in {household.unicef_id}", str(error.exception))

    def test_acceptance_process_validation_error(self) -> None:
        payment_plan = PaymentPlanFactory(
            created_by=self.user,
            status=PaymentPlan.Status.PREPARING,
            business_area=self.business_area,
            program_cycle=self.cycle,
        )
        with self.assertRaises(ValidationError) as error:
            PaymentPlanService(payment_plan=payment_plan).acceptance_process()

        self.assertIn(f"Approval Process object not found for PaymentPlan {payment_plan.id}", str(error.exception))<|MERGE_RESOLUTION|>--- conflicted
+++ resolved
@@ -307,11 +307,7 @@
         self.assertEqual(pp.total_households_count, 0)
         self.assertEqual(pp.total_individuals_count, 0)
         self.assertEqual(pp.payment_items.count(), 0)
-<<<<<<< HEAD
-        with self.assertNumQueries(96):
-=======
-        with self.assertNumQueries(98):
->>>>>>> 6c88ad6c
+        with self.assertNumQueries(95):
             prepare_payment_plan_task.delay(str(pp.id))
         pp.refresh_from_db()
         self.assertEqual(pp.status, PaymentPlan.Status.TP_OPEN)
@@ -751,11 +747,7 @@
         self.assertEqual(pp.total_households_count, 0)
         self.assertEqual(pp.total_individuals_count, 0)
         self.assertEqual(pp.payment_items.count(), 0)
-<<<<<<< HEAD
-        with self.assertNumQueries(69):
-=======
-        with self.assertNumQueries(71):
->>>>>>> 6c88ad6c
+        with self.assertNumQueries(68):
             prepare_payment_plan_task.delay(str(pp.id))
         pp.refresh_from_db()
         self.assertEqual(pp.status, PaymentPlan.Status.TP_OPEN)
