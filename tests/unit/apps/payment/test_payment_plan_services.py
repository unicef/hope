--- conflicted
+++ resolved
@@ -59,26 +59,25 @@
         cls.dm_transfer_to_account = DeliveryMechanism.objects.get(code="transfer_to_account")
 
     def test_delete_open(self) -> None:
-<<<<<<< HEAD
-        pp: PaymentPlan = PaymentPlanFactory(status=PaymentPlan.Status.OPEN, program__status=Program.ACTIVE)
-=======
         program = ProgramFactory(status=Program.ACTIVE)
-        pp: PaymentPlan = PaymentPlanFactory(status=PaymentPlan.Status.OPEN, program_cycle=program.cycles.first())
-        self.assertEqual(pp.target_population.status, TargetPopulation.STATUS_OPEN)
->>>>>>> 8890bce7
+        pp: PaymentPlan = PaymentPlanFactory(
+            status=PaymentPlan.Status.OPEN, program_cycle=program.cycles.first(), created_by=self.user
+        )
 
         pp = PaymentPlanService(payment_plan=pp).delete()
         self.assertEqual(pp.is_removed, True)
 
     def test_delete_locked(self) -> None:
-        pp = PaymentPlanFactory(status=PaymentPlan.Status.LOCKED)
+        pp = PaymentPlanFactory(status=PaymentPlan.Status.LOCKED, created_by=self.user)
 
         with self.assertRaises(GraphQLError):
             PaymentPlanService(payment_plan=pp).delete()
 
     def test_delete_when_its_one_pp_in_cycle(self) -> None:
         program = ProgramFactory(status=Program.ACTIVE)
-        pp: PaymentPlan = PaymentPlanFactory(status=PaymentPlan.Status.OPEN, program_cycle=program.cycles.first())
+        pp: PaymentPlan = PaymentPlanFactory(
+            status=PaymentPlan.Status.OPEN, program_cycle=program.cycles.first(), created_by=self.user
+        )
         program_cycle = ProgramCycleFactory(status=ProgramCycle.ACTIVE, program=pp.program)
         pp.program_cycle = program_cycle
         pp.save()
@@ -94,8 +93,10 @@
     def test_delete_when_its_two_pp_in_cycle(self) -> None:
         program = ProgramFactory(status=Program.ACTIVE)
         program_cycle = ProgramCycleFactory(status=ProgramCycle.ACTIVE, program=program)
-        pp_1: PaymentPlan = PaymentPlanFactory(status=PaymentPlan.Status.OPEN, program_cycle=program_cycle)
-        PaymentPlanFactory(status=PaymentPlan.Status.OPEN, program_cycle=program_cycle)
+        pp_1: PaymentPlan = PaymentPlanFactory(
+            status=PaymentPlan.Status.OPEN, program_cycle=program_cycle, created_by=self.user
+        )
+        PaymentPlanFactory(status=PaymentPlan.Status.OPEN, program_cycle=program_cycle, created_by=self.user)
 
         self.assertEqual(pp_1.program_cycle.status, ProgramCycle.ACTIVE)
 
@@ -149,7 +150,7 @@
         with self.assertRaisesMessage(
             GraphQLError, f"Payment Plan with name: TEST_123 and program: {program.name} already exists."
         ):
-            PaymentPlanFactory(program=program, name="TEST_123")
+            PaymentPlanFactory(program_cycle=program_cycle, name="TEST_123", created_by=self.user)
             PaymentPlanService.create(
                 input_data=create_input_data, user=self.user, business_area_slug=self.business_area.slug
             )
@@ -255,11 +256,7 @@
         self.assertEqual(pp.total_households_count, 0)
         self.assertEqual(pp.total_individuals_count, 0)
         self.assertEqual(pp.payment_items.count(), 0)
-<<<<<<< HEAD
         with self.assertNumQueries(77):
-=======
-        with self.assertNumQueries(69):
->>>>>>> 8890bce7
             prepare_payment_plan_task.delay(str(pp.id))
         pp.refresh_from_db()
         self.assertEqual(pp.status, PaymentPlan.Status.TP_OPEN)
@@ -270,7 +267,7 @@
     @freeze_time("2020-10-10")
     @mock.patch("hct_mis_api.apps.payment.models.PaymentPlan.get_exchange_rate", return_value=2.0)
     def test_update_validation_errors(self, get_exchange_rate_mock: Any) -> None:
-        pp = PaymentPlanFactory(status=PaymentPlan.Status.LOCKED)
+        pp = PaymentPlanFactory(status=PaymentPlan.Status.LOCKED, created_by=self.user)
 
         hoh1 = IndividualFactory(household=None)
         hoh2 = IndividualFactory(household=None)
@@ -301,6 +298,7 @@
     def test_create_follow_up_pp(self, get_exchange_rate_mock: Any) -> None:
         pp = PaymentPlanFactory(
             total_households_count=1,
+            created_by=self.user,
         )
         program = pp.program_cycle.program
         payments = []
@@ -394,11 +392,7 @@
 
         self.assertEqual(pp.follow_ups.count(), 2)
 
-<<<<<<< HEAD
-        with self.assertNumQueries(46):
-=======
-        with self.assertNumQueries(49):
->>>>>>> 8890bce7
+        with self.assertNumQueries(47):
             prepare_follow_up_payment_plan_task(follow_up_pp_2.id)
 
         self.assertEqual(follow_up_pp_2.payment_items.count(), 1)
@@ -414,7 +408,7 @@
     def test_split(self, min_no_of_payments_in_chunk_mock: Any, get_exchange_rate_mock: Any) -> None:
         min_no_of_payments_in_chunk_mock.__get__ = mock.Mock(return_value=2)
 
-        pp = PaymentPlanFactory()
+        pp = PaymentPlanFactory(created_by=self.user)
 
         with self.assertRaisesMessage(GraphQLError, "No payments to split"):
             PaymentPlanService(pp).split(PaymentPlanSplit.SplitType.BY_COLLECTOR)
@@ -521,6 +515,7 @@
     def test_send_to_payment_gateway(self, get_exchange_rate_mock: Any) -> None:
         pp = PaymentPlanFactory(
             status=PaymentPlan.Status.ACCEPTED,
+            created_by=self.user,
         )
         pp.background_action_status_send_to_payment_gateway()
         pp.save()
