from datetime import timedelta
from decimal import Decimal
from typing import Any
from unittest import mock
from unittest.mock import patch

from django.db import IntegrityError
from django.utils import timezone

from aniso8601 import parse_date
from django_fsm import TransitionNotAllowed
from flaky import flaky
from freezegun import freeze_time
from graphql import GraphQLError
from pytz import utc

from hct_mis_api.apps.account.fixtures import UserFactory
from hct_mis_api.apps.account.permissions import Permissions
from hct_mis_api.apps.core.base_test_case import APITestCase
from hct_mis_api.apps.core.fixtures import create_afghanistan
from hct_mis_api.apps.core.models import FileTemp
from hct_mis_api.apps.geo.fixtures import AreaFactory, AreaTypeFactory, CountryFactory
from hct_mis_api.apps.household.fixtures import (
    HouseholdFactory,
    IndividualFactory,
    IndividualRoleInHouseholdFactory,
    create_household_and_individuals,
    create_household_with_individual_with_collectors,
)
from hct_mis_api.apps.household.models import ROLE_PRIMARY
from hct_mis_api.apps.payment.celery_tasks import (
    prepare_follow_up_payment_plan_task,
    prepare_payment_plan_task,
)
from hct_mis_api.apps.payment.fixtures import (
    FinancialServiceProviderFactory,
    PaymentFactory,
    PaymentPlanFactory,
    PaymentPlanSplitFactory,
    generate_delivery_mechanisms,
)
from hct_mis_api.apps.payment.models import (
    DeliveryMechanism,
    FinancialServiceProvider,
    Payment,
    PaymentPlan,
    PaymentPlanSplit,
)
from hct_mis_api.apps.payment.services.payment_plan_services import PaymentPlanService
from hct_mis_api.apps.program.fixtures import ProgramCycleFactory, ProgramFactory
from hct_mis_api.apps.program.models import Program, ProgramCycle
from hct_mis_api.apps.targeting.fixtures import (
    TargetingCriteriaFactory,
    TargetingCriteriaRuleFactory,
)


class TestPaymentPlanServices(APITestCase):
    databases = ("default",)

    @classmethod
    def setUpTestData(cls) -> None:
        super().setUpTestData()
        generate_delivery_mechanisms()
        cls.business_area = create_afghanistan()
        cls.user = UserFactory.create()
        cls.create_user_role_with_permissions(cls.user, [Permissions.PM_CREATE], cls.business_area)
        cls.dm_transfer_to_account = DeliveryMechanism.objects.get(code="transfer_to_account")
        cls.dm_transfer_to_digital_wallet = DeliveryMechanism.objects.get(code="transfer_to_digital_wallet")
        cls.program = ProgramFactory(status=Program.ACTIVE)
        cls.cycle = cls.program.cycles.first()
        cls.fsp = FinancialServiceProviderFactory(
            name="Test FSP 1",
            communication_channel=FinancialServiceProvider.COMMUNICATION_CHANNEL_API,
        )
        cls.payment_plan = PaymentPlanFactory(
            program_cycle=cls.cycle,
            created_by=cls.user,
            status=PaymentPlan.Status.TP_LOCKED,
            delivery_mechanism=cls.dm_transfer_to_account,
            financial_service_provider=cls.fsp,
        )

    def test_delete_tp_open(self) -> None:
        program = ProgramFactory(status=Program.ACTIVE)
        pp: PaymentPlan = PaymentPlanFactory(
            status=PaymentPlan.Status.TP_OPEN, program_cycle=program.cycles.first(), created_by=self.user
        )

        pp = PaymentPlanService(payment_plan=pp).delete()
        self.assertEqual(pp.is_removed, True)
        self.assertEqual(pp.status, PaymentPlan.Status.TP_OPEN)

    def test_delete_open(self) -> None:
        program = ProgramFactory(status=Program.ACTIVE)
        pp: PaymentPlan = PaymentPlanFactory(
            status=PaymentPlan.Status.OPEN, program_cycle=program.cycles.first(), created_by=self.user
        )

        pp = PaymentPlanService(payment_plan=pp).delete()
        self.assertEqual(pp.is_removed, False)
        self.assertEqual(pp.status, PaymentPlan.Status.DRAFT)

    def test_delete_locked(self) -> None:
        pp = PaymentPlanFactory(status=PaymentPlan.Status.LOCKED, created_by=self.user)

        with self.assertRaises(GraphQLError) as e:
            PaymentPlanService(payment_plan=pp).delete()
        self.assertEqual(
            e.exception.message,
            "Deletion is only allowed when the status is 'Open'",
        )

    def test_delete_when_its_one_pp_in_cycle(self) -> None:
        program = ProgramFactory(status=Program.ACTIVE)
        pp: PaymentPlan = PaymentPlanFactory(
            status=PaymentPlan.Status.OPEN, program_cycle=program.cycles.first(), created_by=self.user
        )
        program_cycle = ProgramCycleFactory(status=ProgramCycle.ACTIVE, program=pp.program)
        pp.program_cycle = program_cycle
        pp.save()
        pp.refresh_from_db()

        self.assertEqual(pp.program_cycle.status, ProgramCycle.ACTIVE)

        pp = PaymentPlanService(payment_plan=pp).delete()
        self.assertEqual(pp.is_removed, False)
        self.assertEqual(pp.status, PaymentPlan.Status.DRAFT)
        program_cycle.refresh_from_db()
        self.assertEqual(program_cycle.status, ProgramCycle.DRAFT)

    def test_delete_when_its_two_pp_in_cycle(self) -> None:
        program = ProgramFactory(status=Program.ACTIVE)
        program_cycle = ProgramCycleFactory(status=ProgramCycle.ACTIVE, program=program)
        pp_1: PaymentPlan = PaymentPlanFactory(
            status=PaymentPlan.Status.OPEN, program_cycle=program_cycle, created_by=self.user
        )
        PaymentPlanFactory(status=PaymentPlan.Status.OPEN, program_cycle=program_cycle, created_by=self.user)

        self.assertEqual(pp_1.program_cycle.status, ProgramCycle.ACTIVE)

        pp_1 = PaymentPlanService(payment_plan=pp_1).delete()
        self.assertEqual(pp_1.is_removed, False)
        self.assertEqual(pp_1.status, PaymentPlan.Status.DRAFT)
        program_cycle.refresh_from_db()
        self.assertEqual(program_cycle.status, ProgramCycle.ACTIVE)

    @freeze_time("2020-10-10")
    def test_create_validation_errors(self) -> None:
        program = ProgramFactory(
            status=Program.ACTIVE,
            start_date=timezone.datetime(2019, 10, 12, tzinfo=utc).date(),
            end_date=timezone.datetime(2099, 12, 10, tzinfo=utc).date(),
            cycle__start_date=timezone.datetime(2021, 10, 10, tzinfo=utc).date(),
            cycle__end_date=timezone.datetime(2021, 12, 10, tzinfo=utc).date(),
        )
        program_cycle = program.cycles.first()
        household, individuals = create_household_and_individuals(
            household_data={
                "business_area": self.business_area,
                "program": program,
            },
            individuals_data=[{}],
        )
        create_input_data = dict(
            program_cycle_id=self.id_to_base64(str(program_cycle.id), "ProgramCycle"),
            name="TEST_123",
            targeting_criteria={
                "flag_exclude_if_active_adjudication_ticket": False,
                "flag_exclude_if_on_sanction_list": False,
                "rules": [
                    {
                        "collectors_filters_blocks": [],
                        "household_filters_blocks": [],
                        "household_ids": f"{household.unicef_id}",
                        "individual_ids": "",
                        "individuals_filters_blocks": [],
                    }
                ],
            },
        )

        with self.assertRaisesMessage(
            GraphQLError, f"Payment Plan with name: TEST_123 and program: {program.name} already exists."
        ):
            PaymentPlanFactory(program_cycle=program_cycle, name="TEST_123", created_by=self.user)
            PaymentPlanService.create(
                input_data=create_input_data, user=self.user, business_area_slug=self.business_area.slug
            )
        with self.assertRaisesMessage(
            GraphQLError, "Impossible to create Payment Plan for Programme within not Active status"
        ):
            program.status = Program.FINISHED
            program.save()
            program.refresh_from_db()
            PaymentPlanService.create(
                input_data=create_input_data, user=self.user, business_area_slug=self.business_area.slug
            )
        with self.assertRaisesMessage(
            GraphQLError, "Impossible to create Payment Plan for Programme Cycle within Finished status"
        ):
            program_cycle.status = ProgramCycle.FINISHED
            program_cycle.save()
            PaymentPlanService.create(
                input_data=create_input_data, user=self.user, business_area_slug=self.business_area.slug
            )
        program_cycle.status = ProgramCycle.ACTIVE
        program_cycle.save()
        program.status = Program.ACTIVE
        program.save()
        # create PP
        create_input_data["name"] = "TEST"
        pp = PaymentPlanService.create(
            input_data=create_input_data, user=self.user, business_area_slug=self.business_area.slug
        )
        pp.status = PaymentPlan.Status.TP_OPEN
        pp.save()

        # check validation for Open PP
        open_input_data = dict(
            dispersion_start_date=parse_date("2020-09-10"),
            dispersion_end_date=parse_date("2020-09-11"),
            currency="USD",
        )
        with self.assertRaises(TransitionNotAllowed) as e:
            PaymentPlanService(payment_plan=pp).open(input_data=open_input_data)
        self.assertEqual(
            str(e.exception),
            "Can't switch from state 'TP_OPEN' using method 'status_open'",
        )

        pp.status = PaymentPlan.Status.DRAFT
        pp.save()
        with self.assertRaisesMessage(
            GraphQLError, f"Dispersion End Date [{open_input_data['dispersion_end_date']}] cannot be a past date"
        ):
            PaymentPlanService(payment_plan=pp).open(input_data=open_input_data)
        open_input_data["dispersion_end_date"] = parse_date("2020-11-11")
        pp.refresh_from_db()
        self.assertEqual(pp.status, PaymentPlan.Status.DRAFT)
        pp = PaymentPlanService(payment_plan=pp).open(input_data=open_input_data)
        pp.refresh_from_db()
        self.assertEqual(pp.status, PaymentPlan.Status.OPEN)

    @freeze_time("2020-10-10")
    @mock.patch("hct_mis_api.apps.payment.models.PaymentPlan.get_exchange_rate", return_value=2.0)
    def test_create(self, get_exchange_rate_mock: Any) -> None:
        program = ProgramFactory(
            status=Program.ACTIVE,
            start_date=timezone.datetime(2000, 9, 10, tzinfo=utc).date(),
            end_date=timezone.datetime(2099, 10, 10, tzinfo=utc).date(),
        )
        program_cycle = program.cycles.first()

        hoh1 = IndividualFactory(household=None)
        hoh2 = IndividualFactory(household=None)
        hh1 = HouseholdFactory(head_of_household=hoh1, program=program, business_area=self.business_area)
        hh2 = HouseholdFactory(head_of_household=hoh2, program=program, business_area=self.business_area)
        IndividualRoleInHouseholdFactory(household=hh1, individual=hoh1, role=ROLE_PRIMARY)
        IndividualRoleInHouseholdFactory(household=hh2, individual=hoh2, role=ROLE_PRIMARY)
        IndividualFactory.create_batch(4, household=hh1)

        input_data = dict(
            business_area_slug="afghanistan",
            name="paymentPlanName",
            program_cycle_id=self.id_to_base64(program_cycle.id, "ProgramCycleNode"),
            targeting_criteria={
                "flag_exclude_if_active_adjudication_ticket": False,
                "flag_exclude_if_on_sanction_list": False,
                "rules": [
                    {
                        "collectors_filters_blocks": [],
                        "household_filters_blocks": [],
                        "household_ids": f"{hh1.unicef_id}, {hh2.unicef_id}",
                        "individual_ids": "",
                        "individuals_filters_blocks": [],
                    }
                ],
            },
        )

        with mock.patch(
            "hct_mis_api.apps.payment.services.payment_plan_services.transaction"
        ) as mock_prepare_payment_plan_task:
            with self.assertNumQueries(12):
                pp = PaymentPlanService.create(
                    input_data=input_data, user=self.user, business_area_slug=self.business_area.slug
                )
            assert mock_prepare_payment_plan_task.on_commit.call_count == 1

        self.assertEqual(pp.status, PaymentPlan.Status.TP_OPEN)
        self.assertEqual(pp.total_households_count, 0)
        self.assertEqual(pp.total_individuals_count, 0)
        self.assertEqual(pp.payment_items.count(), 0)
<<<<<<< HEAD
        with self.assertNumQueries(76):
=======
        with self.assertNumQueries(77):
>>>>>>> 96384163
            prepare_payment_plan_task.delay(str(pp.id))
        pp.refresh_from_db()
        self.assertEqual(pp.status, PaymentPlan.Status.TP_OPEN)
        self.assertEqual(pp.build_status, PaymentPlan.BuildStatus.BUILD_STATUS_OK)
        self.assertEqual(pp.total_households_count, 2)
        self.assertEqual(pp.total_individuals_count, 4)
        self.assertEqual(pp.payment_items.count(), 2)

    @freeze_time("2020-10-10")
    @mock.patch("hct_mis_api.apps.payment.models.PaymentPlan.get_exchange_rate", return_value=2.0)
    def test_update_validation_errors(self, get_exchange_rate_mock: Any) -> None:
        pp = PaymentPlanFactory(status=PaymentPlan.Status.LOCKED, created_by=self.user)

        hoh1 = IndividualFactory(household=None)
        hoh2 = IndividualFactory(household=None)
        hh1 = HouseholdFactory(head_of_household=hoh1)
        hh2 = HouseholdFactory(head_of_household=hoh2)
        IndividualRoleInHouseholdFactory(household=hh1, individual=hoh1, role=ROLE_PRIMARY)
        IndividualRoleInHouseholdFactory(household=hh2, individual=hoh2, role=ROLE_PRIMARY)
        IndividualFactory.create_batch(4, household=hh1)

        input_data = dict(
            dispersion_start_date=parse_date("2020-09-10"),
            dispersion_end_date=parse_date("2020-09-11"),
            currency="USD",
        )

        with self.assertRaisesMessage(GraphQLError, "Not Allow edit Payment Plan within status LOCKED"):
            pp = PaymentPlanService(payment_plan=pp).update(input_data=input_data)
        pp.status = PaymentPlan.Status.OPEN
        pp.save()

        with self.assertRaisesMessage(
            GraphQLError, f"Dispersion End Date [{input_data['dispersion_end_date']}] cannot be a past date"
        ):
            PaymentPlanService(payment_plan=pp).update(input_data=input_data)

    @freeze_time("2023-10-10")
    @mock.patch("hct_mis_api.apps.payment.models.PaymentPlan.get_exchange_rate", return_value=2.0)
    def test_create_follow_up_pp(self, get_exchange_rate_mock: Any) -> None:
        tc = TargetingCriteriaFactory()
        pp = PaymentPlanFactory(
            targeting_criteria=tc,
            total_households_count=1,
            created_by=self.user,
        )
        program = pp.program_cycle.program
        payments = []
        for _ in range(5):
            hoh = IndividualFactory(household=None)
            hh = HouseholdFactory(head_of_household=hoh, program=program, business_area=self.business_area)
            IndividualRoleInHouseholdFactory(household=hh, individual=hoh, role=ROLE_PRIMARY)
            IndividualFactory.create_batch(2, household=hh)
            payment = PaymentFactory(
                parent=pp, household=hh, status=Payment.STATUS_DISTRIBUTION_SUCCESS, currency="PLN"
            )
            payments.append(payment)

        dispersion_start_date = (pp.dispersion_start_date + timedelta(days=1)).date()
        dispersion_end_date = (pp.dispersion_end_date + timedelta(days=1)).date()

        with self.assertRaisesMessage(
            GraphQLError, "Cannot create a follow-up for a payment plan with no unsuccessful payments"
        ):
            PaymentPlanService(pp).create_follow_up(self.user, dispersion_start_date, dispersion_end_date)

        # create follow-up payments for STATUS_ERROR, STATUS_NOT_DISTRIBUTED, STATUS_FORCE_FAILED, STATUS_MANUALLY_CANCELLED
        for payment, status in zip(payments[:4], Payment.FAILED_STATUSES):
            payment.status = status
            payment.save()

        # do not create follow-up payments for withdrawn households
        payments[4].household.withdrawn = True
        payments[4].household.save()

        p_error = payments[0]
        p_not_distributed = payments[1]
        p_force_failed = payments[2]
        p_manually_cancelled = payments[3]

        with self.assertNumQueries(7):
            follow_up_pp = PaymentPlanService(pp).create_follow_up(
                self.user, dispersion_start_date, dispersion_end_date
            )

        follow_up_pp.refresh_from_db()
        self.assertEqual(follow_up_pp.status, PaymentPlan.Status.OPEN)
        # self.assertEqual(follow_up_pp.target_population, pp.target_population)
        self.assertEqual(follow_up_pp.program, pp.program)
        self.assertEqual(follow_up_pp.program_cycle, pp.program_cycle)
        self.assertEqual(follow_up_pp.business_area, pp.business_area)
        self.assertEqual(follow_up_pp.created_by, self.user)
        self.assertEqual(follow_up_pp.currency, pp.currency)
        self.assertEqual(follow_up_pp.dispersion_start_date, dispersion_start_date)
        self.assertEqual(follow_up_pp.dispersion_end_date, dispersion_end_date)
        self.assertEqual(follow_up_pp.program_cycle.start_date, pp.program_cycle.start_date)
        self.assertEqual(follow_up_pp.program_cycle.end_date, pp.program_cycle.end_date)
        self.assertEqual(follow_up_pp.total_households_count, 0)
        self.assertEqual(follow_up_pp.total_individuals_count, 0)
        self.assertEqual(follow_up_pp.payment_items.count(), 0)

        self.assertEqual(pp.follow_ups.count(), 1)

        prepare_follow_up_payment_plan_task(follow_up_pp.id)
        follow_up_pp.refresh_from_db()

        self.assertEqual(follow_up_pp.status, PaymentPlan.Status.OPEN)
        self.assertEqual(follow_up_pp.build_status, PaymentPlan.BuildStatus.BUILD_STATUS_OK)

        self.assertEqual(follow_up_pp.payment_items.count(), 4)
        self.assertEqual(
            {p_error.id, p_not_distributed.id, p_force_failed.id, p_manually_cancelled.id},
            set(follow_up_pp.payment_items.values_list("source_payment_id", flat=True)),
        )

        follow_up_payment = follow_up_pp.payment_items.first()
        self.assertEqual(follow_up_payment.status, Payment.STATUS_PENDING)
        self.assertEqual(follow_up_payment.parent, follow_up_pp)
        self.assertIsNotNone(follow_up_payment.source_payment)
        self.assertEqual(follow_up_payment.is_follow_up, True)
        self.assertEqual(follow_up_payment.business_area, follow_up_payment.source_payment.business_area)
        self.assertEqual(follow_up_payment.household, follow_up_payment.source_payment.household)
        self.assertEqual(follow_up_payment.head_of_household, follow_up_payment.source_payment.head_of_household)
        self.assertEqual(follow_up_payment.collector, follow_up_payment.source_payment.collector)
        self.assertEqual(follow_up_payment.currency, follow_up_payment.source_payment.currency)

        # exclude one payment from follow up pp, create new follow up pp which covers this payment
        follow_up_payment.excluded = True
        follow_up_payment.save()

        with self.assertNumQueries(7):
            follow_up_pp_2 = PaymentPlanService(pp).create_follow_up(
                self.user, dispersion_start_date, dispersion_end_date
            )

        self.assertEqual(pp.follow_ups.count(), 2)

        with self.assertNumQueries(47):
            prepare_follow_up_payment_plan_task(follow_up_pp_2.id)

        self.assertEqual(follow_up_pp_2.payment_items.count(), 1)
        self.assertEqual(
            {follow_up_payment.source_payment.id},
            set(follow_up_pp_2.payment_items.values_list("source_payment_id", flat=True)),
        )

    def test_create_follow_up_pp_from_follow_up_validation(self) -> None:
        payment_plan = PaymentPlanFactory(
            program_cycle=self.cycle,
            created_by=self.user,
            status=PaymentPlan.Status.FINISHED,
            is_follow_up=True,
        )
        dispersion_start_date = (payment_plan.dispersion_start_date + timedelta(days=1)).date()
        dispersion_end_date = (payment_plan.dispersion_end_date + timedelta(days=1)).date()
        with self.assertRaises(GraphQLError) as e:
            PaymentPlanService(payment_plan).create_follow_up(self.user, dispersion_start_date, dispersion_end_date)
        self.assertEqual(
            e.exception.message,
            "Cannot create a follow-up of a follow-up Payment Plan",
        )

    def test_update_follow_up_dates_and_not_currency(self) -> None:
        payment_plan = PaymentPlanFactory(
            program_cycle=self.cycle,
            created_by=self.user,
            status=PaymentPlan.Status.OPEN,
            currency="PLN",
            is_follow_up=True,
        )
        dispersion_start_date = (payment_plan.dispersion_start_date + timedelta(days=1)).date()
        dispersion_end_date = (payment_plan.dispersion_end_date + timedelta(days=1)).date()
        payment_plan = PaymentPlanService(payment_plan).update(
            {
                "dispersion_start_date": dispersion_start_date,
                "dispersion_end_date": dispersion_end_date,
                "currency": "UAH",
            }
        )
        self.assertEqual(payment_plan.currency, "PLN")
        self.assertEqual(payment_plan.dispersion_start_date, dispersion_start_date)
        self.assertEqual(payment_plan.dispersion_end_date, dispersion_end_date)

    @flaky(max_runs=5, min_passes=1)
    @freeze_time("2023-10-10")
    @mock.patch("hct_mis_api.apps.payment.models.PaymentPlan.get_exchange_rate", return_value=2.0)
    @patch("hct_mis_api.apps.payment.models.PaymentPlanSplit.MIN_NO_OF_PAYMENTS_IN_CHUNK")
    def test_split(self, min_no_of_payments_in_chunk_mock: Any, get_exchange_rate_mock: Any) -> None:
        min_no_of_payments_in_chunk_mock.__get__ = mock.Mock(return_value=2)

        pp = PaymentPlanFactory(created_by=self.user)

        with self.assertRaisesMessage(GraphQLError, "No payments to split"):
            PaymentPlanService(pp).split(PaymentPlanSplit.SplitType.BY_COLLECTOR)

        payments = []
        # 2 payments with the same collector
        # 2 payments with the same admin area 2
        # 2 other payments
        collector = IndividualFactory(household=None)
        for _ in range(3):
            hoh = IndividualFactory(household=None)
            hh = HouseholdFactory(head_of_household=hoh)
            IndividualRoleInHouseholdFactory(household=hh, individual=hoh, role=ROLE_PRIMARY)
            IndividualFactory.create_batch(2, household=hh)
            payment = PaymentFactory(
                parent=pp, household=hh, status=Payment.STATUS_DISTRIBUTION_SUCCESS, currency="PLN", collector=collector
            )
            payments.append(payment)

        country = CountryFactory()
        admin_type_1 = AreaTypeFactory(country=country, area_level=1)
        admin_type_2 = AreaTypeFactory(country=country, area_level=2, parent=admin_type_1)
        area2 = AreaFactory(parent=None, p_code="AF01", area_type=admin_type_2)
        for _ in range(4):
            collector = IndividualFactory(household=None)
            hoh = IndividualFactory(household=None)
            hh = HouseholdFactory(head_of_household=hoh, admin2=area2)
            IndividualRoleInHouseholdFactory(household=hh, individual=hoh, role=ROLE_PRIMARY)
            IndividualFactory.create_batch(2, household=hh)
            payment = PaymentFactory(
                parent=pp, household=hh, status=Payment.STATUS_DISTRIBUTION_SUCCESS, currency="PLN", collector=collector
            )
            payments.append(payment)

        for _ in range(5):
            collector = IndividualFactory(household=None)
            hoh = IndividualFactory(household=None)
            hh = HouseholdFactory(head_of_household=hoh)
            IndividualRoleInHouseholdFactory(household=hh, individual=hoh, role=ROLE_PRIMARY)
            IndividualFactory.create_batch(2, household=hh)
            payment = PaymentFactory(
                parent=pp, household=hh, status=Payment.STATUS_DISTRIBUTION_SUCCESS, currency="PLN", collector=collector
            )
            payments.append(payment)

        with self.assertRaisesMessage(GraphQLError, "Payments Number is required for split by records"):
            PaymentPlanService(pp).split(PaymentPlanSplit.SplitType.BY_RECORDS, chunks_no=None)

        with self.assertRaisesMessage(
            GraphQLError, "Payment Parts number should be between 2 and total number of payments"
        ):
            PaymentPlanService(pp).split(PaymentPlanSplit.SplitType.BY_RECORDS, chunks_no=669)

        with mock.patch(
            "hct_mis_api.apps.payment.services.payment_plan_services.PaymentPlanSplit.MAX_CHUNKS"
        ) as max_chunks_patch:
            max_chunks_patch.__get__ = mock.Mock(return_value=2)
            with self.assertRaisesMessage(GraphQLError, "Too many Payment Parts to split: 6, maximum is 2"):
                PaymentPlanService(pp).split(PaymentPlanSplit.SplitType.BY_RECORDS, chunks_no=2)

        # split by collector
        with self.assertNumQueries(26):
            PaymentPlanService(pp).split(PaymentPlanSplit.SplitType.BY_COLLECTOR)
        unique_collectors_count = pp.eligible_payments.values_list("collector", flat=True).distinct().count()
        self.assertEqual(unique_collectors_count, 10)
        pp_splits = pp.splits.all().order_by("order")

        self.assertEqual(pp_splits.count(), unique_collectors_count)
        self.assertEqual(pp_splits[0].split_type, PaymentPlanSplit.SplitType.BY_COLLECTOR)
        self.assertEqual(pp_splits[0].split_payment_items.count(), 3)
        self.assertEqual(pp_splits[1].split_payment_items.count(), 1)
        self.assertEqual(pp_splits[2].split_payment_items.count(), 1)
        self.assertEqual(pp_splits[3].split_payment_items.count(), 1)
        self.assertEqual(pp_splits[4].split_payment_items.count(), 1)
        self.assertEqual(pp_splits[5].split_payment_items.count(), 1)
        self.assertEqual(pp_splits[6].split_payment_items.count(), 1)
        self.assertEqual(pp_splits[7].split_payment_items.count(), 1)
        self.assertEqual(pp_splits[8].split_payment_items.count(), 1)
        self.assertEqual(pp_splits[9].split_payment_items.count(), 1)

        # split by records
        with self.assertNumQueries(17):
            PaymentPlanService(pp).split(PaymentPlanSplit.SplitType.BY_RECORDS, chunks_no=5)
        pp_splits = pp.splits.all().order_by("order")
        self.assertEqual(pp_splits.count(), 3)
        self.assertEqual(pp_splits[0].split_type, PaymentPlanSplit.SplitType.BY_RECORDS)
        self.assertEqual(pp_splits[0].split_payment_items.count(), 5)
        self.assertEqual(pp_splits[1].split_payment_items.count(), 5)
        self.assertEqual(pp_splits[2].split_payment_items.count(), 2)

        # split by admin2
        with self.assertNumQueries(15):
            PaymentPlanService(pp).split(PaymentPlanSplit.SplitType.BY_ADMIN_AREA2)
        unique_admin2_count = pp.eligible_payments.values_list("household__admin2", flat=True).distinct().count()
        self.assertEqual(unique_admin2_count, 2)
        pp_splits = pp.splits.all().order_by("order")
        self.assertEqual(pp.splits.count(), unique_admin2_count)
        self.assertEqual(pp_splits[0].split_type, PaymentPlanSplit.SplitType.BY_ADMIN_AREA2)
        self.assertEqual(pp_splits[0].split_payment_items.count(), 4)
        self.assertEqual(pp_splits[1].split_payment_items.count(), 8)

    @freeze_time("2023-10-10")
    @mock.patch("hct_mis_api.apps.payment.models.PaymentPlan.get_exchange_rate", return_value=2.0)
    def test_send_to_payment_gateway(self, get_exchange_rate_mock: Any) -> None:
        pg_fsp = FinancialServiceProviderFactory(
            name="Western Union",
            communication_channel=FinancialServiceProvider.COMMUNICATION_CHANNEL_API,
            payment_gateway_id="123",
        )
        pg_fsp.delivery_mechanisms.add(self.dm_transfer_to_account)
        pp = PaymentPlanFactory(
            status=PaymentPlan.Status.ACCEPTED,
            created_by=self.user,
            financial_service_provider=pg_fsp,
            delivery_mechanism=self.dm_transfer_to_account,
        )
        pp.background_action_status_send_to_payment_gateway()
        pp.save()
        with self.assertRaisesMessage(GraphQLError, "Sending in progress"):
            PaymentPlanService(pp).send_to_payment_gateway()

        pp.background_action_status_none()
        pp.save()

        split = PaymentPlanSplitFactory(payment_plan=pp, sent_to_payment_gateway=True)

        with self.assertRaisesMessage(GraphQLError, "Already sent to Payment Gateway"):
            PaymentPlanService(pp).send_to_payment_gateway()

        split.sent_to_payment_gateway = False
        split.save()
        with mock.patch(
            "hct_mis_api.apps.payment.services.payment_plan_services.send_to_payment_gateway.delay"
        ) as mock_send_to_payment_gateway_task:
            pps = PaymentPlanService(pp)
            pps.user = mock.MagicMock(pk="123")
            pps.send_to_payment_gateway()
            assert mock_send_to_payment_gateway_task.call_count == 1

    @freeze_time("2020-10-10")
    def test_create_with_program_cycle_validation_error(self) -> None:
        program = ProgramFactory(
            status=Program.ACTIVE,
            start_date=timezone.datetime(2000, 9, 10, tzinfo=utc).date(),
            end_date=timezone.datetime(2099, 10, 10, tzinfo=utc).date(),
            cycle__start_date=timezone.datetime(2021, 10, 10, tzinfo=utc).date(),
            cycle__end_date=timezone.datetime(2021, 12, 10, tzinfo=utc).date(),
        )
        cycle = program.cycles.first()
        input_data = dict(
            business_area_slug="afghanistan",
            dispersion_start_date=parse_date("2020-11-11"),
            dispersion_end_date=parse_date("2020-11-20"),
            currency="USD",
            name="TestName123",
            program_cycle_id=self.id_to_base64(cycle.id, "ProgramCycleNode"),
            targeting_criteria={
                "flag_exclude_if_active_adjudication_ticket": False,
                "flag_exclude_if_on_sanction_list": False,
                "rules": [
                    {
                        "collectors_filters_blocks": [
                            {
                                "comparison_method": "EQUALS",
                                "arguments": ["No"],
                                "field_name": "mobile_phone_number__cash_over_the_counter",
                                "flex_field_classification": "NOT_FLEX_FIELD",
                            },
                        ],
                        "household_filters_blocks": [],
                        "household_ids": "",
                        "individual_ids": "",
                        "individuals_filters_blocks": [],
                    }
                ],
            },
        )

        with self.assertRaisesMessage(
            GraphQLError,
            "Impossible to create Payment Plan for Programme Cycle within Finished status",
        ):
            cycle.status = ProgramCycle.FINISHED
            cycle.save()
            PaymentPlanService.create(input_data=input_data, user=self.user, business_area_slug=self.business_area.slug)

        cycle.status = ProgramCycle.DRAFT
        cycle.end_date = None
        cycle.save()
        PaymentPlanService.create(input_data=input_data, user=self.user, business_area_slug=self.business_area.slug)
        cycle.refresh_from_db()
        # open PP will update cycle' status into Active
        assert cycle.status == ProgramCycle.DRAFT

    @freeze_time("2022-12-12")
    @mock.patch("hct_mis_api.apps.payment.models.PaymentPlan.get_exchange_rate", return_value=2.0)
    def test_full_rebuild(self, get_exchange_rate_mock: Any) -> None:
        program = ProgramFactory(
            status=Program.ACTIVE,
            start_date=timezone.datetime(2000, 9, 10, tzinfo=utc).date(),
            end_date=timezone.datetime(2099, 10, 10, tzinfo=utc).date(),
        )
        program_cycle = program.cycles.first()

        hoh1 = IndividualFactory(household=None)
        hoh2 = IndividualFactory(household=None)
        hh1 = HouseholdFactory(head_of_household=hoh1, program=program, business_area=self.business_area)
        hh2 = HouseholdFactory(head_of_household=hoh2, program=program, business_area=self.business_area)
        IndividualRoleInHouseholdFactory(household=hh1, individual=hoh1, role=ROLE_PRIMARY)
        IndividualRoleInHouseholdFactory(household=hh2, individual=hoh2, role=ROLE_PRIMARY)
        IndividualFactory.create_batch(4, household=hh1)

        input_data = dict(
            business_area_slug="afghanistan",
            name="paymentPlanName",
            program_cycle_id=self.id_to_base64(program_cycle.id, "ProgramCycleNode"),
            targeting_criteria={
                "flag_exclude_if_active_adjudication_ticket": False,
                "flag_exclude_if_on_sanction_list": False,
                "rules": [
                    {
                        "collectors_filters_blocks": [],
                        "household_filters_blocks": [],
                        "household_ids": f"{hh1.unicef_id}, {hh2.unicef_id}",
                        "individual_ids": "",
                        "individuals_filters_blocks": [],
                    }
                ],
            },
        )
        with mock.patch(
            "hct_mis_api.apps.payment.services.payment_plan_services.transaction"
        ) as mock_prepare_payment_plan_task:
            with self.assertNumQueries(12):
                pp = PaymentPlanService.create(
                    input_data=input_data, user=self.user, business_area_slug=self.business_area.slug
                )
            assert mock_prepare_payment_plan_task.on_commit.call_count == 1

        self.assertEqual(pp.status, PaymentPlan.Status.TP_OPEN)
        self.assertEqual(pp.total_households_count, 0)
        self.assertEqual(pp.total_individuals_count, 0)
        self.assertEqual(pp.payment_items.count(), 0)
<<<<<<< HEAD
        with self.assertNumQueries(76):
=======
        with self.assertNumQueries(77):
>>>>>>> 96384163
            prepare_payment_plan_task.delay(str(pp.id))
        pp.refresh_from_db()
        self.assertEqual(pp.status, PaymentPlan.Status.TP_OPEN)
        self.assertEqual(pp.build_status, PaymentPlan.BuildStatus.BUILD_STATUS_OK)
        self.assertEqual(pp.payment_items.count(), 2)

        old_payment_ids = list(pp.payment_items.values_list("id", flat=True))
        old_payment_unicef_ids = list(pp.payment_items.values_list("unicef_id", flat=True))

        # check rebuild
        pp_service = PaymentPlanService(payment_plan=pp)
        pp_service.full_rebuild()

        pp.refresh_from_db()
        # all Payments (removed and new)
        self.assertEqual(Payment.all_objects.filter(parent=pp).count(), 2)

        new_payment_ids = list(pp.payment_items.values_list("id", flat=True))
        new_payment_unicef_ids = list(pp.payment_items.values_list("unicef_id", flat=True))

        for p_id in new_payment_ids:
            self.assertNotIn(p_id, old_payment_ids)

        for p_unicef_id in new_payment_unicef_ids:
            self.assertNotIn(p_unicef_id, old_payment_unicef_ids)

    def test_get_approval_type_by_action_value_error(self) -> None:
        with self.assertRaises(ValueError) as error:
            PaymentPlanService(payment_plan=self.payment_plan).get_approval_type_by_action()
        self.assertEqual(str(error.exception), "Action cannot be None")

    def test_validate_action_not_implemented(self) -> None:
        with self.assertRaises(GraphQLError) as e:
            PaymentPlanService(self.payment_plan).execute_update_status_action(
                input_data={"action": "INVALID_ACTION"}, user=self.user
            )
        actions = [
            "TP_LOCK",
            "TP_UNLOCK",
            "TP_REBUILD",
            "DRAFT",
            "LOCK",
            "LOCK_FSP",
            "UNLOCK",
            "UNLOCK_FSP",
            "SEND_FOR_APPROVAL",
            "APPROVE",
            "AUTHORIZE",
            "REVIEW",
            "REJECT",
            "SEND_TO_PAYMENT_GATEWAY",
            "SEND_XLSX_PASSWORD",
        ]
        self.assertEqual(
            e.exception.message,
            f"Not Implemented Action: INVALID_ACTION. List of possible actions: {actions}",
        )

    def test_tp_lock_invalid_pp_status(self) -> None:
        payment_plan = PaymentPlanFactory(
            program_cycle=self.cycle, created_by=self.user, status=PaymentPlan.Status.DRAFT
        )
        with self.assertRaises(TransitionNotAllowed) as e:
            PaymentPlanService(payment_plan).tp_lock()
        self.assertEqual(
            str(e.exception),
            "Can't switch from state 'DRAFT' using method 'status_tp_lock'",
        )

    def test_tp_unlock(self) -> None:
        payment_plan = PaymentPlanFactory(
            program_cycle=self.cycle, created_by=self.user, status=PaymentPlan.Status.DRAFT
        )
        with self.assertRaises(TransitionNotAllowed) as e:
            PaymentPlanService(payment_plan).tp_unlock()
        self.assertEqual(
            str(e.exception),
            "Can't switch from state 'DRAFT' using method 'status_tp_open'",
        )
        payment_plan.status = PaymentPlan.Status.TP_LOCKED
        payment_plan.save()
        PaymentPlanService(payment_plan).tp_unlock()

        payment_plan.refresh_from_db()
        self.assertEqual(payment_plan.status, PaymentPlan.Status.TP_OPEN)
        self.assertEqual(payment_plan.build_status, PaymentPlan.BuildStatus.BUILD_STATUS_PENDING)

    def test_tp_rebuild(self) -> None:
        payment_plan = PaymentPlanFactory(
            program_cycle=self.cycle,
            created_by=self.user,
            status=PaymentPlan.Status.DRAFT,
            build_status=PaymentPlan.BuildStatus.BUILD_STATUS_FAILED,
        )
        with self.assertRaises(GraphQLError) as e:
            PaymentPlanService(payment_plan).tp_rebuild()
        self.assertEqual(
            e.exception.message,
            "Can only Rebuild Population for Locked or Open Population status",
        )
        payment_plan.status = PaymentPlan.Status.TP_LOCKED
        payment_plan.save()
        PaymentPlanService(payment_plan).tp_rebuild()

        payment_plan.refresh_from_db()
        self.assertEqual(payment_plan.status, PaymentPlan.Status.TP_LOCKED)
        self.assertEqual(payment_plan.build_status, PaymentPlan.BuildStatus.BUILD_STATUS_PENDING)

    def test_draft_with_invalid_pp_status(self) -> None:
        payment_plan = PaymentPlanFactory(
            program_cycle=self.cycle,
            created_by=self.user,
            status=PaymentPlan.Status.DRAFT,
        )
        with self.assertRaises(TransitionNotAllowed) as e:
            PaymentPlanService(payment_plan).draft()
        self.assertEqual(
            str(e.exception),
            "Can't switch from state 'DRAFT' using method 'status_draft'",
        )

    def test_lock_if_no_valid_payments(self) -> None:
        payment_plan = PaymentPlanFactory(
            program_cycle=self.cycle,
            created_by=self.user,
            status=PaymentPlan.Status.OPEN,
        )
        with self.assertRaises(GraphQLError) as e:
            PaymentPlanService(payment_plan).lock()
        self.assertEqual(
            e.exception.message,
            "At least one valid Payment should exist in order to Lock the Payment Plan",
        )

    def test_update_pp_validation_errors(self) -> None:
        payment_plan = PaymentPlanFactory(
            program_cycle=self.cycle,
            created_by=self.user,
            status=PaymentPlan.Status.LOCKED,
        )
        with self.assertRaises(GraphQLError) as e:
            PaymentPlanService(payment_plan).update({"exclusion_reason": "ABC"})
        self.assertEqual(
            e.exception.message,
            f"Not Allow edit targeting criteria within status {payment_plan.status}",
        )

        with self.assertRaises(GraphQLError) as e:
            PaymentPlanService(payment_plan).update({"vulnerability_score_min": "test_data"})
        self.assertEqual(
            e.exception.message,
            "You can only set vulnerability_score_min and vulnerability_score_max on Locked Population status",
        )

        with self.assertRaises(GraphQLError) as e:
            PaymentPlanService(payment_plan).update({"currency": "test_data"})
        self.assertEqual(
            e.exception.message,
            f"Not Allow edit Payment Plan within status {payment_plan.status}",
        )

        with self.assertRaises(GraphQLError) as e:
            PaymentPlanService(payment_plan).update({"name": "test_data"})
        self.assertEqual(
            e.exception.message,
            "Name can be changed only within Open status",
        )

        payment_plan.status = PaymentPlan.Status.TP_OPEN
        payment_plan.save()
        PaymentPlanFactory(
            name="test_data",
            program_cycle=self.cycle,
            created_by=self.user,
            status=PaymentPlan.Status.DRAFT,
        )
        with self.assertRaises(GraphQLError) as e:
            PaymentPlanService(payment_plan).update({"name": "test_data"})
        self.assertEqual(
            e.exception.message,
            f"Name 'test_data' and program '{self.cycle.program.name}' already exists.",
        )

        self.cycle.status = ProgramCycle.FINISHED
        self.cycle.save()
        program_cycle_id = self.id_to_base64(self.cycle.id, "ProgramCycleNode")
        with self.assertRaises(GraphQLError) as e:
            PaymentPlanService(payment_plan).update({"program_cycle_id": program_cycle_id})
        self.assertEqual(
            e.exception.message,
            "Not possible to assign Finished Program Cycle",
        )

    def test_rebuild_payment_plan_population(self) -> None:
        pp = PaymentPlanFactory(
            name="test_data",
            program_cycle=self.cycle,
            created_by=self.user,
            status=PaymentPlan.Status.TP_OPEN,
        )

        PaymentPlanService.rebuild_payment_plan_population(
            rebuild_list=False, should_update_money_stats=True, vulnerability_filter=False, payment_plan=pp
        )
        PaymentPlanService.rebuild_payment_plan_population(
            rebuild_list=True, should_update_money_stats=False, vulnerability_filter=False, payment_plan=pp
        )
        PaymentPlanService.rebuild_payment_plan_population(
            rebuild_list=False, should_update_money_stats=False, vulnerability_filter=True, payment_plan=pp
        )

        self.payment_plan.refresh_from_db(fields=("build_status",))
        self.assertEqual(pp.build_status, PaymentPlan.BuildStatus.BUILD_STATUS_PENDING)

    def test_unlock_fsp(self) -> None:
        payment_plan = PaymentPlanFactory(
            program_cycle=self.cycle,
            created_by=self.user,
            status=PaymentPlan.Status.LOCKED_FSP,
        )

        PaymentPlanService(payment_plan).unlock_fsp()

        payment_plan.refresh_from_db(fields=("status",))
        self.assertEqual(payment_plan.status, PaymentPlan.Status.LOCKED)

    def test_update_pp_program_cycle(self) -> None:
        new_cycle = ProgramCycleFactory(program=self.program, title="New Cycle ABC")
        program_cycle_id = self.id_to_base64(new_cycle.id, "ProgramCycleNode")

        PaymentPlanService(self.payment_plan).update({"program_cycle_id": program_cycle_id})

        self.payment_plan.refresh_from_db()
        self.assertEqual(self.payment_plan.program_cycle.title, "New Cycle ABC")

    def test_update_pp_vulnerability_score(self) -> None:
        PaymentPlanService(self.payment_plan).update(
            {"vulnerability_score_min": "11.229222", "vulnerability_score_max": "77.889777"}
        )
        self.payment_plan.refresh_from_db(fields=("vulnerability_score_min", "vulnerability_score_max"))
        self.assertEqual(self.payment_plan.vulnerability_score_min, Decimal("11.229"))
        self.assertEqual(self.payment_plan.vulnerability_score_max, Decimal("77.890"))

    def test_update_pp_exclude_ids(self) -> None:
        payment_plan = PaymentPlanFactory(
            program_cycle=self.cycle,
            created_by=self.user,
            status=PaymentPlan.Status.TP_OPEN,
        )
        PaymentPlanService(payment_plan).update({"excluded_ids": "IND-123", "exclusion_reason": "Test text"})
        payment_plan.refresh_from_db(fields=("excluded_ids", "exclusion_reason"))
        self.assertEqual(payment_plan.excluded_ids, "IND-123")
        self.assertEqual(payment_plan.exclusion_reason, "Test text")

    def test_update_pp_currency(self) -> None:
        payment_plan = PaymentPlanFactory(
            program_cycle=self.cycle,
            created_by=self.user,
            status=PaymentPlan.Status.OPEN,
            currency="AMD",
            delivery_mechanism=self.dm_transfer_to_account,
            financial_serive_provider=self.fsp,
        )
        PaymentPlanService(payment_plan).update({"currency": "PLN"})
        payment_plan.refresh_from_db()
        self.assertEqual(payment_plan.currency, "PLN")

    def test_update_pp_currency_validation(self) -> None:
        payment_plan = PaymentPlanFactory(
            program_cycle=self.cycle,
            created_by=self.user,
            status=PaymentPlan.Status.OPEN,
            currency="USDC",
            delivery_mechanism=self.dm_transfer_to_digital_wallet,
            financial_service_provider=self.fsp,
        )
        with self.assertRaisesMessage(
            GraphQLError, "For delivery mechanism Transfer to Digital Wallet only currency USDC can be assigned."
        ):
            PaymentPlanService(payment_plan).update({"currency": "PLN"})

    def test_update_dispersion_end_date(self) -> None:
        payment_plan = PaymentPlanFactory(
            program_cycle=self.cycle,
            created_by=self.user,
            status=PaymentPlan.Status.OPEN,
            currency="AMD",
        )
        PaymentPlanService(payment_plan).update({"dispersion_end_date": timezone.now().date() + timedelta(days=3)})
        payment_plan.refresh_from_db()
        self.assertEqual(payment_plan.dispersion_end_date, timezone.now().date() + timedelta(days=3))

    def test_export_xlsx(self) -> None:
        payment_plan = PaymentPlanFactory(
            program_cycle=self.cycle, created_by=self.user, status=PaymentPlan.Status.LOCKED
        )
        self.assertEqual(FileTemp.objects.all().count(), 0)

        PaymentPlanService(payment_plan).export_xlsx(self.user.pk)

        self.assertEqual(FileTemp.objects.all().count(), 1)
        self.assertEqual(FileTemp.objects.first().object_id, str(payment_plan.pk))

    def test_create_payments_integrity_error_handling(self) -> None:
        household, individuals = create_household_with_individual_with_collectors(
            household_args={
                "business_area": self.business_area,
                "program": self.program,
            },
        )
        targeting_criteria = TargetingCriteriaFactory()
        TargetingCriteriaRuleFactory(household_ids=f"{household.unicef_id}", targeting_criteria=targeting_criteria)
        payment_plan = PaymentPlanFactory(
            created_by=self.user,
            status=PaymentPlan.Status.PREPARING,
            business_area=self.business_area,
            program_cycle=self.cycle,
            targeting_criteria=targeting_criteria,
            delivery_mechanism=self.dm_transfer_to_account,
            financial_service_provider=self.fsp,
        )
        PaymentFactory(
            parent=payment_plan,
            program_id=self.program.id,
            business_area_id=payment_plan.business_area_id,
            status=Payment.PENDING_STATUSES,
            household_id=household.pk,
            collector_id=individuals[0].pk,
        )

        # check households with payments in program
        hh_qs = self.program.households_with_payments_in_program
        self.assertEqual(hh_qs.count(), 1)
        self.assertEqual(hh_qs.first().unicef_id, household.unicef_id)

        with self.assertRaises(IntegrityError) as error:
            PaymentPlanService.create_payments(payment_plan)

        self.assertIn(
            'duplicate key value violates unique constraint "payment_plan_and_household"', str(error.exception)
        )<|MERGE_RESOLUTION|>--- conflicted
+++ resolved
@@ -292,11 +292,7 @@
         self.assertEqual(pp.total_households_count, 0)
         self.assertEqual(pp.total_individuals_count, 0)
         self.assertEqual(pp.payment_items.count(), 0)
-<<<<<<< HEAD
-        with self.assertNumQueries(76):
-=======
         with self.assertNumQueries(77):
->>>>>>> 96384163
             prepare_payment_plan_task.delay(str(pp.id))
         pp.refresh_from_db()
         self.assertEqual(pp.status, PaymentPlan.Status.TP_OPEN)
@@ -731,11 +727,7 @@
         self.assertEqual(pp.total_households_count, 0)
         self.assertEqual(pp.total_individuals_count, 0)
         self.assertEqual(pp.payment_items.count(), 0)
-<<<<<<< HEAD
-        with self.assertNumQueries(76):
-=======
         with self.assertNumQueries(77):
->>>>>>> 96384163
             prepare_payment_plan_task.delay(str(pp.id))
         pp.refresh_from_db()
         self.assertEqual(pp.status, PaymentPlan.Status.TP_OPEN)
