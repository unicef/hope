from datetime import timedelta
from typing import Any
from unittest import mock
from unittest.mock import patch

from django.utils import timezone

from aniso8601 import parse_date
from flaky import flaky
from freezegun import freeze_time
from graphql import GraphQLError
from pytz import utc

from hct_mis_api.apps.account.fixtures import UserFactory
from hct_mis_api.apps.account.permissions import Permissions
from hct_mis_api.apps.core.base_test_case import APITestCase
from hct_mis_api.apps.core.fixtures import create_afghanistan
from hct_mis_api.apps.core.models import BusinessArea
from hct_mis_api.apps.geo.fixtures import AreaFactory, AreaTypeFactory, CountryFactory
from hct_mis_api.apps.household.fixtures import (
    HouseholdFactory,
    IndividualFactory,
    IndividualRoleInHouseholdFactory,
)
from hct_mis_api.apps.household.models import ROLE_PRIMARY
from hct_mis_api.apps.payment.celery_tasks import (
    prepare_follow_up_payment_plan_task,
    prepare_payment_plan_task,
)
from hct_mis_api.apps.payment.fixtures import (
    DeliveryMechanismPerPaymentPlanFactory,
    FinancialServiceProviderFactory,
    PaymentFactory,
    PaymentPlanFactory,
    generate_delivery_mechanisms,
)
from hct_mis_api.apps.payment.models import (
    DeliveryMechanism,
    FinancialServiceProvider,
    Payment,
    PaymentPlan,
    PaymentPlanSplit,
)
from hct_mis_api.apps.payment.services.payment_plan_services import PaymentPlanService
from hct_mis_api.apps.program.fixtures import ProgramCycleFactory, ProgramFactory
from hct_mis_api.apps.program.models import Program, ProgramCycle
from hct_mis_api.apps.targeting.fixtures import TargetPopulationFactory
from hct_mis_api.apps.targeting.models import TargetPopulation


class TestPaymentPlanServices(APITestCase):
    databases = ("default",)

    @classmethod
    def setUpTestData(cls) -> None:
        super().setUpTestData()
        generate_delivery_mechanisms()
        create_afghanistan()
        cls.business_area = BusinessArea.objects.get(slug="afghanistan")
        cls.user = UserFactory.create()
        cls.create_user_role_with_permissions(cls.user, [Permissions.PM_CREATE], cls.business_area)
        cls.dm_transfer_to_account = DeliveryMechanism.objects.get(code="transfer_to_account")

    def test_delete_open(self) -> None:
        program = ProgramFactory(status=Program.ACTIVE)
        pp: PaymentPlan = PaymentPlanFactory(status=PaymentPlan.Status.OPEN, program_cycle=program.cycles.first())
        self.assertEqual(pp.target_population.status, TargetPopulation.STATUS_OPEN)

        pp = PaymentPlanService(payment_plan=pp).delete()
        self.assertEqual(pp.is_removed, True)
        pp.target_population.refresh_from_db()
        self.assertEqual(pp.target_population.status, TargetPopulation.STATUS_READY_FOR_PAYMENT_MODULE)

    def test_delete_locked(self) -> None:
        pp = PaymentPlanFactory(status=PaymentPlan.Status.LOCKED)

        with self.assertRaises(GraphQLError):
            PaymentPlanService(payment_plan=pp).delete()

    def test_delete_when_its_one_pp_in_cycle(self) -> None:
        program = ProgramFactory(status=Program.ACTIVE)
        pp: PaymentPlan = PaymentPlanFactory(status=PaymentPlan.Status.OPEN, program_cycle=program.cycles.first())
        program_cycle = ProgramCycleFactory(status=ProgramCycle.ACTIVE, program=pp.program)
        pp.program_cycle = program_cycle
        pp.save()
        pp.refresh_from_db()

        self.assertEqual(pp.program_cycle.status, ProgramCycle.ACTIVE)

        pp = PaymentPlanService(payment_plan=pp).delete()
        self.assertEqual(pp.is_removed, True)
        program_cycle.refresh_from_db()
        self.assertEqual(program_cycle.status, ProgramCycle.DRAFT)

    def test_delete_when_its_two_pp_in_cycle(self) -> None:
        program = ProgramFactory(status=Program.ACTIVE)
        program_cycle = ProgramCycleFactory(status=ProgramCycle.ACTIVE, program=program)
        pp_1: PaymentPlan = PaymentPlanFactory(status=PaymentPlan.Status.OPEN, program_cycle=program_cycle)
        PaymentPlanFactory(status=PaymentPlan.Status.OPEN, program_cycle=program_cycle)

        self.assertEqual(pp_1.program_cycle.status, ProgramCycle.ACTIVE)

        pp_1 = PaymentPlanService(payment_plan=pp_1).delete()
        self.assertEqual(pp_1.is_removed, True)
        program_cycle.refresh_from_db()
        self.assertEqual(program_cycle.status, ProgramCycle.ACTIVE)

    @flaky(max_runs=5, min_passes=1)
    @freeze_time("2020-10-10")
    def test_create_validation_errors(self) -> None:
        program = ProgramFactory(
            status=Program.ACTIVE,
            start_date=timezone.datetime(2019, 10, 12, tzinfo=utc).date(),
            end_date=timezone.datetime(2099, 12, 10, tzinfo=utc).date(),
            cycle__start_date=timezone.datetime(2021, 10, 10, tzinfo=utc).date(),
            cycle__end_date=timezone.datetime(2021, 12, 10, tzinfo=utc).date(),
        )
        targeting = TargetPopulationFactory(program=program, program_cycle=program.cycles.first())

        input_data = dict(
            business_area_slug="afghanistan",
            targeting_id=self.id_to_base64(targeting.id, "Targeting"),
            dispersion_start_date=parse_date("2020-09-10"),
            dispersion_end_date=parse_date("2020-09-11"),
            currency="USD",
        )

        with self.assertRaisesMessage(GraphQLError, "PaymentPlan can not be created in provided Business Area"):
            PaymentPlanService.create(input_data=input_data, user=self.user)
        self.business_area.is_payment_plan_applicable = True
        self.business_area.save()

        with self.assertRaisesMessage(
            GraphQLError,
            f"TargetPopulation id:{targeting.id} does not exist or is not in status 'Ready for Payment Module'",
        ):
            PaymentPlanService.create(input_data=input_data, user=self.user)
        targeting.status = TargetPopulation.STATUS_READY_FOR_PAYMENT_MODULE
        targeting.save()

        with self.assertRaisesMessage(
            GraphQLError, f"Dispersion End Date [{input_data['dispersion_end_date']}] cannot be a past date"
        ):
            PaymentPlanService.create(input_data=input_data, user=self.user)
        input_data["dispersion_end_date"] = parse_date("2020-11-11")

    @freeze_time("2020-10-10")
    @mock.patch("hct_mis_api.apps.payment.models.PaymentPlan.get_exchange_rate", return_value=2.0)
    def test_create(self, get_exchange_rate_mock: Any) -> None:
        targeting = TargetPopulationFactory(
            program=ProgramFactory(
                status=Program.ACTIVE,
                start_date=timezone.datetime(2000, 9, 10, tzinfo=utc).date(),
                end_date=timezone.datetime(2099, 10, 10, tzinfo=utc).date(),
            )
        )

        self.business_area.is_payment_plan_applicable = True
        self.business_area.save()

        targeting.status = TargetPopulation.STATUS_READY_FOR_PAYMENT_MODULE
        targeting.program_cycle = targeting.program.cycles.first()

        hoh1 = IndividualFactory(household=None)
        hoh2 = IndividualFactory(household=None)
        hh1 = HouseholdFactory(head_of_household=hoh1)
        hh2 = HouseholdFactory(head_of_household=hoh2)
        IndividualRoleInHouseholdFactory(household=hh1, individual=hoh1, role=ROLE_PRIMARY)
        IndividualRoleInHouseholdFactory(household=hh2, individual=hoh2, role=ROLE_PRIMARY)
        IndividualFactory.create_batch(4, household=hh1)

        targeting.households.set([hh1, hh2])
        targeting.save()

        input_data = dict(
            business_area_slug="afghanistan",
            targeting_id=self.id_to_base64(targeting.id, "Targeting"),
            dispersion_start_date=parse_date("2020-09-10"),
            dispersion_end_date=parse_date("2020-11-10"),
            currency="USD",
            name="paymentPlanName",
        )

        with mock.patch(
            "hct_mis_api.apps.payment.services.payment_plan_services.transaction"
        ) as mock_prepare_payment_plan_task:
            with self.assertNumQueries(9):
                pp = PaymentPlanService.create(input_data=input_data, user=self.user)
            assert mock_prepare_payment_plan_task.on_commit.call_count == 1

        self.assertEqual(pp.status, PaymentPlan.Status.PREPARING)
        self.assertEqual(pp.target_population.status, TargetPopulation.STATUS_ASSIGNED)
        self.assertEqual(pp.total_households_count, 0)
        self.assertEqual(pp.total_individuals_count, 0)
        self.assertEqual(pp.payment_items.count(), 0)
<<<<<<< HEAD
        with self.assertNumQueries(69):
            prepare_payment_plan_task.delay(pp.id)
=======
        with self.assertNumQueries(68):
            prepare_payment_plan_task.delay(str(pp.id))
>>>>>>> 33609dee
        pp.refresh_from_db()
        self.assertEqual(pp.status, PaymentPlan.Status.OPEN)
        self.assertEqual(pp.total_households_count, 2)
        self.assertEqual(pp.total_individuals_count, 4)
        self.assertEqual(pp.payment_items.count(), 2)
        self.assertEqual(pp.name, targeting.name)

    @freeze_time("2020-10-10")
    @mock.patch("hct_mis_api.apps.payment.models.PaymentPlan.get_exchange_rate", return_value=2.0)
    def test_update_validation_errors(self, get_exchange_rate_mock: Any) -> None:
        pp = PaymentPlanFactory(status=PaymentPlan.Status.LOCKED)
        new_targeting = TargetPopulationFactory(program=ProgramFactory())

        hoh1 = IndividualFactory(household=None)
        hoh2 = IndividualFactory(household=None)
        hh1 = HouseholdFactory(head_of_household=hoh1)
        hh2 = HouseholdFactory(head_of_household=hoh2)
        IndividualRoleInHouseholdFactory(household=hh1, individual=hoh1, role=ROLE_PRIMARY)
        IndividualRoleInHouseholdFactory(household=hh2, individual=hoh2, role=ROLE_PRIMARY)
        IndividualFactory.create_batch(4, household=hh1)
        new_targeting.households.set([hh1, hh2])
        new_targeting.save()

        input_data = dict(
            targeting_id=self.id_to_base64(new_targeting.id, "Targeting"),
            dispersion_start_date=parse_date("2020-09-10"),
            dispersion_end_date=parse_date("2020-09-11"),
            currency="USD",
        )

        with self.assertRaisesMessage(GraphQLError, "Only Payment Plan in Open status can be edited"):
            pp = PaymentPlanService(payment_plan=pp).update(input_data=input_data)
        pp.status = PaymentPlan.Status.OPEN
        pp.save()

        with self.assertRaisesMessage(
            GraphQLError, f"TargetPopulation id:{new_targeting.id} does not exist or is not in status Ready"
        ):
            pp = PaymentPlanService(payment_plan=pp).update(input_data=input_data)
        new_targeting.status = TargetPopulation.STATUS_READY_FOR_PAYMENT_MODULE
        new_targeting.save()

        with self.assertRaisesMessage(
            GraphQLError, f"Dispersion End Date [{input_data['dispersion_end_date']}] cannot be a past date"
        ):
            PaymentPlanService(payment_plan=pp).update(input_data=input_data)

    @freeze_time("2020-10-10")
    @mock.patch("hct_mis_api.apps.payment.models.PaymentPlan.get_exchange_rate", return_value=2.0)
    def test_update(self, get_exchange_rate_mock: Any) -> None:
        pp = PaymentPlanFactory(total_households_count=1, name="PaymentPlanName1")
        hoh1 = IndividualFactory(household=None)
        hh1 = HouseholdFactory(head_of_household=hoh1)
        PaymentFactory(parent=pp, household=hh1, currency="PLN")
        self.assertEqual(pp.payment_items.count(), 1)

        new_targeting = TargetPopulationFactory(
            status=TargetPopulation.STATUS_READY_FOR_PAYMENT_MODULE,
            program=ProgramFactory(
                start_date=timezone.datetime(2021, 11, 10, tzinfo=utc).date(),
            ),
        )
        hoh1 = IndividualFactory(household=None)
        hoh2 = IndividualFactory(household=None)
        hh1 = HouseholdFactory(head_of_household=hoh1)
        hh2 = HouseholdFactory(head_of_household=hoh2)
        IndividualRoleInHouseholdFactory(household=hh1, individual=hoh1, role=ROLE_PRIMARY)
        IndividualRoleInHouseholdFactory(household=hh2, individual=hoh2, role=ROLE_PRIMARY)
        IndividualFactory.create_batch(4, household=hh1)
        new_targeting.households.set([hh1, hh2])
        new_targeting.save()

        with freeze_time("2020-11-10"):
            # test targeting update, payments recreation triggered
            old_pp_targeting = pp.target_population
            old_pp_exchange_rate = pp.exchange_rate
            old_pp_updated_at = pp.updated_at

            updated_pp_1 = PaymentPlanService(payment_plan=pp).update(
                input_data=dict(targeting_id=self.id_to_base64(new_targeting.id, "Targeting"))
            )
            updated_pp_1.refresh_from_db()
            self.assertNotEqual(old_pp_updated_at, updated_pp_1.updated_at)
            self.assertNotEqual(old_pp_exchange_rate, updated_pp_1.exchange_rate)
            self.assertEqual(updated_pp_1.total_households_count, 2)
            self.assertEqual(updated_pp_1.payment_items.count(), 2)
            self.assertEqual(updated_pp_1.target_population, new_targeting)
            self.assertEqual(updated_pp_1.target_population.status, TargetPopulation.STATUS_ASSIGNED)
            self.assertEqual(updated_pp_1.program, updated_pp_1.target_population.program)
            self.assertEqual(old_pp_targeting.status, TargetPopulation.STATUS_READY_FOR_PAYMENT_MODULE)

    @freeze_time("2023-10-10")
    @mock.patch("hct_mis_api.apps.payment.models.PaymentPlan.get_exchange_rate", return_value=2.0)
    def test_create_follow_up_pp(self, get_exchange_rate_mock: Any) -> None:
        pp = PaymentPlanFactory(
            total_households_count=1,
        )
        new_targeting = TargetPopulationFactory(
            status=TargetPopulation.STATUS_READY_FOR_PAYMENT_MODULE,
            program=ProgramFactory(
                start_date=timezone.datetime(2021, 5, 10, tzinfo=utc).date(),
                end_date=timezone.datetime(2021, 8, 10, tzinfo=utc).date(),
            ),
        )
        payments = []
        for _ in range(4):
            hoh = IndividualFactory(household=None)
            hh = HouseholdFactory(head_of_household=hoh)
            IndividualRoleInHouseholdFactory(household=hh, individual=hoh, role=ROLE_PRIMARY)
            IndividualFactory.create_batch(2, household=hh)
            payment = PaymentFactory(
                parent=pp, household=hh, status=Payment.STATUS_DISTRIBUTION_SUCCESS, currency="PLN"
            )
            payments.append(payment)

        new_targeting.households.set([p.household for p in payments])
        new_targeting.save()
        pp.target_population = new_targeting
        pp.save()

        dispersion_start_date = (pp.dispersion_start_date + timedelta(days=1)).date()
        dispersion_end_date = (pp.dispersion_end_date + timedelta(days=1)).date()

        with self.assertRaisesMessage(
            GraphQLError, "Cannot create a follow-up for a payment plan with no unsuccessful payments"
        ):
            PaymentPlanService(pp).create_follow_up(self.user, dispersion_start_date, dispersion_end_date)

        # do not create follow-up payments for STATUS_ERROR, STATUS_NOT_DISTRIBUTED, STATUS_FORCE_FAILED,
        for payment, status in zip(
            payments[:3], [Payment.STATUS_ERROR, Payment.STATUS_NOT_DISTRIBUTED, Payment.STATUS_FORCE_FAILED]
        ):
            payment.status = status
            payment.save()

        # do not create follow-up payments for withdrawn households
        payments[3].household.withdrawn = True
        payments[3].household.save()

        pp_error = payments[0]
        pp_not_distributed = payments[1]
        pp_force_failed = payments[2]

        with self.assertNumQueries(5):
            follow_up_pp = PaymentPlanService(pp).create_follow_up(
                self.user, dispersion_start_date, dispersion_end_date
            )

        follow_up_pp.refresh_from_db()
        self.assertEqual(follow_up_pp.status, PaymentPlan.Status.PREPARING)
        self.assertEqual(follow_up_pp.target_population, pp.target_population)
        self.assertEqual(follow_up_pp.program, pp.program)
        self.assertEqual(follow_up_pp.program_cycle, pp.program_cycle)
        self.assertEqual(follow_up_pp.business_area, pp.business_area)
        self.assertEqual(follow_up_pp.created_by, self.user)
        self.assertEqual(follow_up_pp.currency, pp.currency)
        self.assertEqual(follow_up_pp.dispersion_start_date, dispersion_start_date)
        self.assertEqual(follow_up_pp.dispersion_end_date, dispersion_end_date)
        self.assertEqual(follow_up_pp.program_cycle.start_date, pp.program_cycle.start_date)
        self.assertEqual(follow_up_pp.program_cycle.end_date, pp.program_cycle.end_date)
        self.assertEqual(follow_up_pp.total_households_count, 0)
        self.assertEqual(follow_up_pp.total_individuals_count, 0)
        self.assertEqual(follow_up_pp.payment_items.count(), 0)

        self.assertEqual(pp.follow_ups.count(), 1)

        prepare_follow_up_payment_plan_task(follow_up_pp.id)
        follow_up_pp.refresh_from_db()

        self.assertEqual(follow_up_pp.status, PaymentPlan.Status.OPEN)

        self.assertEqual(follow_up_pp.payment_items.count(), 3)
        self.assertEqual(
            {pp_error.id, pp_not_distributed.id, pp_force_failed.id},
            set(follow_up_pp.payment_items.values_list("source_payment_id", flat=True)),
        )

        follow_up_payment = follow_up_pp.payment_items.first()
        self.assertEqual(follow_up_payment.status, Payment.STATUS_PENDING)
        self.assertEqual(follow_up_payment.parent, follow_up_pp)
        self.assertIsNotNone(follow_up_payment.source_payment)
        self.assertEqual(follow_up_payment.is_follow_up, True)
        self.assertEqual(follow_up_payment.business_area, follow_up_payment.source_payment.business_area)
        self.assertEqual(follow_up_payment.household, follow_up_payment.source_payment.household)
        self.assertEqual(follow_up_payment.head_of_household, follow_up_payment.source_payment.head_of_household)
        self.assertEqual(follow_up_payment.collector, follow_up_payment.source_payment.collector)
        self.assertEqual(follow_up_payment.currency, follow_up_payment.source_payment.currency)

        # exclude one payment from follow up pp, create new follow up pp which covers this payment
        follow_up_payment.excluded = True
        follow_up_payment.save()

        with self.assertNumQueries(5):
            follow_up_pp_2 = PaymentPlanService(pp).create_follow_up(
                self.user, dispersion_start_date, dispersion_end_date
            )

        self.assertEqual(pp.follow_ups.count(), 2)

        with self.assertNumQueries(49):
            prepare_follow_up_payment_plan_task(follow_up_pp_2.id)

        self.assertEqual(follow_up_pp_2.payment_items.count(), 1)
        self.assertEqual(
            {follow_up_payment.source_payment.id},
            set(follow_up_pp_2.payment_items.values_list("source_payment_id", flat=True)),
        )

    @flaky(max_runs=5, min_passes=1)
    @freeze_time("2023-10-10")
    @mock.patch("hct_mis_api.apps.payment.models.PaymentPlan.get_exchange_rate", return_value=2.0)
    @patch("hct_mis_api.apps.payment.models.PaymentPlanSplit.MIN_NO_OF_PAYMENTS_IN_CHUNK")
    def test_split(self, min_no_of_payments_in_chunk_mock: Any, get_exchange_rate_mock: Any) -> None:
        min_no_of_payments_in_chunk_mock.__get__ = mock.Mock(return_value=2)

        pp = PaymentPlanFactory()

        with self.assertRaisesMessage(GraphQLError, "No payments to split"):
            PaymentPlanService(pp).split(PaymentPlanSplit.SplitType.BY_COLLECTOR)

        payments = []
        # 2 payments with the same collector
        # 2 payments with the same admin area 2
        # 2 other payments
        collector = IndividualFactory(household=None)
        for _ in range(3):
            hoh = IndividualFactory(household=None)
            hh = HouseholdFactory(head_of_household=hoh)
            IndividualRoleInHouseholdFactory(household=hh, individual=hoh, role=ROLE_PRIMARY)
            IndividualFactory.create_batch(2, household=hh)
            payment = PaymentFactory(
                parent=pp, household=hh, status=Payment.STATUS_DISTRIBUTION_SUCCESS, currency="PLN", collector=collector
            )
            payments.append(payment)

        country = CountryFactory()
        admin_type_1 = AreaTypeFactory(country=country, area_level=1)
        admin_type_2 = AreaTypeFactory(country=country, area_level=2, parent=admin_type_1)
        area2 = AreaFactory(parent=None, p_code="AF01", area_type=admin_type_2)
        for _ in range(4):
            collector = IndividualFactory(household=None)
            hoh = IndividualFactory(household=None)
            hh = HouseholdFactory(head_of_household=hoh, admin2=area2)
            IndividualRoleInHouseholdFactory(household=hh, individual=hoh, role=ROLE_PRIMARY)
            IndividualFactory.create_batch(2, household=hh)
            payment = PaymentFactory(
                parent=pp, household=hh, status=Payment.STATUS_DISTRIBUTION_SUCCESS, currency="PLN", collector=collector
            )
            payments.append(payment)

        for _ in range(5):
            collector = IndividualFactory(household=None)
            hoh = IndividualFactory(household=None)
            hh = HouseholdFactory(head_of_household=hoh)
            IndividualRoleInHouseholdFactory(household=hh, individual=hoh, role=ROLE_PRIMARY)
            IndividualFactory.create_batch(2, household=hh)
            payment = PaymentFactory(
                parent=pp, household=hh, status=Payment.STATUS_DISTRIBUTION_SUCCESS, currency="PLN", collector=collector
            )
            payments.append(payment)

        with self.assertRaisesMessage(GraphQLError, "Payments Number is required for split by records"):
            PaymentPlanService(pp).split(PaymentPlanSplit.SplitType.BY_RECORDS, chunks_no=None)

        with self.assertRaisesMessage(
            GraphQLError, "Payment Parts number should be between 2 and total number of payments"
        ):
            PaymentPlanService(pp).split(PaymentPlanSplit.SplitType.BY_RECORDS, chunks_no=669)

        with mock.patch(
            "hct_mis_api.apps.payment.services.payment_plan_services.PaymentPlanSplit.MAX_CHUNKS"
        ) as max_chunks_patch:
            max_chunks_patch.__get__ = mock.Mock(return_value=2)
            with self.assertRaisesMessage(GraphQLError, "Too many Payment Parts to split: 6, maximum is 2"):
                PaymentPlanService(pp).split(PaymentPlanSplit.SplitType.BY_RECORDS, chunks_no=2)

        # split by collector
        with self.assertNumQueries(26):
            PaymentPlanService(pp).split(PaymentPlanSplit.SplitType.BY_COLLECTOR)
        unique_collectors_count = pp.eligible_payments.values_list("collector", flat=True).distinct().count()
        self.assertEqual(unique_collectors_count, 10)
        pp_splits = pp.splits.all().order_by("order")

        self.assertEqual(pp_splits.count(), unique_collectors_count)
        self.assertEqual(pp_splits[0].split_type, PaymentPlanSplit.SplitType.BY_COLLECTOR)
        self.assertEqual(pp_splits[0].payments.count(), 3)
        self.assertEqual(pp_splits[1].payments.count(), 1)
        self.assertEqual(pp_splits[2].payments.count(), 1)
        self.assertEqual(pp_splits[3].payments.count(), 1)
        self.assertEqual(pp_splits[4].payments.count(), 1)
        self.assertEqual(pp_splits[5].payments.count(), 1)
        self.assertEqual(pp_splits[6].payments.count(), 1)
        self.assertEqual(pp_splits[7].payments.count(), 1)
        self.assertEqual(pp_splits[8].payments.count(), 1)
        self.assertEqual(pp_splits[9].payments.count(), 1)

        # split by records
        with self.assertNumQueries(16):
            PaymentPlanService(pp).split(PaymentPlanSplit.SplitType.BY_RECORDS, chunks_no=5)
        pp_splits = pp.splits.all().order_by("order")
        self.assertEqual(pp_splits.count(), 3)
        self.assertEqual(pp_splits[0].split_type, PaymentPlanSplit.SplitType.BY_RECORDS)
        self.assertEqual(pp_splits[0].payments.count(), 5)
        self.assertEqual(pp_splits[1].payments.count(), 5)
        self.assertEqual(pp_splits[2].payments.count(), 2)

        # split by admin2
        with self.assertNumQueries(14):
            PaymentPlanService(pp).split(PaymentPlanSplit.SplitType.BY_ADMIN_AREA2)
        unique_admin2_count = pp.eligible_payments.values_list("household__admin2", flat=True).distinct().count()
        self.assertEqual(unique_admin2_count, 2)
        pp_splits = pp.splits.all().order_by("order")
        self.assertEqual(pp.splits.count(), unique_admin2_count)
        self.assertEqual(pp_splits[0].split_type, PaymentPlanSplit.SplitType.BY_ADMIN_AREA2)
        self.assertEqual(pp_splits[0].payments.count(), 4)
        self.assertEqual(pp_splits[1].payments.count(), 8)

    @freeze_time("2023-10-10")
    @mock.patch("hct_mis_api.apps.payment.models.PaymentPlan.get_exchange_rate", return_value=2.0)
    def test_send_to_payment_gateway(self, get_exchange_rate_mock: Any) -> None:
        pp = PaymentPlanFactory(
            status=PaymentPlan.Status.ACCEPTED,
        )
        pp.background_action_status_send_to_payment_gateway()
        pp.save()
        with self.assertRaisesMessage(GraphQLError, "Sending in progress"):
            PaymentPlanService(pp).send_to_payment_gateway()

        pp.background_action_status_none()
        pp.save()

        pg_fsp = FinancialServiceProviderFactory(
            name="Western Union",
            communication_channel=FinancialServiceProvider.COMMUNICATION_CHANNEL_API,
            payment_gateway_id="123",
        )
        pg_fsp.delivery_mechanisms.add(self.dm_transfer_to_account)
        dm = DeliveryMechanismPerPaymentPlanFactory(
            payment_plan=pp,
            financial_service_provider=pg_fsp,
            delivery_mechanism=self.dm_transfer_to_account,
            sent_to_payment_gateway=True,
        )

        with self.assertRaisesMessage(GraphQLError, "Already sent to Payment Gateway"):
            PaymentPlanService(pp).send_to_payment_gateway()

        dm.sent_to_payment_gateway = False
        dm.save()
        with mock.patch(
            "hct_mis_api.apps.payment.services.payment_plan_services.send_to_payment_gateway.delay"
        ) as mock_send_to_payment_gateway_task:
            pps = PaymentPlanService(pp)
            pps.user = mock.MagicMock(pk="123")
            pps.send_to_payment_gateway()
            assert mock_send_to_payment_gateway_task.call_count == 1

    @freeze_time("2020-10-10")
    def test_create_with_program_cycle_validation_error(self) -> None:
        self.business_area.is_payment_plan_applicable = True
        self.business_area.save()
        targeting = TargetPopulationFactory(
            status=TargetPopulation.STATUS_READY_FOR_PAYMENT_MODULE,
            program=ProgramFactory(
                status=Program.ACTIVE,
                start_date=timezone.datetime(2000, 9, 10, tzinfo=utc).date(),
                end_date=timezone.datetime(2099, 10, 10, tzinfo=utc).date(),
                cycle__start_date=timezone.datetime(2021, 10, 10, tzinfo=utc).date(),
                cycle__end_date=timezone.datetime(2021, 12, 10, tzinfo=utc).date(),
            ),
        )
        cycle = targeting.program.cycles.first()
        targeting.program_cycle = targeting.program.cycles.first()
        targeting.save()
        input_data = dict(
            business_area_slug="afghanistan",
            targeting_id=self.id_to_base64(targeting.id, "TargetingNode"),
            dispersion_start_date=parse_date("2020-11-11"),
            dispersion_end_date=parse_date("2020-11-20"),
            currency="USD",
        )

        with self.assertRaisesMessage(
            GraphQLError,
            "Impossible to create Payment Plan for Programme Cycle within Finished status",
        ):
            cycle.status = ProgramCycle.FINISHED
            cycle.save()
            PaymentPlanService.create(input_data=input_data, user=self.user)

        cycle.status = ProgramCycle.DRAFT
        cycle.end_date = None
        cycle.save()
        PaymentPlanService.create(input_data=input_data, user=self.user)
        cycle.refresh_from_db()
        assert cycle.status == ProgramCycle.ACTIVE<|MERGE_RESOLUTION|>--- conflicted
+++ resolved
@@ -193,13 +193,8 @@
         self.assertEqual(pp.total_households_count, 0)
         self.assertEqual(pp.total_individuals_count, 0)
         self.assertEqual(pp.payment_items.count(), 0)
-<<<<<<< HEAD
         with self.assertNumQueries(69):
-            prepare_payment_plan_task.delay(pp.id)
-=======
-        with self.assertNumQueries(68):
             prepare_payment_plan_task.delay(str(pp.id))
->>>>>>> 33609dee
         pp.refresh_from_db()
         self.assertEqual(pp.status, PaymentPlan.Status.OPEN)
         self.assertEqual(pp.total_households_count, 2)
