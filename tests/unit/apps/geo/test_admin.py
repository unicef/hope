--- conflicted
+++ resolved
@@ -4,31 +4,25 @@
 from django.contrib.admin.options import ModelAdmin
 from django.test import Client, override_settings
 from django.urls import reverse
-<<<<<<< HEAD
 from django_webtest import WebTest
-=======
 
 import pytest
 from django_webtest import DjangoTestApp
 from extras.test_utils.factories.account import UserFactory
 from extras.test_utils.factories.geo import AreaFactory, AreaTypeFactory
->>>>>>> dc881847
 from factory import fuzzy
 from flaky import flaky
 from webtest import Upload
 
-<<<<<<< HEAD
 from extras.test_utils.factories.account import UserFactory
-from extras.test_utils.factories.geo import AreaFactory, AreaTypeFactory
+from hope.apps.account.models import User
+from extras.test_utils.factories.geo import AreaFactory, AreaTypeFactory, Country
 from hope.admin.geo import AreaAdmin
 from hope.apps.account.models import Partner, User
 from hope.apps.geo.models import Area, AreaType
-=======
-from hct_mis_api.apps.account.models import User
-from hct_mis_api.apps.geo.models import Area, AreaType, Country
+
 
 pytestmark = pytest.mark.django_db
-
 
 @pytest.fixture
 def superuser() -> User:
@@ -49,6 +43,9 @@
         },
     )
 
+    def test_modeladmin_str(self) -> None:
+        ma = ModelAdmin(Area, self.site)
+        assert str(ma) == "geo.ModelAdmin"
 
 @pytest.fixture
 def app() -> DjangoTestApp:
@@ -67,7 +64,6 @@
 def test_modeladmin_str(admin_site: AdminSite) -> None:
     ma = ModelAdmin(Area, admin_site)
     assert str(ma) == "geo.ModelAdmin"
->>>>>>> dc881847
 
 
 def test_login(app: DjangoTestApp, client: Client, superuser: User) -> None:
@@ -80,9 +76,25 @@
     resp = app.get(url)
     assert resp.status_int == 200, "You need to be logged in and superuser"
 
+    @flaky(max_runs=3, min_passes=1)
+    def test_upload(self) -> None:
+        assert AreaType.objects.count() == 2, "Two area types created"
+        assert Area.objects.count() == 5, "Five area created"
+        resp = self.app.get(reverse("admin:geo_area_changelist"), user=self.superuser).click("Import Areas")
+        assert "Upload a csv" in resp
+        form = resp.form
+        form["file"] = Upload(
+            "file.csv",
+            b"Country,Province,District,Admin0,Adm1,Adm2\nAfghanistan,Prov1,Distr1,AF,AF99,AF9999\nAfghanistan,Prov1,Distr1,AF,AF99,AF9988\n",
+            "text/csv",
+        )
+        resp = form.submit("Import")
+        assert resp.status_int == 302, "The form is not good"
+        assert AreaType.objects.count() == 4, "Two new area types created"
+        assert Area.objects.count() == 8, "Two new area created"
 
 @flaky(max_runs=3, min_passes=1)
-@patch("hct_mis_api.apps.geo.admin.import_areas_from_csv_task.delay")
+@patch("hope.apps.geo.admin.import_areas_from_csv_task.delay")
 @override_settings(POWER_QUERY_DB_ALIAS="default")
 def test_upload(mock_task_delay: Mock, app: DjangoTestApp, client: Client, superuser: User) -> None:
     assert AreaType.objects.count() == 2
@@ -141,57 +153,6 @@
     ],
 )
 @override_settings(POWER_QUERY_DB_ALIAS="default")
-<<<<<<< HEAD
-class TestGeoApp(WebTest):
-    databases = ["default"]
-
-    @classmethod
-    def setUpTestData(cls) -> None:
-        super().setUpTestData()
-        cls.factory = RequestFactory()
-        cls.area_types = AreaTypeFactory.create_batch(2)
-        cls.areas = AreaFactory.create_batch(5, area_type=fuzzy.FuzzyChoice(AreaType.objects.all()))
-        cls.superuser: User = UserFactory(is_superuser=True, is_staff=True)
-
-    def setUp(self) -> None:
-        self.site = AdminSite()
-        self.admin = AreaAdmin(Area, self.site)
-        unicef_partner, _ = Partner.objects.get_or_create(name="UNICEF")
-        self.client.force_login(
-            User.objects.get_or_create(
-                username="testuser",
-                partner=Partner.objects.get_or_create(name="UNICEF HQ", parent=unicef_partner)[0],
-            )[0]
-        )
-
-    def test_modeladmin_str(self) -> None:
-        ma = ModelAdmin(Area, self.site)
-        assert str(ma) == "geo.ModelAdmin"
-
-    def test_login(self) -> None:
-        url = reverse("admin:geo_area_changelist")
-        resp = self.app.get(url)
-        assert resp.status_int == 302, "You need to be logged in"
-        resp = self.app.get(url, user=self.superuser)
-        assert resp.status_int == 200, "You need to be logged in and superuser"
-
-    @flaky(max_runs=3, min_passes=1)
-    def test_upload(self) -> None:
-        assert AreaType.objects.count() == 2, "Two area types created"
-        assert Area.objects.count() == 5, "Five area created"
-        resp = self.app.get(reverse("admin:geo_area_changelist"), user=self.superuser).click("Import Areas")
-        assert "Upload a csv" in resp
-        form = resp.form
-        form["file"] = Upload(
-            "file.csv",
-            b"Country,Province,District,Admin0,Adm1,Adm2\nAfghanistan,Prov1,Distr1,AF,AF99,AF9999\nAfghanistan,Prov1,Distr1,AF,AF99,AF9988\n",
-            "text/csv",
-        )
-        resp = form.submit("Import")
-        assert resp.status_int == 302, "The form is not good"
-        assert AreaType.objects.count() == 4, "Two new area types created"
-        assert Area.objects.count() == 8, "Two new area created"
-=======
 def test_upload_validation(
     csv_content: bytes, expected_message: str, app: DjangoTestApp, client: Client, superuser: User
 ) -> None:
@@ -211,5 +172,4 @@
     redirect_resp = resp.follow()
     messages = list(redirect_resp.context["messages"])
     assert len(messages) == 1
-    assert expected_message in str(messages[0])
->>>>>>> dc881847
+    assert expected_message in str(messages[0])