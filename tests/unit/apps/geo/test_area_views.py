import json
from typing import Any, Callable

from django.core.cache import cache
from django.db import connection
from django.test.utils import CaptureQueriesContext

import pytest
from extras.test_utils.factories.account import (
    BusinessAreaFactory,
    PartnerFactory,
    UserFactory,
)
from extras.test_utils.factories.geo import AreaFactory, AreaTypeFactory, CountryFactory
from rest_framework import status
from rest_framework.reverse import reverse

from hct_mis_api.apps.account.permissions import Permissions
<<<<<<< HEAD
from hct_mis_api.apps.core.fixtures import create_ukraine
from hct_mis_api.apps.geo.fixtures import (
    AreaFactory,
    AreaTypeFactory,
    CountryFactory,
    generate_area_types,
)
from hct_mis_api.apps.geo.models import Area, AreaType, Country
=======
>>>>>>> 856fee56

pytestmark = pytest.mark.django_db()


class TestAreaViews:
    def set_up(self, api_client: Callable, afghanistan: BusinessAreaFactory) -> None:
        self.partner = PartnerFactory(name="TestPartner")
        self.user = UserFactory(partner=self.partner)
        self.client = api_client(self.user)
        self.afghanistan = afghanistan
        self.afghanistan2 = BusinessAreaFactory(name="Afghanistan 2")

        self.country_1_afg = CountryFactory(name="Afghanistan")
        self.country_1_afg.business_areas.set([self.afghanistan, self.afghanistan2])
        self.country_2_afg = CountryFactory(
            name="Afghanistan 2",
            short_name="Afg2",
            iso_code2="A2",
            iso_code3="AF2",
            iso_num="2222",
        )
        self.country_2_afg.business_areas.set([self.afghanistan])

        self.area_type_1_afg = AreaTypeFactory(name="Area Type in Afg", country=self.country_1_afg, area_level=1)
        self.area_type_2_afg = AreaTypeFactory(name="Area Type 2 in Afg", country=self.country_1_afg, area_level=2)
        self.area_type_afg_2 = AreaTypeFactory(name="Area Type in Afg 2", country=self.country_2_afg, area_level=1)

        self.area_1_area_type_1 = AreaFactory(
            name="Area 1 Area Type 1", area_type=self.area_type_1_afg, p_code="AREA1-ARTYPE1"
        )
        self.area_2_area_type_1 = AreaFactory(
            name="Area 2 Area Type 1", area_type=self.area_type_1_afg, p_code="AREA2-ARTYPE1"
        )
        self.area_1_area_type_2 = AreaFactory(
            name="Area 1 Area Type 2", area_type=self.area_type_2_afg, p_code="AREA1-ARTYPE2"
        )
        self.area_2_area_type_2 = AreaFactory(
            name="Area 2 Area Type 2", area_type=self.area_type_2_afg, p_code="AREA2-ARTYPE2"
        )
        self.area_1_area_type_afg_2 = AreaFactory(
            name="Area 1 Area Type Afg 2", area_type=self.area_type_afg_2, p_code="AREA1-ARTYPE-AFG2"
        )
        self.area_2_area_type_afg_2 = AreaFactory(
            name="Area 2 Area Type Afg 2", area_type=self.area_type_afg_2, p_code="AREA2-ARTYPE-AFG2"
        )

        self.business_area_other = BusinessAreaFactory(name="Other")
        self.country_other = CountryFactory(
            name="Other Country",
            short_name="Oth",
            iso_code2="O",
            iso_code3="OTH",
            iso_num="111",
        )
        self.country_other.business_areas.set([self.business_area_other])
        self.area_type_other = AreaTypeFactory(name="Area Type Other", country=self.country_other)
        self.area_other = AreaFactory(name="Area Other", area_type=self.area_type_other, p_code="AREA-OTHER")

        self.url_list = reverse(
            "api:geo:areas-list",
            kwargs={
                "business_area_slug": self.afghanistan.slug,
            },
        )

    @pytest.mark.parametrize(
        "permissions, partner_permissions, expected_status",
        [
            ([], [], status.HTTP_403_FORBIDDEN),
            ([Permissions.GEO_VIEW_LIST], [], status.HTTP_200_OK),
            ([], [Permissions.GEO_VIEW_LIST], status.HTTP_200_OK),
            ([Permissions.GEO_VIEW_LIST], [Permissions.GEO_VIEW_LIST], status.HTTP_200_OK),
        ],
    )
    def test_areas_permission(
        self,
        permissions: list,
        partner_permissions: list,
        expected_status: str,
        api_client: Callable,
        afghanistan: BusinessAreaFactory,
        create_user_role_with_permissions: Callable,
        create_partner_role_with_permissions: Callable,
    ) -> None:
        self.set_up(api_client, afghanistan)
        create_user_role_with_permissions(
            self.user,
            permissions,
            self.afghanistan,
        )
        create_partner_role_with_permissions(self.partner, partner_permissions, self.afghanistan)

        response = self.client.get(self.url_list)
        assert response.status_code == expected_status

    def test_list_areas(
        self,
        api_client: Callable,
        afghanistan: BusinessAreaFactory,
        create_user_role_with_permissions: Callable,
    ) -> None:
        self.set_up(api_client, afghanistan)
        create_user_role_with_permissions(
            self.user,
            [Permissions.GEO_VIEW_LIST],
            self.afghanistan,
        )
        response = self.client.get(self.url_list)
        assert response.status_code == status.HTTP_200_OK

        response_json = response.json()["results"]
        assert len(response_json) == 6
        assert {
            "id": str(self.area_1_area_type_1.id),
            "name": self.area_1_area_type_1.name,
            "p_code": self.area_1_area_type_1.p_code,
            "area_type": str(self.area_type_1_afg.id),
            "updated_at": self.area_1_area_type_1.updated_at.isoformat(timespec="microseconds").replace("+00:00", "Z"),
        } in response_json
        assert {
            "id": str(self.area_2_area_type_1.id),
            "name": self.area_2_area_type_1.name,
            "p_code": self.area_2_area_type_1.p_code,
            "area_type": str(self.area_type_1_afg.id),
            "updated_at": self.area_2_area_type_1.updated_at.isoformat(timespec="microseconds").replace("+00:00", "Z"),
        } in response_json
        assert {
            "id": str(self.area_1_area_type_2.id),
            "name": self.area_1_area_type_2.name,
            "p_code": self.area_1_area_type_2.p_code,
            "area_type": str(self.area_type_2_afg.id),
            "updated_at": self.area_1_area_type_2.updated_at.isoformat(timespec="microseconds").replace("+00:00", "Z"),
        } in response_json
        assert {
            "id": str(self.area_2_area_type_2.id),
            "name": self.area_2_area_type_2.name,
            "p_code": self.area_2_area_type_2.p_code,
            "area_type": str(self.area_type_2_afg.id),
            "updated_at": self.area_2_area_type_2.updated_at.isoformat(timespec="microseconds").replace("+00:00", "Z"),
        } in response_json
        assert {
            "id": str(self.area_1_area_type_afg_2.id),
            "name": self.area_1_area_type_afg_2.name,
            "p_code": self.area_1_area_type_afg_2.p_code,
            "area_type": str(self.area_type_afg_2.id),
            "updated_at": self.area_1_area_type_afg_2.updated_at.isoformat(timespec="microseconds").replace(
                "+00:00", "Z"
            ),
        } in response_json
        assert {
            "id": str(self.area_2_area_type_afg_2.id),
            "name": self.area_2_area_type_afg_2.name,
            "p_code": self.area_2_area_type_afg_2.p_code,
            "area_type": str(self.area_type_afg_2.id),
            "updated_at": self.area_2_area_type_afg_2.updated_at.isoformat(timespec="microseconds").replace(
                "+00:00", "Z"
            ),
        } in response_json
        assert {
            "id": str(self.area_other.id),
            "name": self.area_other.name,
            "p_code": self.area_other.p_code,
            "area_type": str(self.area_type_other.id),
            "updated_at": self.area_other.updated_at.isoformat(timespec="microseconds").replace("+00:00", "Z"),
        } not in response_json

    def test_list_areas_filter(
        self,
        api_client: Callable,
        afghanistan: BusinessAreaFactory,
        create_user_role_with_permissions: Callable,
    ) -> None:
        self.set_up(api_client, afghanistan)
        create_user_role_with_permissions(
            self.user,
            [Permissions.GEO_VIEW_LIST],
            self.afghanistan,
        )

        response_level_1 = self.client.get(self.url_list, {"level": 1})
        assert response_level_1.status_code == status.HTTP_200_OK

        response_json_1 = response_level_1.json()["results"]
        assert len(response_json_1) == 4
        assert {
            "id": str(self.area_1_area_type_1.id),
            "name": self.area_1_area_type_1.name,
            "p_code": self.area_1_area_type_1.p_code,
            "area_type": str(self.area_type_1_afg.id),
            "updated_at": self.area_1_area_type_1.updated_at.isoformat(timespec="microseconds").replace("+00:00", "Z"),
        } in response_json_1
        assert {
            "id": str(self.area_2_area_type_1.id),
            "name": self.area_2_area_type_1.name,
            "p_code": self.area_2_area_type_1.p_code,
            "area_type": str(self.area_type_1_afg.id),
            "updated_at": self.area_2_area_type_1.updated_at.isoformat(timespec="microseconds").replace("+00:00", "Z"),
        } in response_json_1
        assert {
            "id": str(self.area_1_area_type_afg_2.id),
            "name": self.area_1_area_type_afg_2.name,
            "p_code": self.area_1_area_type_afg_2.p_code,
            "area_type": str(self.area_type_afg_2.id),
            "updated_at": self.area_1_area_type_afg_2.updated_at.isoformat(timespec="microseconds").replace(
                "+00:00", "Z"
            ),
        } in response_json_1
        assert {
            "id": str(self.area_2_area_type_afg_2.id),
            "name": self.area_2_area_type_afg_2.name,
            "p_code": self.area_2_area_type_afg_2.p_code,
            "area_type": str(self.area_type_afg_2.id),
            "updated_at": self.area_2_area_type_afg_2.updated_at.isoformat(timespec="microseconds").replace(
                "+00:00", "Z"
            ),
        } in response_json_1

        response_level_2 = self.client.get(self.url_list, {"level": 2})
        assert response_level_2.status_code == status.HTTP_200_OK
        response_json_2 = response_level_2.json()["results"]
        assert len(response_json_2) == 2

    def test_list_areas_search_by_name(
        self,
        api_client: Callable,
        afghanistan: BusinessAreaFactory,
        create_user_role_with_permissions: Callable,
    ) -> None:
        self.set_up(api_client, afghanistan)
        create_user_role_with_permissions(
            self.user,
            [Permissions.GEO_VIEW_LIST],
            self.afghanistan,
        )

        response = self.client.get(self.url_list, {"name": "Area 1"})
        assert response.status_code == status.HTTP_200_OK

        response_json_1 = response.json()["results"]
        assert len(response_json_1) == 3

    def test_list_areas_caching(
        self,
        api_client: Callable,
        afghanistan: BusinessAreaFactory,
        create_user_role_with_permissions: Callable,
    ) -> None:
        self.set_up(api_client, afghanistan)
        create_user_role_with_permissions(
            self.user,
            [Permissions.GEO_VIEW_LIST],
            self.afghanistan,
        )
        with CaptureQueriesContext(connection) as ctx:
            response = self.client.get(self.url_list)
            assert response.status_code == status.HTTP_200_OK

            etag = response.headers["etag"]
            assert json.loads(cache.get(etag)[0].decode("utf8")) == response.json()
            assert len(ctx.captured_queries) == 7

        # Test that reoccurring requests use cached data
        with CaptureQueriesContext(connection) as ctx:
            response = self.client.get(self.url_list)
            assert response.status_code == status.HTTP_200_OK

            etag_second_call = response.headers["etag"]
            assert json.loads(cache.get(response.headers["etag"])[0].decode("utf8")) == response.json()
            assert len(ctx.captured_queries) == 2

            assert etag_second_call == etag

        # After update of area, it does not use the cached data
        self.area_1_area_type_1.name = "Updated Area 1 Area Type 1"
        self.area_1_area_type_1.save()
        with CaptureQueriesContext(connection) as ctx:
            response = self.client.get(self.url_list)
            assert response.status_code == status.HTTP_200_OK

            etag_call_after_update = response.headers["etag"]
            assert json.loads(cache.get(response.headers["etag"])[0].decode("utf8")) == response.json()
            assert len(ctx.captured_queries) == 3  # fewer queries than the initial call because of cached permissions

            assert etag_call_after_update != etag

        # After removing area_type, it does not use the cached data
        self.area_type_1_afg.delete()
        with CaptureQueriesContext(connection) as ctx:
            response = self.client.get(self.url_list)
            assert response.status_code == status.HTTP_200_OK

            etag_call_after_update_2 = response.headers["etag"]
            assert json.loads(cache.get(response.headers["etag"])[0].decode("utf8")) == response.json()
            assert len(ctx.captured_queries) == 3  # fewer queries than the initial call because of cached permissions

            assert etag_call_after_update_2 != etag_call_after_update

        # After removing country, it does not use the cached data
        self.country_2_afg.delete()
        with CaptureQueriesContext(connection) as ctx:
            response = self.client.get(self.url_list)
            assert response.status_code == status.HTTP_200_OK

            etag_call_after_update_3 = response.headers["etag"]
            assert json.loads(cache.get(response.headers["etag"])[0].decode("utf8")) == response.json()
            assert len(ctx.captured_queries) == 3  # fewer queries than the initial call because of cached permissions

            assert etag_call_after_update_3 != etag_call_after_update_2

        # Cached data again
        with CaptureQueriesContext(connection) as ctx:
            response = self.client.get(self.url_list)
            assert response.status_code == status.HTTP_200_OK

            etag_call_after_update_second_call = response.headers["etag"]
            assert json.loads(cache.get(response.headers["etag"])[0].decode("utf8")) == response.json()
            assert len(ctx.captured_queries) == 2

            assert etag_call_after_update_second_call == etag_call_after_update_3

        # Different filter - does not use cached data
        with CaptureQueriesContext(connection):
            response = self.client.get(self.url_list, {"level": 1})
            assert response.status_code == status.HTTP_200_OK

            etag_call_with_filter = response.headers["etag"]
            assert json.loads(cache.get(response.headers["etag"])[0].decode("utf8")) == response.json()
            assert etag_call_with_filter != etag_call_after_update_second_call

    def test_areas_tree(
        self, api_client: Callable, afghanistan: BusinessAreaFactory, create_user_role_with_permissions: Any
    ) -> None:
        self.set_up(api_client, afghanistan)
        # call_command("init-geo-fixtures")
        business_area = create_ukraine()
        country, _ = Country.objects.get_or_create(name="Ukraine")
        business_area.countries.add(country)
        generate_area_types()

        create_user_role_with_permissions(
            self.user,
            [Permissions.GEO_VIEW_LIST],
            business_area,
        )

        p_code_prefix = country.iso_code2
        area_type_level_1 = AreaType.objects.get(country=country, area_level=1)
        area_type_level_2 = area_type_level_1.get_children().first()
        area_type_level_3 = area_type_level_2.get_children().first()
        area_type_level_4 = area_type_level_3.get_children().first()
        area_type_level_5 = area_type_level_4.get_children().first()
        # 1 level
        area_l_1 = AreaFactory(area_type=area_type_level_1, p_code=f"{p_code_prefix}11", name="City1")
        area_l_2 = AreaFactory(
            area_type=area_type_level_2, p_code=f"{p_code_prefix}1122", parent=area_l_1, name="City2"
        )
        area_l_3 = AreaFactory(
            area_type=area_type_level_3, p_code=f"{p_code_prefix}112233", parent=area_l_2, name="City3"
        )
        area_l_4 = AreaFactory(
            area_type=area_type_level_4, p_code=f"{p_code_prefix}11223344", parent=area_l_3, name="City4"
        )
        AreaFactory(area_type=area_type_level_5, p_code=f"{p_code_prefix}1122334455", parent=area_l_4, name="City5")

        Area.objects.rebuild()
        AreaType.objects.rebuild()
        Country.objects.rebuild()

        # check api
        response = self.client.get(reverse("api:geo:areas-all-areas-tree", kwargs={"business_area_slug": "ukraine"}))
        assert response.status_code == status.HTTP_200_OK
        response_results = response.json()
        assert len(response_results) == 1
        assert response_results[0]["name"] == "City1"
        assert response_results[0]["areas"][0]["name"] == "City2"
        assert response_results[0]["areas"][0]["areas"][0]["name"] == "City3"
        assert len(response_results[0]["areas"][0]["areas"][0]["areas"]) == 0<|MERGE_RESOLUTION|>--- conflicted
+++ resolved
@@ -16,17 +16,14 @@
 from rest_framework.reverse import reverse
 
 from hct_mis_api.apps.account.permissions import Permissions
-<<<<<<< HEAD
-from hct_mis_api.apps.core.fixtures import create_ukraine
-from hct_mis_api.apps.geo.fixtures import (
+from extras.test_utils.factories.core import create_ukraine
+from extras.test_utils.factories.geo import (
     AreaFactory,
     AreaTypeFactory,
     CountryFactory,
     generate_area_types,
 )
 from hct_mis_api.apps.geo.models import Area, AreaType, Country
-=======
->>>>>>> 856fee56
 
 pytestmark = pytest.mark.django_db()
 
