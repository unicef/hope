--- conflicted
+++ resolved
@@ -24,13 +24,9 @@
     ProgramFactory,
 )
 from hope.apps.account.permissions import Permissions
-<<<<<<< HEAD
 from hope.models.payment_plan import PaymentPlan
 from hope.models.program import Program
 from hope.models.program_cycle import ProgramCycle
-=======
-from hope.apps.program.models import Program
->>>>>>> a50d94fc
 
 pytestmark = pytest.mark.django_db
 
