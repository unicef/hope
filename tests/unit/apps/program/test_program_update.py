--- conflicted
+++ resolved
@@ -183,11 +183,7 @@
                 {
                     **pdu_field_data,
                     "name": pdu_field.name,
-<<<<<<< HEAD
-                    "pdu_data": {**pdu_field_data["pdu_data"]},
-=======
                     "pdu_data": pdu_field_data["pdu_data"],
->>>>>>> a0a631e4
                 }
                 for pdu_field_data, pdu_field in zip(
                     self.base_payload_for_update_without_changes["pdu_fields"],
@@ -884,10 +880,6 @@
                         "subtype": self.pdu_data_to_be_preserved.subtype,
                         "number_of_rounds": self.pdu_data_to_be_preserved.number_of_rounds,
                         "rounds_names": self.pdu_data_to_be_preserved.rounds_names,
-<<<<<<< HEAD
-                        # "rounds_covered": self.pdu_data_to_be_preserved.rounds_covered,
-=======
->>>>>>> a0a631e4
                     },
                     "name": self.pdu_field_to_be_preserved.name,
                 },
@@ -902,10 +894,6 @@
                             "Round 2 Updated",
                             "Round 3 Updated",
                         ],
-<<<<<<< HEAD
-                        # "rounds_covered": self.pdu_data_to_be_updated.rounds_covered,
-=======
->>>>>>> a0a631e4
                     },
                     "name": self.pdu_field_to_be_updated.name,
                 },
@@ -996,10 +984,6 @@
                         "subtype": PeriodicFieldData.STRING,
                         "number_of_rounds": 2,
                         "rounds_names": ["Round 1 New", "Round 2 New"],
-<<<<<<< HEAD
-                        # "rounds_covered": 0,
-=======
->>>>>>> a0a631e4
                     },
                     "name": new_pdu_field.name,
                 },
@@ -1010,10 +994,6 @@
                         "subtype": self.pdu_data_to_be_preserved.subtype,
                         "number_of_rounds": self.pdu_data_to_be_preserved.number_of_rounds,
                         "rounds_names": self.pdu_data_to_be_preserved.rounds_names,
-<<<<<<< HEAD
-                        # "rounds_covered": self.pdu_data_to_be_preserved.rounds_covered,
-=======
->>>>>>> a0a631e4
                     },
                     "name": self.pdu_field_to_be_preserved.name,
                 },
@@ -1028,10 +1008,6 @@
                             "Round 2 Updated",
                             "Round 3 Updated",
                         ],
-<<<<<<< HEAD
-                        # "rounds_covered": self.pdu_data_to_be_updated.rounds_covered,
-=======
->>>>>>> a0a631e4
                     },
                     "name": self.pdu_field_to_be_updated.name,
                 },
@@ -1251,10 +1227,6 @@
                         "subtype": PeriodicFieldData.STRING,
                         "number_of_rounds": 2,
                         "rounds_names": ["Round 1 New", "Round 2 New"],
-<<<<<<< HEAD
-                        # "rounds_covered": 0,
-=======
->>>>>>> a0a631e4
                     },
                     "name": new_pdu_field.name,
                 },
@@ -1265,10 +1237,6 @@
                         "subtype": self.pdu_data_to_be_preserved.subtype,
                         "number_of_rounds": self.pdu_data_to_be_preserved.number_of_rounds,
                         "rounds_names": self.pdu_data_to_be_preserved.rounds_names,
-<<<<<<< HEAD
-                        # "rounds_covered": self.pdu_data_to_be_preserved.rounds_covered,
-=======
->>>>>>> a0a631e4
                     },
                     "name": self.pdu_field_to_be_preserved.name,
                 },
@@ -1283,10 +1251,6 @@
                             "Round 2 Updated",
                             "Round 3 Updated",
                         ],
-<<<<<<< HEAD
-                        # "rounds_covered": self.pdu_data_to_be_updated.rounds_covered,
-=======
->>>>>>> a0a631e4
                     },
                     "name": self.pdu_field_to_be_updated.name,
                 },
@@ -1324,10 +1288,6 @@
                         "subtype": self.pdu_data_to_be_preserved.subtype,
                         "number_of_rounds": self.pdu_data_to_be_preserved.number_of_rounds,
                         "rounds_names": self.pdu_data_to_be_preserved.rounds_names,
-<<<<<<< HEAD
-                        # "rounds_covered": self.pdu_data_to_be_preserved.rounds_covered,
-=======
->>>>>>> a0a631e4
                     },
                 },
                 {
@@ -1341,10 +1301,6 @@
                             "Round 2 Updated",
                             "Round 3 Updated",
                         ],
-<<<<<<< HEAD
-                        # "rounds_covered": self.pdu_data_to_be_updated.rounds_covered,
-=======
->>>>>>> a0a631e4
                     },
                 },
             ],
@@ -1381,10 +1337,6 @@
                             "Round 2 Updated",
                             "Round 3 Updated",
                         ],
-<<<<<<< HEAD
-                        # "rounds_covered": self.pdu_data_to_be_updated.rounds_covered,
-=======
->>>>>>> a0a631e4
                     },
                     "name": self.pdu_field_to_be_updated.name,
                 },
@@ -1395,10 +1347,6 @@
                         "subtype": self.pdu_data_to_be_preserved.subtype,
                         "number_of_rounds": self.pdu_data_to_be_preserved.number_of_rounds,
                         "rounds_names": self.pdu_data_to_be_preserved.rounds_names,
-<<<<<<< HEAD
-                        # "rounds_covered": self.pdu_data_to_be_preserved.rounds_covered,
-=======
->>>>>>> a0a631e4
                     },
                     "name": self.pdu_field_to_be_preserved.name,
                 },
@@ -1479,10 +1427,6 @@
                         "subtype": self.pdu_data_to_be_preserved.subtype,
                         "number_of_rounds": self.pdu_data_to_be_preserved.number_of_rounds,
                         "rounds_names": self.pdu_data_to_be_preserved.rounds_names,
-<<<<<<< HEAD
-                        # "rounds_covered": self.pdu_data_to_be_preserved.rounds_covered,
-=======
->>>>>>> a0a631e4
                     },
                     "name": self.pdu_field_to_be_preserved.name,
                 },
@@ -1493,10 +1437,6 @@
                         "subtype": self.pdu_data_to_be_removed.subtype,
                         "number_of_rounds": self.pdu_data_to_be_removed.number_of_rounds,
                         "rounds_names": self.pdu_data_to_be_removed.rounds_names,
-<<<<<<< HEAD
-                        # "rounds_covered": self.pdu_data_to_be_removed.rounds_covered,
-=======
->>>>>>> a0a631e4
                     },
                     "name": self.pdu_field_to_be_removed.name,
                 },
@@ -1512,10 +1452,6 @@
                             "Round 3 New",
                             "Round 4 New",
                         ],
-<<<<<<< HEAD
-                        # "rounds_covered": self.pdu_data_to_be_updated.rounds_covered,
-=======
->>>>>>> a0a631e4
                     },
                     "name": self.pdu_field_to_be_updated.name,
                 },
