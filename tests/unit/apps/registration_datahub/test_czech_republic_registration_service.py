--- conflicted
+++ resolved
@@ -12,16 +12,10 @@
     RegistrationFactory,
 )
 from extras.test_utils.factories.program import ProgramFactory
-<<<<<<< HEAD
 
 from hope.models.data_collecting_type import DataCollectingType
 from hope.models import country as geo_models
 from hope.models.household import (
-=======
-from hope.apps.core.models import DataCollectingType
-from hope.apps.geo import models as geo_models
-from hope.apps.household.models import (
->>>>>>> e398a216
     DISABLED,
     FEMALE,
     GOVERNMENT_PARTNER,
