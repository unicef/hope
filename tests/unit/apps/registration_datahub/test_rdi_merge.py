from contextlib import contextmanager
from typing import Callable, Dict, Generator
from unittest import mock
from unittest.mock import patch

from django.core.management import call_command
from django.db import DEFAULT_DB_ALIAS, connections
from django.forms import model_to_dict
from django.test import TestCase
from freezegun import freeze_time
from parameterized import parameterized
import pytest

from extras.test_utils.factories.core import create_afghanistan
from extras.test_utils.factories.geo import AreaFactory, AreaTypeFactory
from extras.test_utils.factories.household import (
    HouseholdCollectionFactory,
    HouseholdFactory,
    IndividualCollectionFactory,
    IndividualFactory,
    PendingHouseholdFactory,
    PendingIndividualFactory,
)
from extras.test_utils.factories.program import ProgramFactory
from extras.test_utils.factories.registration_data import RegistrationDataImportFactory
from extras.test_utils.factories.sanction_list import SanctionListFactory
<<<<<<< HEAD
from freezegun import freeze_time
from parameterized import parameterized

from hope.models.household import (
=======
from hope.apps.household.models import (
>>>>>>> e398a216
    BROTHER_SISTER,
    COUSIN,
    HEAD,
    NON_BENEFICIARY,
    ROLE_ALTERNATE,
    Household,
    PendingHousehold,
)
from hope.models.individual_role_in_household import PendingIndividualRoleInHousehold
from hope.models.individual import Individual, PendingIndividual
from hope.models.registration_data_import import (
    RegistrationDataImport,
)
from hope.models.kobo_imported_submission import KoboImportedSubmission
from hope.apps.registration_datahub.tasks.rdi_merge import RdiMergeTask
from hope.apps.utils.elasticsearch_utils import rebuild_search_index
from hope.models.utils import MergeStatusModel

pytestmark = pytest.mark.usefixtures("django_elasticsearch_setup")


@contextmanager
def capture_on_commit_callbacks(
    *, using: str = DEFAULT_DB_ALIAS, execute: bool = False
) -> Generator[list[Callable[[], None]], None, None]:
    callbacks: list[Callable[[], None]] = []
    start_count = len(connections[using].run_on_commit)
    try:
        yield callbacks
    finally:
        while True:
            callback_count = len(connections[using].run_on_commit)
            for _, callback in connections[using].run_on_commit[start_count:]:
                callbacks.append(callback)
                if execute:
                    callback()

            if callback_count == len(connections[using].run_on_commit):
                break
            start_count = callback_count


@pytest.mark.elasticsearch
class TestRdiMergeTask(TestCase):
    @classmethod
    def setUpTestData(cls) -> None:
        super().setUpTestData()
        call_command("init_geo_fixtures")
        call_command("init_core_fixtures")
        cls.business_area = create_afghanistan()
        program = ProgramFactory()
        cls.rdi = RegistrationDataImportFactory(program=program, business_area=cls.business_area)
        cls.rdi.business_area.postpone_deduplication = True
        cls.rdi.business_area.save()

        area_type_level_1 = AreaTypeFactory(
            name="State1",
            area_level=1,
        )
        area_type_level_2 = AreaTypeFactory(
            name="State2",
            area_level=2,
        )
        area_type_level_3 = AreaTypeFactory(
            name="State3",
            area_level=3,
        )
        area_type_level_4 = AreaTypeFactory(
            name="State4",
            area_level=4,
        )
        cls.area1 = AreaFactory(name="City Test1", area_type=area_type_level_1, p_code="area1")
        cls.area2 = AreaFactory(
            name="City Test2",
            area_type=area_type_level_2,
            p_code="area2",
            parent=cls.area1,
        )
        cls.area3 = AreaFactory(
            name="City Test3",
            area_type=area_type_level_3,
            p_code="area3",
            parent=cls.area2,
        )
        cls.area4 = AreaFactory(
            name="City Test4",
            area_type=area_type_level_4,
            p_code="area4",
            parent=cls.area3,
        )

        rebuild_search_index()

    @classmethod
    def set_imported_individuals(cls, household: PendingHousehold) -> None:
        individuals_to_create = [
            {
                "full_name": "Benjamin Butler",
                "given_name": "Benjamin",
                "family_name": "Butler",
                "relationship": HEAD,
                "birth_date": "1962-02-02",  # age 39
                "sex": "MALE",
                "registration_data_import": cls.rdi,
                "household": household,
                "email": "fake_email_1@com",
                "wallet_name": "Wallet Name 1",
                "blockchain_name": "Blockchain Name 1",
                "wallet_address": "Wallet Address 1",
                "unicef_id": "IND-9",
            },
            {
                "full_name": "Robin Ford",
                "given_name": "Robin",
                "family_name": "Ford",
                "relationship": COUSIN,
                "birth_date": "2017-02-15",  # age 4
                "sex": "MALE",
                "registration_data_import": cls.rdi,
                "household": household,
                "email": "fake_email_2@com",
                "unicef_id": "IND-8",
            },
            {
                "full_name": "Timothy Perry",
                "given_name": "Timothy",
                "family_name": "Perry",
                "relationship": COUSIN,
                "birth_date": "2011-12-21",  # age 10
                "sex": "MALE",
                "registration_data_import": cls.rdi,
                "household": household,
                "email": "fake_email_3@com",
            },
            {
                "full_name": "Eric Torres",
                "given_name": "Eric",
                "family_name": "Torres",
                "relationship": BROTHER_SISTER,
                "birth_date": "2006-03-23",  # age 15
                "sex": "MALE",
                "registration_data_import": cls.rdi,
                "household": household,
                "email": "fake_email_4@com",
            },
            {
                "full_name": "Baz Bush",
                "given_name": "Baz",
                "family_name": "Bush",
                "relationship": BROTHER_SISTER,
                "birth_date": "2005-02-21",  # age 16
                "sex": "MALE",
                "registration_data_import": cls.rdi,
                "household": household,
                "email": "fake_email_5@com",
            },
            {
                "full_name": "Liz Female",
                "given_name": "Liz",
                "family_name": "Female",
                "relationship": BROTHER_SISTER,
                "birth_date": "2005-10-10",  # age 16
                "sex": "FEMALE",
                "registration_data_import": cls.rdi,
                "phone_no": "+41 (0) 78 927 2696",
                "phone_no_alternative": "+41 (0) 78 927 2696",
                "phone_no_valid": None,
                "phone_no_alternative_valid": None,
                "household": household,
                "email": "fake_email_6@com",
            },
            {
                "full_name": "Jenna Franklin",
                "given_name": "Jenna",
                "family_name": "Franklin",
                "relationship": BROTHER_SISTER,
                "birth_date": "1996-11-29",  # age 25
                "sex": "FEMALE",
                "registration_data_import": cls.rdi,
                "phone_no": "wrong-phone",
                "phone_no_alternative": "definitely-wrong-phone",
                "phone_no_valid": None,
                "phone_no_alternative_valid": None,
                "household": household,
                "email": "fake_email_7@com",
            },
            {
                "full_name": "Bob Jackson",
                "given_name": "Bob",
                "family_name": "Jackson",
                "relationship": BROTHER_SISTER,
                "birth_date": "1956-03-03",  # age 65
                "sex": "MALE",
                "registration_data_import": cls.rdi,
                "household": household,
                "email": "",
            },
        ]

        cls.individuals = [PendingIndividualFactory(**individual) for individual in individuals_to_create]

    @freeze_time("2022-01-01")
    def test_merge_rdi_and_recalculation(self) -> None:
        hh = PendingHouseholdFactory(
            registration_data_import=self.rdi,
            admin4=self.area4,
            admin3=self.area3,
            admin2=self.area2,
            admin1=self.area1,
            zip_code="00-123",
            detail_id="123456123",
            kobo_submission_uuid="c09130af-6c9c-4dba-8c7f-1b2ff1970d19",
            kobo_submission_time="2022-02-22T12:22:22",
            flex_fields={"enumerator_id": 1234567890},
            program=self.rdi.program,
        )
        dct = self.rdi.program.data_collecting_type
        dct.recalculate_composition = True
        dct.save()

        self.set_imported_individuals(hh)
        hh.head_of_household = PendingIndividual.objects.first()
        hh.save()

        with capture_on_commit_callbacks(execute=True):
            RdiMergeTask().execute(self.rdi.pk)

        households = Household.objects.all()
        individuals = Individual.objects.all()

        household = households.first()

        assert households.count() == 1
        assert individuals.count() == 8
        assert household.flex_fields.get("enumerator_id") == 1234567890
        assert household.detail_id == "123456123"

        # check KoboImportedSubmission
        kobo_import_submission_qs = KoboImportedSubmission.objects.all()
        kobo_import_submission = kobo_import_submission_qs.first()
        assert kobo_import_submission_qs.count() == 1
        assert str(kobo_import_submission.kobo_submission_uuid) == "c09130af-6c9c-4dba-8c7f-1b2ff1970d19"
        assert kobo_import_submission.kobo_asset_id == "123456123"
        assert str(kobo_import_submission.kobo_submission_time) == "2022-02-22 12:22:22+00:00"

        individual_with_valid_phone_data = Individual.objects.filter(given_name="Liz").first()
        individual_with_invalid_phone_data = Individual.objects.filter(given_name="Jenna").first()

        assert individual_with_valid_phone_data.phone_no_valid is True
        assert individual_with_valid_phone_data.phone_no_alternative_valid is True

        assert individual_with_invalid_phone_data.phone_no_valid is False
        assert individual_with_invalid_phone_data.phone_no_alternative_valid is False

        assert Individual.objects.filter(full_name="Baz Bush").first().email == "fake_email_5@com"
        assert Individual.objects.filter(full_name="Benjamin Butler").first().email == "fake_email_1@com"
        assert Individual.objects.filter(full_name="Bob Jackson").first().email == ""
        assert Individual.objects.filter(full_name="Benjamin Butler").first().wallet_name == "Wallet Name 1"
        assert Individual.objects.filter(full_name="Benjamin Butler").first().blockchain_name == "Blockchain Name 1"
        assert Individual.objects.filter(full_name="Benjamin Butler").first().wallet_address == "Wallet Address 1"

        household_data: Dict = model_to_dict(
            household,  # type: ignore
            (
                "female_age_group_0_5_count",
                "female_age_group_6_11_count",
                "female_age_group_12_17_count",
                "female_age_group_18_59_count",
                "female_age_group_60_count",
                "male_age_group_0_5_count",
                "male_age_group_6_11_count",
                "male_age_group_12_17_count",
                "male_age_group_18_59_count",
                "male_age_group_60_count",
                "children_count",
                "size",
                "admin1",
                "admin2",
                "admin3",
                "admin4",
                "zip_code",
            ),
        )

        expected = {
            "female_age_group_0_5_count": 0,
            "female_age_group_6_11_count": 0,
            "female_age_group_12_17_count": 1,
            "female_age_group_18_59_count": 1,
            "female_age_group_60_count": 0,
            "male_age_group_0_5_count": 1,
            "male_age_group_6_11_count": 1,
            "male_age_group_12_17_count": 2,
            "male_age_group_18_59_count": 1,
            "male_age_group_60_count": 1,
            "children_count": 5,
            "size": 8,
            "admin1": self.area1.id,
            "admin2": self.area2.id,
            "admin3": self.area3.id,
            "admin4": self.area4.id,
            "zip_code": "00-123",
        }
        assert household_data == expected

    @freeze_time("2022-01-01")
    @patch("hope.apps.registration_datahub.tasks.rdi_merge.check_against_sanction_list_pre_merge")
    def test_merge_rdi_sanction_list_check(self, sanction_execute_mock: mock.MagicMock) -> None:
        household = PendingHouseholdFactory(
            registration_data_import=self.rdi,
            admin4=self.area4,
            admin3=self.area3,
            admin2=self.area2,
            admin1=self.area1,
            zip_code="00-123",
            detail_id="123456123",
            kobo_submission_uuid="c09130af-6c9c-4dba-8c7f-1b2ff1970d19",
            kobo_submission_time="2022-02-22T12:22:22",
            flex_fields={"enumerator_id": 1234567890},
        )
        sanction_list = SanctionListFactory()
        dct = self.rdi.program.data_collecting_type
        dct.recalculate_composition = True
        dct.save()
        self.business_area.save()
        self.rdi.screen_beneficiary = True
        self.rdi.save()
        program = self.rdi.program
        program.sanction_lists.add(sanction_list)
        program.refresh_from_db()
        self.set_imported_individuals(household)
        with capture_on_commit_callbacks(execute=True):
            RdiMergeTask().execute(self.rdi.pk)
        sanction_execute_mock.assert_called_once()
        sanction_execute_mock.reset_mock()

    @freeze_time("2022-01-01")
    @patch("hope.apps.registration_datahub.tasks.rdi_merge.check_against_sanction_list_pre_merge")
    def test_merge_rdi_sanction_list_check_business_area_false(self, sanction_execute_mock: mock.MagicMock) -> None:
        household = PendingHouseholdFactory(
            registration_data_import=self.rdi,
            admin4=self.area4,
            admin3=self.area3,
            admin2=self.area2,
            admin1=self.area1,
            zip_code="00-123",
            detail_id="123456123",
            kobo_submission_uuid="c09130af-6c9c-4dba-8c7f-1b2ff1970d19",
            kobo_submission_time="2022-02-22T12:22:22",
            flex_fields={"enumerator_id": 1234567890},
        )
        dct = self.rdi.program.data_collecting_type
        dct.recalculate_composition = True
        dct.save()

        self.business_area.save()
        self.rdi.screen_beneficiary = True
        self.rdi.save()
        self.set_imported_individuals(household)
        with capture_on_commit_callbacks(execute=True):
            RdiMergeTask().execute(self.rdi.pk)
        sanction_execute_mock.assert_not_called()

    @freeze_time("2022-01-01")
    @patch("hope.apps.registration_datahub.tasks.rdi_merge.check_against_sanction_list_pre_merge")
    def test_merge_rdi_sanction_list_check_rdi_false(self, sanction_execute_mock: mock.MagicMock) -> None:
        household = PendingHouseholdFactory(
            registration_data_import=self.rdi,
            admin4=self.area4,
            admin3=self.area3,
            admin2=self.area2,
            admin1=self.area1,
            zip_code="00-123",
            detail_id="123456123",
            kobo_submission_uuid="c09130af-6c9c-4dba-8c7f-1b2ff1970d19",
            kobo_submission_time="2022-02-22T12:22:22",
            flex_fields={"enumerator_id": 1234567890},
        )
        self.business_area.save()
        self.rdi.screen_beneficiary = False
        self.rdi.save()
        self.set_imported_individuals(household)
        with capture_on_commit_callbacks(execute=True):
            RdiMergeTask().execute(self.rdi.pk)
        sanction_execute_mock.assert_not_called()

    @parameterized.expand(
        [
            True,
            False,
            None,
        ]
    )
    def test_merge_rdi_create_collections(self, household_representation_exists: bool) -> None:
        """
        household_representation_exists:
        if True, another household representation exists, and it has collection,
        if False, another household representation exists, but it does not have collection,
        if None, household representation does not exist in another program
        """
        program_2 = ProgramFactory(business_area=self.rdi.business_area)
        self.rdi.data_source = RegistrationDataImport.PROGRAM_POPULATION
        self.rdi.save()
        imported_household = HouseholdFactory(
            registration_data_import=self.rdi,
            unicef_id="HH-9",
            rdi_merge_status=MergeStatusModel.PENDING,
            program=self.rdi.program,
        )
        self.set_imported_individuals(imported_household)
        individual_without_collection = IndividualFactory(
            unicef_id="IND-9",
            business_area=self.rdi.business_area,
            program=program_2,
            household=None,
        )
        individual_without_collection.individual_collection = None
        individual_without_collection.save()

        individual_collection = IndividualCollectionFactory()
        IndividualFactory(
            unicef_id="IND-8",
            business_area=self.rdi.business_area,
            program=program_2,
            individual_collection=individual_collection,
            household=None,
        )
        household = None
        household_collection = None
        if household_representation_exists is not None:
            household = HouseholdFactory(
                head_of_household=individual_without_collection,
                business_area=self.rdi.business_area,
                program=program_2,
                unicef_id="HH-9",
            )
            household.household_collection = None
            household.save()
            if household_representation_exists:
                household_collection = HouseholdCollectionFactory()
                household.household_collection = household_collection
                household.save()

        with capture_on_commit_callbacks(execute=True):
            RdiMergeTask().execute(self.rdi.pk)

        individual_without_collection.refresh_from_db()
        assert individual_without_collection.individual_collection is not None
        assert individual_without_collection.individual_collection.individuals.count() == 2
        assert individual_collection.individuals.count() == 2
        if household_representation_exists is not None:
            if household_representation_exists:
                household_collection.refresh_from_db()
                assert household_collection.households.count() == 2
            else:
                household.refresh_from_db()
                assert household.household_collection is not None
                assert household.household_collection.households.count() == 2

    def test_merging_external_collector(self) -> None:
        household = PendingHouseholdFactory(
            registration_data_import=self.rdi,
            admin4=self.area4,
            zip_code="00-123",
        )
        self.set_imported_individuals(household)
        external_collector = PendingIndividualFactory(
            full_name="External Collector",
            given_name="External",
            family_name="Collector",
            relationship=NON_BENEFICIARY,
            birth_date="1962-02-02",
            sex="OTHER",
            registration_data_import=self.rdi,
            email="xd@com",
        )
        role = PendingIndividualRoleInHousehold(individual=external_collector, household=household, role=ROLE_ALTERNATE)
        role.save()
        with capture_on_commit_callbacks(execute=True):
            RdiMergeTask().execute(self.rdi.pk)

    @patch.dict(
        "os.environ",
        {
            "DEDUPLICATION_ENGINE_API_KEY": "dedup_api_key",
            "DEDUPLICATION_ENGINE_API_URL": "http://dedup-fake-url.com",
        },
    )
    @mock.patch(
        "hope.apps.registration_datahub.services.biometric_deduplication.BiometricDeduplicationService.create_grievance_tickets_for_duplicates"
    )
    @mock.patch(
        "hope.apps.registration_datahub.services.biometric_deduplication.BiometricDeduplicationService.update_rdis_deduplication_statistics"
    )
    def test_merge_biometric_deduplication_enabled(
        self,
        update_rdis_deduplication_statistics_mock: mock.Mock,
        create_grievance_tickets_for_duplicates_mock: mock.Mock,
    ) -> None:
        program = self.rdi.program
        program.biometric_deduplication_enabled = True
        program.save()
        household = PendingHouseholdFactory(
            registration_data_import=self.rdi,
            admin4=self.area4,
            zip_code="00-123",
        )
        self.set_imported_individuals(household)
        with capture_on_commit_callbacks(execute=True):
            RdiMergeTask().execute(self.rdi.pk)
        create_grievance_tickets_for_duplicates_mock.assert_called_once_with(self.rdi)
        update_rdis_deduplication_statistics_mock.assert_called_once_with(program, exclude_rdi=self.rdi)

    def test_merge_empty_rdi(self) -> None:
        rdi = self.rdi
        with capture_on_commit_callbacks(execute=True):
            RdiMergeTask().execute(rdi.pk)
        rdi.refresh_from_db()
        assert rdi.status == RegistrationDataImport.MERGED<|MERGE_RESOLUTION|>--- conflicted
+++ resolved
@@ -24,14 +24,7 @@
 from extras.test_utils.factories.program import ProgramFactory
 from extras.test_utils.factories.registration_data import RegistrationDataImportFactory
 from extras.test_utils.factories.sanction_list import SanctionListFactory
-<<<<<<< HEAD
-from freezegun import freeze_time
-from parameterized import parameterized
-
 from hope.models.household import (
-=======
-from hope.apps.household.models import (
->>>>>>> e398a216
     BROTHER_SISTER,
     COUSIN,
     HEAD,
