import datetime

from django.core.management import call_command
from django.test import TestCase
from django.utils import timezone
<<<<<<< HEAD

from hope.models.area
from hope.models.area_type
=======
from freezegun import freeze_time

>>>>>>> e398a216
from extras.test_utils.factories.account import BusinessAreaFactory, UserFactory
from extras.test_utils.factories.aurora import (
    OrganizationFactory,
    ProjectFactory,
    RegistrationFactory,
)
from extras.test_utils.factories.program import ProgramFactory
<<<<<<< HEAD
from freezegun import freeze_time

from hope.models.data_collecting_type import DataCollectingType
=======
from hope.apps.core.models import DataCollectingType
>>>>>>> e398a216
from hope.apps.core.utils import IDENTIFICATION_TYPE_TO_KEY_MAPPING
from hope.models import country as geo_models
from hope.models.household import (
    IDENTIFICATION_TYPE_NATIONAL_ID,
    PendingHousehold,
)
from hope.models.document import PendingDocument
from hope.models.individual import PendingIndividual
from hope.models.individual_role_in_household import PendingIndividualRoleInHousehold
from hope.models.document_type import DocumentType
from hope.contrib.aurora.models import Record
from hope.contrib.aurora.services.sri_lanka_flex_registration_service import (
    SriLankaRegistrationService,
)


class TestSriLankaRegistrationService(TestCase):
    @classmethod
    def setUp(cls) -> None:
        call_command("init_geo_fixtures")
        DocumentType.objects.create(
            key=IDENTIFICATION_TYPE_TO_KEY_MAPPING[IDENTIFICATION_TYPE_NATIONAL_ID],
            label=IDENTIFICATION_TYPE_NATIONAL_ID,
        )

        cls.business_area = BusinessAreaFactory(slug="sri-lanka2")
        cls.data_collecting_type = DataCollectingType.objects.create(label="SizeOnlyXYZ", code="size_onlyXYZ")
        cls.data_collecting_type.limit_to.add(cls.business_area)

        cls.program = ProgramFactory(status="ACTIVE", data_collecting_type=cls.data_collecting_type)
        cls.organization = OrganizationFactory(business_area=cls.business_area, slug=cls.business_area.slug)
        cls.project = ProjectFactory(name="fake_project", organization=cls.organization, programme=cls.program)
        cls.registration = RegistrationFactory(name="fake_registration", project=cls.project)

        country = geo_models.Country.objects.create(name="Sri Lanka")

        area_type1 = models.area_type.AreaType.objects.create(country=country, name="admin1")
        area_type2 = models.area_type.AreaType.objects.create(country=country, name="admin2")
        area_type3 = models.area_type.AreaType.objects.create(country=country, name="admin3")
        area_type4 = models.area_type.AreaType.objects.create(country=country, name="admin4")

        admin1 = models.area.Area(
            name="SriLanka admin1",
            p_code="LK1",
            area_type=area_type1,
        )
        admin1.save()
        admin2 = models.area.Area(name="SriLanka admin2", p_code="LK11", area_type=area_type2, parent=admin1)
        admin2.save()
        admin3 = models.area.Area(name="SriLanka admin3", p_code="LK1163", area_type=area_type3, parent=admin2)
        admin3.save()
        admin4 = models.area.Area(
            name="SriLanka admin4",
            p_code="LK1163020",
            area_type=area_type4,
            parent=admin3,
        )
        admin4.save()
        models.area.Area.objects.rebuild()

        children_info = [
            {
                "gender_i_c": "male",
                "full_name_i_c": "Alexis",
                "birth_date_i_c": "2022-01-04",
                "relationship_i_c": "son_daughter",
            }
        ]

        caretaker_info = [
            {
                "gender_i_c": "   female",
                "full_name_i_c": "Alexis",
                "birth_date_i_c": "1989-01-04",
                "has_nic_number_i_c": "n",
                "who_answers_phone_i_c": "mother/caretaker",
            }
        ]

        collector_info = [
            {
                "gender_i_c": " male",
                "phone_no_i_c": "+94788908046",
                "email": "email999@mail.com",
                "full_name_i_c": "Dome",
                "birth_date_i_c": "1980-01-04",
                "relationship_i_c": "brother_sister",
                "confirm_nic_number": "123456789V",
                "national_id_no_i_c": "123456789V",
                "branch_or_branch_code": "7472_002",
                "account_holder_name_i_c": "Test Holder Name 123",
                "who_answers_this_phone": "alternate collector",
                "confirm_alternate_collector_phone_number": "+94788908046",
                "does_the_mothercaretaker_have_her_own_active_bank_account_not_samurdhi": "n",
            }
        ]

        localization_info = [
            {
                "admin2_h_c": "LK11",
                "admin3_h_c": "LK1163",
                "admin4_h_c": "LK1163020",
                "address_h_c": "Alexis",
                "moh_center_of_reference": "MOH279",
            }
        ]
        records = [
            Record(
                registration=17,
                timestamp=timezone.make_aware(datetime.datetime(2022, 4, 1)),
                source_id=1,
                fields={
                    "children-info": children_info,
                    "id_enumerator": "1992",
                    "caretaker-info": caretaker_info,
                    "collector-info": collector_info,
                    "localization-info": localization_info,
                    "prefered_language_of_contact": "ta",
                },
            ),
            Record(
                registration=17,
                timestamp=timezone.make_aware(datetime.datetime(2022, 4, 1)),
                source_id=2,
                fields={},
                status=Record.STATUS_IMPORTED,
            ),
        ]

        cls.records = Record.objects.bulk_create(records)
        cls.user = UserFactory.create()

    @freeze_time("2023-12-12")
    def test_import_data_to_datahub(self) -> None:
        service = SriLankaRegistrationService(self.registration)
        rdi = service.create_rdi(self.user, f"sri_lanka rdi {datetime.datetime.now()}")
        records_ids = [x.id for x in self.records]
        service.process_records(rdi.id, records_ids)

        self.records[0].refresh_from_db()
        assert Record.objects.filter(id__in=records_ids, ignored=False, status=Record.STATUS_IMPORTED).count() == 2

        assert PendingHousehold.objects.count() == 1
        assert PendingHousehold.objects.filter(program=rdi.program).count() == 1
        assert PendingIndividualRoleInHousehold.objects.count() == 1
        assert PendingDocument.objects.count() == 1
        assert PendingDocument.objects.filter(program=rdi.program).count() == 1

        household = PendingHousehold.objects.first()
        assert household.admin1.p_code == "LK1"
        assert household.admin2.p_code == "LK11"
        assert household.admin3.p_code == "LK1163"
        assert household.admin4.p_code == "LK1163020"
        assert household.admin_area.p_code == "LK1163020"

        registration_data_import = household.registration_data_import

        assert registration_data_import.program == self.program

        assert PendingIndividual.objects.filter(relationship="HEAD").first().flex_fields == {"has_nic_number_i_c": "n"}

        assert PendingIndividual.objects.filter(full_name="Dome").first().flex_fields == {
            "confirm_nic_number": "123456789V",
            "branch_or_branch_code": "7472_002",
            "who_answers_this_phone": "alternate collector",
            "confirm_alternate_collector_phone_number": "+94788908046",
            "does_the_mothercaretaker_have_her_own_active_bank_account_not_samurdhi": "n",
        }
        assert PendingIndividual.objects.filter(full_name="Dome").first().email == "email999@mail.com"
        assert PendingIndividual.objects.filter(full_name="Dome").first().age_at_registration == 43
        assert PendingIndividual.objects.filter(full_name="Dome", program=rdi.program).first().age_at_registration == 43

    def test_import_record_twice(self) -> None:
        service = SriLankaRegistrationService(self.registration)
        rdi = service.create_rdi(self.user, f"sri_lanka rdi {datetime.datetime.now()}")

        service.process_records(rdi.id, [self.records[0].id])
        self.records[0].refresh_from_db()

        assert Record.objects.first().status == Record.STATUS_IMPORTED
        assert PendingHousehold.objects.count() == 1

        # Process again, but no new household created
        service.process_records(rdi.id, [self.records[0].id])
        self.records[0].refresh_from_db()
        assert PendingHousehold.objects.count() == 1<|MERGE_RESOLUTION|>--- conflicted
+++ resolved
@@ -3,14 +3,9 @@
 from django.core.management import call_command
 from django.test import TestCase
 from django.utils import timezone
-<<<<<<< HEAD
-
-from hope.models.area
-from hope.models.area_type
-=======
-from freezegun import freeze_time
-
->>>>>>> e398a216
+
+# from hope.models.area
+# from hope.models.area_type
 from extras.test_utils.factories.account import BusinessAreaFactory, UserFactory
 from extras.test_utils.factories.aurora import (
     OrganizationFactory,
@@ -18,13 +13,9 @@
     RegistrationFactory,
 )
 from extras.test_utils.factories.program import ProgramFactory
-<<<<<<< HEAD
 from freezegun import freeze_time
 
 from hope.models.data_collecting_type import DataCollectingType
-=======
-from hope.apps.core.models import DataCollectingType
->>>>>>> e398a216
 from hope.apps.core.utils import IDENTIFICATION_TYPE_TO_KEY_MAPPING
 from hope.models import country as geo_models
 from hope.models.household import (
