--- conflicted
+++ resolved
@@ -15,15 +15,9 @@
 )
 from extras.test_utils.factories.geo import AreaFactory
 from extras.test_utils.factories.program import ProgramFactory
-<<<<<<< HEAD
-from parameterized import parameterized
 
 from hope.models.data_collecting_type import DataCollectingType
 from hope.models.household import (
-=======
-from hope.apps.core.models import DataCollectingType
-from hope.apps.household.models import (
->>>>>>> e398a216
     ROLE_PRIMARY,
     PendingHousehold,
 )
