--- conflicted
+++ resolved
@@ -15,19 +15,11 @@
     generate_delivery_mechanisms,
 )
 from extras.test_utils.factories.program import ProgramFactory
-<<<<<<< HEAD
 from hope.apps.targeting.choices import FlexFieldClassification
 from hope.models.account_type import AccountType
+from hope.models.data_collecting_type import DataCollectingType
 from hope.models.flexible_attribute import FlexibleAttribute, PeriodicFieldData
 from hope.models.household import (
-=======
-from hope.apps.core.models import (
-    DataCollectingType,
-    FlexibleAttribute,
-    PeriodicFieldData,
-)
-from hope.apps.household.models import (
->>>>>>> d801edc8
     FEMALE,
     MALE,
     ROLE_PRIMARY,
