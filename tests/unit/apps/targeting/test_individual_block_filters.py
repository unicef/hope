--- conflicted
+++ resolved
@@ -15,16 +15,12 @@
     generate_delivery_mechanisms,
 )
 from extras.test_utils.factories.program import ProgramFactory
-<<<<<<< HEAD
 
 from hope.apps.core.models import (
     DataCollectingType,
     FlexibleAttribute,
     PeriodicFieldData,
 )
-=======
-from hope.apps.core.models import FlexibleAttribute, PeriodicFieldData
->>>>>>> b5912b27
 from hope.apps.household.models import (
     FEMALE,
     MALE,
@@ -384,8 +380,7 @@
         payment_plan.rules.set([tcr])
         query = query.filter(payment_plan.get_query())
         assert query.count() == 1
-<<<<<<< HEAD
-        assert query.first().unicef_id == self.household_1_indiv.unicef_id
+        assert query.first().id == self.household_1_indiv.id
 
     def test_exclude_by_ids(self) -> None:
         payment_plan = PaymentPlanFactory(program_cycle=self.program_cycle, created_by=self.user)
@@ -412,7 +407,4 @@
         assert (
             str(basic_query_2)
             == "(AND: ('withdrawn', False), (NOT (AND: ('individuals__unicef_id__in', ['IND_01', 'IND-02']))))"
-        )
-=======
-        assert query.first().id == self.household_1_indiv.id
->>>>>>> b5912b27
+        )