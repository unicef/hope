from django.test import TestCase
from rest_framework.test import APIRequestFactory
from test_utils.factories.program import ProgramFactory

from extras.test_utils.factories.core import (
    FlexibleAttributeForPDUFactory,
    PeriodicFieldDataFactory,
    create_afghanistan,
)
from extras.test_utils.factories.payment import PaymentPlanFactory
from hope.apps.targeting.api.serializers import TargetingCriteriaRuleSerializer
from hope.apps.targeting.api.utils import filter_choices, get_field_by_name
from hope.models.flexible_attribute import FlexibleAttribute, PeriodicFieldData
from hope.models.targeting_criteria_rule import TargetingCriteriaRule
from hope.models.targeting_criteria_rule_filter import TargetingCriteriaRuleFilter
from hope.models.targeting_individual_block_rule_filter import TargetingIndividualBlockRuleFilter
from hope.models.targeting_individual_rule_filter_block import TargetingIndividualRuleFilterBlock


class TargetingCriteriaSerializerTest(TestCase):
    def test_targeting_criteria_serializer_for_not_flex_field_on_hh(self) -> None:
        create_afghanistan()
        rule = TargetingCriteriaRule.objects.create(payment_plan=PaymentPlanFactory())
        # households_filters_blocks
        hh_rule_data = {
            "comparison_method": "EQUALS",
            "arguments": [2],
            "field_name": "size",
            "flex_field_classification": "NOT_FLEX_FIELD",
        }
        targeting_criteria_rule_filter = TargetingCriteriaRuleFilter.objects.create(
            **hh_rule_data,
            targeting_criteria_rule=rule,
        )

        data = TargetingCriteriaRuleSerializer(instance=rule).data

        assert data["household_ids"] == ""
        assert data["individual_ids"] == ""
        assert data["individuals_filters_blocks"] == []
        assert data["households_filters_blocks"][0]["comparison_method"] == "EQUALS"
        assert data["households_filters_blocks"][0]["flex_field_classification"] == "NOT_FLEX_FIELD"
        assert data["households_filters_blocks"][0]["field_name"] == "size"
        assert data["households_filters_blocks"][0]["arguments"] == [2]
        field_attribute_data = data["households_filters_blocks"][0]["field_attribute"]
        expected_result = filter_choices(
            get_field_by_name(targeting_criteria_rule_filter.field_name, rule.payment_plan),
            targeting_criteria_rule_filter.arguments,
        )
        expected_field_attribute_data = {
            "type": expected_result["type"],
            "name": expected_result["name"],
            "labels": [{"language": k, "label": v} for k, v in expected_result["label"].items()],
            "label_en": expected_result["label"]["English(EN)"],
            "hint": expected_result["hint"],
            "choices": expected_result["choices"],
            "associated_with": expected_result["associated_with"],
            "is_flex_field": False,
            "pdu_data": None,
        }
        field_attribute_data.pop("id")
        assert field_attribute_data == expected_field_attribute_data

    def test_targeting_criteria_serializer_for_not_flex_field_on_ind(self) -> None:
        create_afghanistan()
        rule = TargetingCriteriaRule.objects.create(payment_plan=PaymentPlanFactory())
        ind_rule_data = {
            "comparison_method": "EQUALS",
            "arguments": [2],
            "field_name": "size",
            "flex_field_classification": "NOT_FLEX_FIELD",
        }
        ind_block = TargetingIndividualRuleFilterBlock.objects.create(targeting_criteria_rule=rule)
        targeting_criteria_rule_filter = TargetingIndividualBlockRuleFilter.objects.create(
            **ind_rule_data,
            individuals_filters_block=ind_block,
        )

        data = TargetingCriteriaRuleSerializer(instance=rule).data

        assert data["household_ids"] == ""
        assert data["individual_ids"] == ""
        assert data["households_filters_blocks"] == []
        assert not data["individuals_filters_blocks"][0]["target_only_hoh"]
        assert data["individuals_filters_blocks"][0]["individual_block_filters"][0]["comparison_method"] == "EQUALS"
        assert (
            data["individuals_filters_blocks"][0]["individual_block_filters"][0]["flex_field_classification"]
            == "NOT_FLEX_FIELD"
        )
        assert data["individuals_filters_blocks"][0]["individual_block_filters"][0]["field_name"] == "size"
        assert data["individuals_filters_blocks"][0]["individual_block_filters"][0]["arguments"] == [2]
        field_attribute_data = data["individuals_filters_blocks"][0]["individual_block_filters"][0]["field_attribute"]
        expected_result = filter_choices(
            get_field_by_name(targeting_criteria_rule_filter.field_name, rule.payment_plan),
            targeting_criteria_rule_filter.arguments,
        )
        expected_field_attribute_data = {
            "type": expected_result["type"],
            "name": expected_result["name"],
            "labels": [{"language": k, "label": v} for k, v in expected_result["label"].items()],
            "label_en": expected_result["label"]["English(EN)"],
            "hint": expected_result["hint"],
            "choices": expected_result["choices"],
            "associated_with": expected_result["associated_with"],
            "is_flex_field": False,
            "pdu_data": None,
        }
        field_attribute_data.pop("id")
        assert field_attribute_data == expected_field_attribute_data

    def test_targeting_criteria_serializer_for_flex_field_on_hh(self) -> None:
        create_afghanistan()
        rule = TargetingCriteriaRule.objects.create(payment_plan=PaymentPlanFactory())
        flex_field = FlexibleAttribute.objects.create(
            name="flex_field",
            type=FlexibleAttribute.STRING,
            label={"English(EN)": "Test Flex"},
            associated_with=FlexibleAttribute.ASSOCIATED_WITH_HOUSEHOLD,
        )
        # households_filters_blocks
        hh_rule_data = {
            "comparison_method": "EQUALS",
            "arguments": ["test_value"],
            "field_name": "flex_field",
            "flex_field_classification": "FLEX_FIELD_BASIC",
        }
        TargetingCriteriaRuleFilter.objects.create(**hh_rule_data, targeting_criteria_rule=rule)

        data = TargetingCriteriaRuleSerializer(instance=rule).data

        assert data["household_ids"] == ""
        assert data["individual_ids"] == ""
        assert data["individuals_filters_blocks"] == []
        assert data["households_filters_blocks"][0]["comparison_method"] == "EQUALS"
        assert data["households_filters_blocks"][0]["flex_field_classification"] == "FLEX_FIELD_BASIC"
        assert data["households_filters_blocks"][0]["field_name"] == "flex_field"
        assert data["households_filters_blocks"][0]["arguments"] == ["test_value"]
        field_attribute_data = data["households_filters_blocks"][0]["field_attribute"]
        expected_field_attribute_data = {
            "id": str(flex_field.id),
            "type": flex_field.type,
            "name": flex_field.name,
            "labels": [{"language": "English(EN)", "label": "Test Flex"}],
            "label_en": flex_field.label.get("English(EN)", ""),
            "hint": "{}",
            "choices": [],
            "associated_with": "Household",
            "is_flex_field": True,
            "pdu_data": None,
        }
        assert field_attribute_data == expected_field_attribute_data

    def test_targeting_criteria_serializer_for_flex_field_on_ind(self) -> None:
        create_afghanistan()
        rule = TargetingCriteriaRule.objects.create(payment_plan=PaymentPlanFactory())
        flex_field = FlexibleAttribute.objects.create(
            name="flex_field",
            type=FlexibleAttribute.STRING,
            label={"English(EN)": "Test Flex"},
            associated_with=FlexibleAttribute.ASSOCIATED_WITH_INDIVIDUAL,
        )
        # individual_filters_blocks
        ind_rule_data = {
            "comparison_method": "EQUALS",
            "arguments": ["test_value"],
            "field_name": "flex_field",
            "flex_field_classification": "FLEX_FIELD_BASIC",
        }
        ind_block = TargetingIndividualRuleFilterBlock.objects.create(targeting_criteria_rule=rule)
        TargetingIndividualBlockRuleFilter.objects.create(**ind_rule_data, individuals_filters_block=ind_block)

        data = TargetingCriteriaRuleSerializer(instance=rule).data

        assert data["household_ids"] == ""
        assert data["individual_ids"] == ""
        assert data["households_filters_blocks"] == []
        assert not data["individuals_filters_blocks"][0]["target_only_hoh"]
        assert data["individuals_filters_blocks"][0]["individual_block_filters"][0]["comparison_method"] == "EQUALS"
        assert (
            data["individuals_filters_blocks"][0]["individual_block_filters"][0]["flex_field_classification"]
            == "FLEX_FIELD_BASIC"
        )
        assert data["individuals_filters_blocks"][0]["individual_block_filters"][0]["field_name"] == "flex_field"
        assert data["individuals_filters_blocks"][0]["individual_block_filters"][0]["arguments"] == ["test_value"]
        field_attribute_data = data["individuals_filters_blocks"][0]["individual_block_filters"][0]["field_attribute"]
        expected_field_attribute_data = {
            "id": str(flex_field.id),
            "type": flex_field.type,
            "name": flex_field.name,
            "labels": [{"language": "English(EN)", "label": "Test Flex"}],
            "label_en": flex_field.label.get("English(EN)", ""),
            "hint": "{}",
            "choices": [],
            "associated_with": "Individual",
            "is_flex_field": True,
            "pdu_data": None,
        }
        assert field_attribute_data == expected_field_attribute_data

    def test_targeting_criteria_serializer_for_pdu_flex_field(self) -> None:
        afghanistan = create_afghanistan()
        rule = TargetingCriteriaRule.objects.create(payment_plan=PaymentPlanFactory())
        program = ProgramFactory(business_area=afghanistan)
        pdu_data = PeriodicFieldDataFactory(
            subtype=PeriodicFieldData.STRING,
            number_of_rounds=2,
            rounds_names=["January", "February"],
        )
        pdu_field = FlexibleAttributeForPDUFactory(
            name="pdu_field",
            program=program,
            label="PDU Field",
            pdu_data=pdu_data,
        )
        # individual_filters_blocks
        ind_rule_data = {
            "comparison_method": "EQUALS",
            "arguments": ["test_value"],
            "field_name": "pdu_field",
            "flex_field_classification": "FLEX_FIELD_PDU",
            "round_number": 2,
        }
        ind_block = TargetingIndividualRuleFilterBlock.objects.create(targeting_criteria_rule=rule)
        TargetingIndividualBlockRuleFilter.objects.create(**ind_rule_data, individuals_filters_block=ind_block)

        factory = APIRequestFactory()
        request = factory.get("/")
        request.parser_context = {
            "kwargs": {
                "business_area_slug": afghanistan.slug,
                "program_slug": program.slug,
            }
        }
        data = TargetingCriteriaRuleSerializer(instance=rule, context={"request": request}).data

        assert data["household_ids"] == ""
        assert data["individual_ids"] == ""
        assert data["households_filters_blocks"] == []
        assert data["individuals_filters_blocks"][0]["individual_block_filters"][0]["comparison_method"] == "EQUALS"
        assert (
            data["individuals_filters_blocks"][0]["individual_block_filters"][0]["flex_field_classification"]
            == "FLEX_FIELD_PDU"
        )
        assert data["individuals_filters_blocks"][0]["individual_block_filters"][0]["field_name"] == "pdu_field"
        assert data["individuals_filters_blocks"][0]["individual_block_filters"][0]["arguments"] == ["test_value"]
        field_attribute_data = data["individuals_filters_blocks"][0]["individual_block_filters"][0]["field_attribute"]
        expected_field_attribute_data = {
            "id": str(pdu_field.id),
            "type": pdu_field.type,
            "name": pdu_field.name,
            "labels": [{"language": "English(EN)", "label": "PDU Field"}],
            "label_en": pdu_field.label.get("English(EN)", ""),
            "hint": "{}",
            "choices": [],
            "associated_with": "Individual",
            "is_flex_field": True,
            "pdu_data": {
                "subtype": pdu_data.subtype,
                "number_of_rounds": pdu_data.number_of_rounds,
                "rounds_names": pdu_data.rounds_names,
<<<<<<< HEAD
                # "rounds_covered": pdu_data.rounds_covered,
=======
>>>>>>> a0a631e4
            },
        }
        assert field_attribute_data == expected_field_attribute_data<|MERGE_RESOLUTION|>--- conflicted
+++ resolved
@@ -1,6 +1,5 @@
 from django.test import TestCase
 from rest_framework.test import APIRequestFactory
-from test_utils.factories.program import ProgramFactory
 
 from extras.test_utils.factories.core import (
     FlexibleAttributeForPDUFactory,
@@ -8,6 +7,7 @@
     create_afghanistan,
 )
 from extras.test_utils.factories.payment import PaymentPlanFactory
+from extras.test_utils.factories.program import ProgramFactory
 from hope.apps.targeting.api.serializers import TargetingCriteriaRuleSerializer
 from hope.apps.targeting.api.utils import filter_choices, get_field_by_name
 from hope.models.flexible_attribute import FlexibleAttribute, PeriodicFieldData
@@ -258,10 +258,6 @@
                 "subtype": pdu_data.subtype,
                 "number_of_rounds": pdu_data.number_of_rounds,
                 "rounds_names": pdu_data.rounds_names,
-<<<<<<< HEAD
-                # "rounds_covered": pdu_data.rounds_covered,
-=======
->>>>>>> a0a631e4
             },
         }
         assert field_attribute_data == expected_field_attribute_data