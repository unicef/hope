from extras.test_utils.factories.account import UserFactory
from extras.test_utils.factories.core import create_afghanistan
from extras.test_utils.factories.household import (
    HouseholdFactory,
    IndividualFactory,
    create_household_and_individuals,
)
from extras.test_utils.factories.payment import (
    AccountFactory,
    PaymentFactory,
    PaymentPlanFactory,
    generate_delivery_mechanisms,
)
from extras.test_utils.factories.targeting import TargetingCriteriaRuleFactory
from hope.apps.core.base_test_case import BaseTestCase
from hope.apps.payment.models import AccountType, PaymentPlan
from hope.apps.targeting.services.xlsx_export_targeting_service import (
    XlsxExportTargetingService,
)


class TestXlsxExportTargetingService(BaseTestCase):
    @classmethod
    def setUpTestData(cls) -> None:
        super().setUpTestData()
        cls.business_area = create_afghanistan()
        cls.user = UserFactory()
        cls.payment_plan = PaymentPlanFactory(
            business_area=cls.business_area,
            status=PaymentPlan.Status.TP_OPEN,
            created_by=cls.user,
        )

    def test_add_version(self) -> None:
        service = XlsxExportTargetingService(self.payment_plan)
        service._create_workbook()
        service._add_version()
        assert (
            service.ws_meta[XlsxExportTargetingService.VERSION_CELL_NAME_COORDINATES].value
            == XlsxExportTargetingService.VERSION_CELL_NAME
        )
        assert (
            service.ws_meta[XlsxExportTargetingService.VERSION_CELL_COORDINATES].value
            == XlsxExportTargetingService.VERSION
        )

    def test_add_standard_columns_headers(self) -> None:
        service = XlsxExportTargetingService(self.payment_plan)
        service._create_workbook()
        service._add_standard_columns_headers()
        headers = [cell.value for cell in service.ws_individuals[1]]
        assert headers == [
            "Household unicef_id",
            "unicef_id",
            "Linked Households",
            "Accounts information",
        ]

    def test_export_service_households_property(self) -> None:
        program = self.payment_plan.program_cycle.program
        hh1 = HouseholdFactory(
            business_area=self.business_area,
            program=program,
            head_of_household=IndividualFactory(household=None),
        )
        hh2 = HouseholdFactory(
            business_area=self.business_area,
            program=program,
            head_of_household=IndividualFactory(household=None),
        )
        p1 = PaymentFactory(
            parent=self.payment_plan,
            vulnerability_score=11,
            household=hh1,
        )
        p2 = PaymentFactory(
            parent=self.payment_plan,
            vulnerability_score=99,
            household=hh2,
        )
        TargetingCriteriaRuleFactory(
            household_ids=f"{p1.household.unicef_id}, {p2.household.unicef_id}",
            payment_plan=self.payment_plan,
        )

        service = XlsxExportTargetingService(self.payment_plan)
        assert len(service.households) == 2

        self.payment_plan.status = PaymentPlan.Status.LOCKED
        self.payment_plan.vulnerability_score_min = 10
        self.payment_plan.vulnerability_score_max = 12
        self.payment_plan.save()

        service = XlsxExportTargetingService(self.payment_plan)
        assert len(service.households) == 1
        assert service.households.first().unicef_id == p1.household.unicef_id

    def test_accounts_info(self) -> None:
        generate_delivery_mechanisms()
        service = XlsxExportTargetingService(self.payment_plan)

        _, individuals = create_household_and_individuals(
            household_data={
                "business_area": self.business_area,
                "program": self.payment_plan.program_cycle.program,
            },
            individuals_data=[
                {
                    "full_name": "Benjamin Butler",
                    "given_name": "Benjamin",
                    "family_name": "Butler",
                    "phone_no": "(953)682-4596",
                    "birth_date": "1943-07-30",
                    "id": "ffb2576b-126f-42de-b0f5-ef889b7bc1fe",
                    "business_area": self.business_area,
                },
            ],
        )
        individual = individuals[0]
        AccountFactory(
            individual=individual,
            account_type=AccountType.objects.get(key="bank"),
            data={
                "card_number": "123",
                "card_expiry_date": "2022-01-01",
                "name_of_cardholder": "Marek",
            },
            number="123",
        )
        AccountFactory(
            individual=individual,
            account_type=AccountType.objects.get(key="mobile"),
            data={
                "service_provider_code": "ABC",
                "delivery_phone_number": "123456789",
                "provider": "Provider",
            },
            number="321",
        )

        assert (
<<<<<<< HEAD
            service._accounts_info(individual)
            == "{'card_number': '123', 'card_expiry_date': '2022-01-01', 'name_of_cardholder': 'Marek', 'number': '123', 'financial_institution': ''}, {'provider': 'Provider', 'delivery_phone_number': '123456789', 'service_provider_code': 'ABC', 'number': '321', 'financial_institution': ''}"
=======
            service._accounts_info(individual) == "{'card_number': '123', 'card_expiry_date': '2022-01-01',"
            " 'name_of_cardholder': 'Marek', 'number': '123', 'financial_institution': ''}, "
            "{'provider': 'Provider', 'delivery_phone_number': '123456789', "
            "'service_provider_code': 'ABC', 'number': '321', 'financial_institution': ''}"
>>>>>>> b5912b27
        )<|MERGE_RESOLUTION|>--- conflicted
+++ resolved
@@ -139,13 +139,8 @@
         )
 
         assert (
-<<<<<<< HEAD
-            service._accounts_info(individual)
-            == "{'card_number': '123', 'card_expiry_date': '2022-01-01', 'name_of_cardholder': 'Marek', 'number': '123', 'financial_institution': ''}, {'provider': 'Provider', 'delivery_phone_number': '123456789', 'service_provider_code': 'ABC', 'number': '321', 'financial_institution': ''}"
-=======
             service._accounts_info(individual) == "{'card_number': '123', 'card_expiry_date': '2022-01-01',"
             " 'name_of_cardholder': 'Marek', 'number': '123', 'financial_institution': ''}, "
             "{'provider': 'Provider', 'delivery_phone_number': '123456789', "
             "'service_provider_code': 'ABC', 'number': '321', 'financial_institution': ''}"
->>>>>>> b5912b27
         )