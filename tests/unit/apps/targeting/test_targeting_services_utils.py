from django.test import TestCase

from hct_mis_api.apps.account.fixtures import UserFactory
from hct_mis_api.apps.core.fixtures import create_afghanistan
from hct_mis_api.apps.household.fixtures import HouseholdFactory, IndividualFactory
from hct_mis_api.apps.household.models import Household, Individual
from hct_mis_api.apps.payment.fixtures import PaymentPlanFactory
from hct_mis_api.apps.program.fixtures import ProgramFactory
from hct_mis_api.apps.targeting.models import (
    TargetingCollectorBlockRuleFilter,
    TargetingCollectorRuleFilterBlock,
    TargetingCriteriaRule,
    TargetingCriteriaRuleFilter,
    TargetingIndividualBlockRuleFilter,
    TargetingIndividualRuleFilterBlock,
)
from hct_mis_api.apps.targeting.services.utils import (
    from_input_to_targeting_criteria,
    get_existing_unicef_ids,
)


class TestPaymentPlanModel(TestCase):
    @classmethod
    def setUpTestData(cls) -> None:
        super().setUpTestData()
        cls.business_area = create_afghanistan()
        cls.user = UserFactory()
        cls.program = ProgramFactory()

        hoh1 = IndividualFactory(household=None)
        hoh2 = IndividualFactory(household=None)
        cls.hh1 = HouseholdFactory(head_of_household=hoh1, program=cls.program)
        cls.hh2 = HouseholdFactory(head_of_household=hoh2, program=cls.program)

        cls.ind1 = IndividualFactory(household=cls.hh1, program=cls.program)
        cls.ind2 = IndividualFactory(household=cls.hh2, program=cls.program)

        cls.pp = PaymentPlanFactory()

    def test_get_unicef_ids(self) -> None:
        ids_1 = get_existing_unicef_ids(f"{self.hh1},HH-invalid", Household, self.program)
        self.assertEqual(ids_1, f"{self.hh1}")

        ids_2 = get_existing_unicef_ids(f" {self.hh1}, {self.hh2} ", Household, self.program)
        self.assertEqual(ids_2, f"{self.hh1}, {self.hh2}")

        ids_3 = get_existing_unicef_ids(f"{self.ind1}, IND-000", Individual, self.program)
        self.assertEqual(ids_3, f"{self.ind1}")

<<<<<<< HEAD
        get_unicef_ids(f"{self.ind1}, {self.ind2}, HH-2", "individual", self.program)
        # self.assertEqual(ids_4, f"{self.ind1}, {self.ind2}")  # On CI it fails ::cry::
=======
        ids_4 = get_existing_unicef_ids(f"{self.ind1}, {self.ind2}, HH-2", Individual, self.program)
        self.assertEqual(ids_4, f"{self.ind1}, {self.ind2}")
>>>>>>> 6c88ad6c

    def test_from_input_to_targeting_criteria(self) -> None:
        self.assertEqual(TargetingCriteriaRule.objects.count(), 0)
        self.assertEqual(TargetingCriteriaRuleFilter.objects.count(), 0)
        self.assertEqual(TargetingIndividualRuleFilterBlock.objects.count(), 0)
        self.assertEqual(TargetingIndividualBlockRuleFilter.objects.count(), 0)
        self.assertEqual(TargetingCollectorRuleFilterBlock.objects.count(), 0)
        self.assertEqual(TargetingCollectorBlockRuleFilter.objects.count(), 0)

        targeting_criteria_input = {
            "flag_exclude_if_active_adjudication_ticket": False,
            "flag_exclude_if_on_sanction_list": False,
            "rules": [
                {
                    "household_ids": f"{self.hh1.unicef_id}",
                    "individual_ids": f"{self.ind2.unicef_id}",
                    "collectors_filters_blocks": [
                        {
                            "collector_block_filters": [
                                {
                                    "comparison_method": "EQUALS",
                                    "arguments": [True],
                                    "field_name": "mobile_phone_number__test_data",
                                    "flex_field_classification": "NOT_FLEX_FIELD",
                                },
                            ]
                        }
                    ],
                    "households_filters_blocks": [
                        {
                            "comparison_method": "EQUALS",
                            "arguments": [2],
                            "field_name": "size",
                            "flex_field_classification": "NOT_FLEX_FIELD",
                        }
                    ],
                    "individuals_filters_blocks": [
                        {
                            "individual_block_filters": [
                                {
                                    "comparison_method": "RANGE",
                                    "arguments": [1, 99],
                                    "field_name": "age_at_registration",
                                    "flex_field_classification": "NOT_FLEX_FIELD",
                                },
                            ],
                        }
                    ],
                }
            ],
        }
        from_input_to_targeting_criteria(targeting_criteria_input, self.program, self.pp)

        self.assertEqual(TargetingCriteriaRule.objects.count(), 1)
        self.assertEqual(TargetingCriteriaRuleFilter.objects.count(), 1)
        self.assertEqual(TargetingIndividualRuleFilterBlock.objects.count(), 1)
        self.assertEqual(TargetingIndividualBlockRuleFilter.objects.count(), 1)
        self.assertEqual(TargetingCollectorRuleFilterBlock.objects.count(), 1)
        self.assertEqual(TargetingCollectorBlockRuleFilter.objects.count(), 1)

        self.assertEqual(TargetingCriteriaRule.objects.first().household_ids, self.hh1.unicef_id)
        self.assertEqual(TargetingCriteriaRule.objects.first().individual_ids, self.ind2.unicef_id)

        self.assertEqual(TargetingCriteriaRuleFilter.objects.first().field_name, "size")
        self.assertEqual(TargetingCriteriaRuleFilter.objects.first().arguments, [2])

        self.assertEqual(TargetingIndividualBlockRuleFilter.objects.first().field_name, "age_at_registration")
        self.assertEqual(TargetingIndividualBlockRuleFilter.objects.first().arguments, [1, 99])

        self.assertEqual(TargetingCollectorBlockRuleFilter.objects.first().field_name, "mobile_phone_number__test_data")
        self.assertEqual(TargetingCollectorBlockRuleFilter.objects.first().arguments, [True])<|MERGE_RESOLUTION|>--- conflicted
+++ resolved
@@ -48,13 +48,8 @@
         ids_3 = get_existing_unicef_ids(f"{self.ind1}, IND-000", Individual, self.program)
         self.assertEqual(ids_3, f"{self.ind1}")
 
-<<<<<<< HEAD
-        get_unicef_ids(f"{self.ind1}, {self.ind2}, HH-2", "individual", self.program)
-        # self.assertEqual(ids_4, f"{self.ind1}, {self.ind2}")  # On CI it fails ::cry::
-=======
         ids_4 = get_existing_unicef_ids(f"{self.ind1}, {self.ind2}, HH-2", Individual, self.program)
         self.assertEqual(ids_4, f"{self.ind1}, {self.ind2}")
->>>>>>> 6c88ad6c
 
     def test_from_input_to_targeting_criteria(self) -> None:
         self.assertEqual(TargetingCriteriaRule.objects.count(), 0)
