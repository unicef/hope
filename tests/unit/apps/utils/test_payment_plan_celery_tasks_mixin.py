--- conflicted
+++ resolved
@@ -31,7 +31,10 @@
         cls.user.is_active = True
         cls.user.save()
 
-        cls.payment_plan = PaymentPlanFactory(program_cycle=cls.program.cycles.first())
+        cls.payment_plan = PaymentPlanFactory(
+            program_cycle=cls.program.cycles.first(),
+            created_by=cls.user,
+        )
 
     def setUp(self) -> None:
         self.url = reverse("admin:payment_paymentplan_change", args=[self.payment_plan.id])
@@ -78,13 +81,9 @@
     def test_restart_prepare_payment_plan_task_success(self) -> None:
         self.client.login(username=self.user.username, password=self.password)
         payment_plan = PaymentPlanFactory(
-<<<<<<< HEAD
             status=PaymentPlan.Status.OPEN,
-            program=self.program,
-=======
-            status=PaymentPlan.Status.PREPARING,
             program_cycle=self.program.cycles.first(),
->>>>>>> 8890bce7
+            created_by=self.user,
         )
         payment_plan.refresh_from_db()
         response = self.client.post(
@@ -102,13 +101,9 @@
     def test_restart_prepare_payment_plan_task_incorrect_status(self) -> None:
         self.client.login(username=self.user.username, password=self.password)
         payment_plan = PaymentPlanFactory(
-<<<<<<< HEAD
             status=PaymentPlan.Status.LOCKED,
-            program=self.program,
-=======
-            status=PaymentPlan.Status.OPEN,
             program_cycle=self.program.cycles.first(),
->>>>>>> 8890bce7
+            created_by=self.user,
         )
         payment_plan.refresh_from_db()
         response = self.client.post(
@@ -126,13 +121,9 @@
     def test_restart_prepare_payment_plan_task_already_running(self) -> None:
         self.client.login(username=self.user.username, password=self.password)
         payment_plan = PaymentPlanFactory(
-<<<<<<< HEAD
             status=PaymentPlan.Status.OPEN,
-            program=self.program,
-=======
-            status=PaymentPlan.Status.PREPARING,
             program_cycle=self.program.cycles.first(),
->>>>>>> 8890bce7
+            created_by=self.user,
         )
         payment_plan.refresh_from_db()
         # set the cache to simulate an already running task
