import base64
import io
import json
from typing import Any
from unittest.mock import patch

from django.conf import settings
from django.test import TestCase, override_settings

import pytest
from constance.test import override_config
from openpyxl import Workbook

from hct_mis_api.apps.account.fixtures import UserFactory
from hct_mis_api.apps.account.models import Partner
from hct_mis_api.apps.utils.mailjet import MailjetClient


class TestMailjet(TestCase):
    @patch("hct_mis_api.apps.utils.celery_tasks.requests.post")
    @override_settings(EMAIL_SUBJECT_PREFIX="test")
    @override_config(ENABLE_MAILJET=True)
    def test_mailjet_body_with_template(self, mocked_requests_post: Any) -> None:
        mocked_requests_post.return_value.status_code = 200
        mailjet = MailjetClient(
            mailjet_template_id=1,
            subject="Subject for email with Template",
            recipients=["test@email.com", "test2@email.com"],
            ccs=["testcc@email.com"],
            variables={"key": "value"},
        )
        mailjet.send_email()
        mocked_requests_post.assert_called_once()
        expected_data = json.dumps(
            {
                "Messages": [
                    {
                        "From": {"Email": settings.DEFAULT_EMAIL, "Name": settings.DEFAULT_EMAIL_DISPLAY},
                        "Subject": "[test] Subject for email with Template",
                        "To": [
                            {
                                "Email": "test@email.com",
                            },
                            {
                                "Email": "test2@email.com",
                            },
                        ],
                        "Cc": [
                            {
                                "Email": "testcc@email.com",
                            }
                        ],
                        "TemplateID": 1,
                        "TemplateLanguage": True,
                        "Variables": {"key": "value"},
                    }
                ]
            }
        )

        mocked_requests_post.assert_called_with(
            "https://api.mailjet.com/v3.1/send",
            auth=(settings.MAILJET_API_KEY, settings.MAILJET_SECRET_KEY),
            data=expected_data,
        )

    @patch("hct_mis_api.apps.utils.celery_tasks.requests.post")
    @override_settings(
        EMAIL_SUBJECT_PREFIX="test", CATCH_ALL_EMAIL=["catchallemail@email.com", "catchallemail2@email.com"]
    )
    @override_config(ENABLE_MAILJET=True)
    def test_mailjet_body_with_template_with_catch_all(self, mocked_requests_post: Any) -> None:
        mocked_requests_post.return_value.status_code = 200
        mailjet = MailjetClient(
            mailjet_template_id=1,
            subject="Subject for email with Template for Catch All",
            recipients=["test@email.com", "test2@email.com"],
            ccs=["testcc@email.com"],
            variables={"key": "value"},
        )
        mailjet.send_email()
        mocked_requests_post.assert_called_once()
        expected_data = json.dumps(
            {
                "Messages": [
                    {
                        "From": {"Email": settings.DEFAULT_EMAIL, "Name": settings.DEFAULT_EMAIL_DISPLAY},
                        "Subject": "[test] Subject for email with Template for Catch All",
                        "To": [
                            {
                                "Email": "catchallemail@email.com",
                            },
                            {
                                "Email": "catchallemail2@email.com",
                            },
                        ],
                        "Cc": [
                            {
                                "Email": "testcc@email.com",
                            }
                        ],
                        "TemplateID": 1,
                        "TemplateLanguage": True,
                        "Variables": {"key": "value"},
                    }
                ]
            }
        )

        mocked_requests_post.assert_called_with(
            "https://api.mailjet.com/v3.1/send",
            auth=(settings.MAILJET_API_KEY, settings.MAILJET_SECRET_KEY),
            data=expected_data,
        )

    @patch("hct_mis_api.apps.utils.celery_tasks.requests.post")
    @override_settings(EMAIL_SUBJECT_PREFIX="test")
    @override_config(ENABLE_MAILJET=True)
    def test_mailjet_body_with_html_and_text_body(self, mocked_requests_post: Any) -> None:
        mocked_requests_post.return_value.status_code = 200
        mailjet = MailjetClient(
            html_body="<h1>HTML Body</h1>",
            text_body="Text Body",
            subject="Subject for email with HTML and Text body",
            recipients=["test@email.com", "test2@email.com"],
            ccs=["testcc@email.com"],
        )
        mailjet.send_email()
        mocked_requests_post.assert_called_once()
        expected_data = json.dumps(
            {
                "Messages": [
                    {
                        "From": {"Email": settings.DEFAULT_EMAIL, "Name": settings.DEFAULT_EMAIL_DISPLAY},
                        "Subject": "[test] Subject for email with HTML and Text body",
                        "To": [
                            {
                                "Email": "test@email.com",
                            },
                            {
                                "Email": "test2@email.com",
                            },
                        ],
                        "Cc": [
                            {
                                "Email": "testcc@email.com",
                            }
                        ],
                        "HTMLPart": "<h1>HTML Body</h1>",
                        "TextPart": "Text Body",
                    }
                ]
            }
        )

        mocked_requests_post.assert_called_with(
            "https://api.mailjet.com/v3.1/send",
            auth=(settings.MAILJET_API_KEY, settings.MAILJET_SECRET_KEY),
            data=expected_data,
        )

    @patch("hct_mis_api.apps.utils.celery_tasks.requests.post")
    @override_settings(EMAIL_SUBJECT_PREFIX="test")
    @override_config(ENABLE_MAILJET=True)
    def test_mailjet_body_with_text_body(self, mocked_requests_post: Any) -> None:
        mocked_requests_post.return_value.status_code = 200
        mailjet = MailjetClient(
            text_body="Text Body",
            subject="Subject for email with Text body",
            recipients=["test@email.com", "test2@email.com"],
            ccs=["testcc@email.com"],
        )
        mailjet.send_email()
        mocked_requests_post.assert_called_once()
        expected_data = json.dumps(
            {
                "Messages": [
                    {
                        "From": {"Email": settings.DEFAULT_EMAIL, "Name": settings.DEFAULT_EMAIL_DISPLAY},
                        "Subject": "[test] Subject for email with Text body",
                        "To": [
                            {
                                "Email": "test@email.com",
                            },
                            {
                                "Email": "test2@email.com",
                            },
                        ],
                        "Cc": [
                            {
                                "Email": "testcc@email.com",
                            }
                        ],
                        "TextPart": "Text Body",
                    }
                ]
            }
        )

        mocked_requests_post.assert_called_with(
            "https://api.mailjet.com/v3.1/send",
            auth=(settings.MAILJET_API_KEY, settings.MAILJET_SECRET_KEY),
            data=expected_data,
        )

    @patch("hct_mis_api.apps.utils.celery_tasks.requests.post")
    @override_settings(EMAIL_SUBJECT_PREFIX="test")
    @override_config(ENABLE_MAILJET=True)
    def test_mailjet_body_with_template_and_attachment(self, mocked_requests_post: Any) -> None:
        mocked_requests_post.return_value.status_code = 200
        mailjet = MailjetClient(
            mailjet_template_id=1,
            subject="Subject for email with Template and Attachments",
            recipients=["test@email.com", "test2@email.com"],
            ccs=["testcc@email.com"],
            variables={"key": "value"},
        )

        attachment_wb = Workbook()
        attachment_ws = attachment_wb.active
        attachment_ws.title = "File Title"
        attachment_ws.append(["Col1", "Col2", "Col3"])
        attachment_ws.append(["Val1", "Val2", "Val3"])
        buffer = io.BytesIO()
        attachment_wb.save(buffer)
        buffer.seek(0)
        attachment_content = buffer.getvalue()
        base64_encoded_content = base64.b64encode(attachment_content).decode("utf-8")

        mailjet.attach_file(
            attachment=base64_encoded_content,
            filename="filename.xlsx",
            mimetype="application/vnd.openxmlformats-officedocument.spreadsheetml.sheet",
        )
        mailjet.attach_file(
            attachment=base64_encoded_content,
            filename="filename.xlsx",
            mimetype="application/vnd.openxmlformats-officedocument.spreadsheetml.sheet",
        )

        mailjet.send_email()
        mocked_requests_post.assert_called_once()
        expected_data = json.dumps(
            {
                "Messages": [
                    {
                        "From": {"Email": settings.DEFAULT_EMAIL, "Name": settings.DEFAULT_EMAIL_DISPLAY},
                        "Subject": "[test] Subject for email with Template and Attachments",
                        "To": [
                            {
                                "Email": "test@email.com",
                            },
                            {
                                "Email": "test2@email.com",
                            },
                        ],
                        "Cc": [
                            {
                                "Email": "testcc@email.com",
                            }
                        ],
                        "TemplateID": 1,
                        "TemplateLanguage": True,
                        "Variables": {"key": "value"},
                        "Attachments": [
                            {
                                "ContentType": "application/vnd.openxmlformats-officedocument.spreadsheetml.sheet",
                                "Filename": "filename.xlsx",
                                "Base64Content": base64_encoded_content,
                            },
                            {
                                "ContentType": "application/vnd.openxmlformats-officedocument.spreadsheetml.sheet",
                                "Filename": "filename.xlsx",
                                "Base64Content": base64_encoded_content,
                            },
                        ],
                    }
                ]
            }
        )

        mocked_requests_post.assert_called_with(
            "https://api.mailjet.com/v3.1/send",
            auth=(settings.MAILJET_API_KEY, settings.MAILJET_SECRET_KEY),
            data=expected_data,
        )

    @patch("hct_mis_api.apps.utils.celery_tasks.requests.post")
    @override_config(ENABLE_MAILJET=True)
    def test_mailjet_incorrect_body_with_template_and_html_body(self, mocked_requests_post: Any) -> None:
        mailjet = MailjetClient(
            html_body="<h1>HTML Body</h1>",
            mailjet_template_id=1,
            subject="Subject for incorrect body",
            recipients=["test@email.com", "test2@email.com"],
            ccs=["testcc@email.com"],
            variables={"key": "value"},
        )
        with pytest.raises(ValueError) as exc:
            mailjet.send_email()
            mocked_requests_post.assert_not_called()
        assert str(exc.value) == "You cannot use both template and custom email body"

    @patch("hct_mis_api.apps.utils.celery_tasks.requests.post")
    @override_config(ENABLE_MAILJET=True)
    def test_mailjet_incorrect_body_with_template_and_text_body(self, mocked_requests_post: Any) -> None:
        mailjet = MailjetClient(
            text_body="Text Body",
            mailjet_template_id=1,
            subject="Subject for incorrect body",
            recipients=["test@email.com", "test2@email.com"],
            ccs=["testcc@email.com"],
            variables={"key": "value"},
        )
        with pytest.raises(ValueError) as exc:
            mailjet.send_email()
            mocked_requests_post.assert_not_called()
        assert str(exc.value) == "You cannot use both template and custom email body"

    @patch("hct_mis_api.apps.utils.celery_tasks.requests.post")
    @override_config(ENABLE_MAILJET=True)
    def test_mailjet_incorrect_body_with_template_and_without_variables(self, mocked_requests_post: Any) -> None:
        mailjet = MailjetClient(
            mailjet_template_id=1,
            subject="Subject for incorrect body",
            recipients=["test@email.com", "test2@email.com"],
            ccs=["testcc@email.com"],
        )
        with pytest.raises(ValueError) as exc:
            mailjet.send_email()
            mocked_requests_post.assert_not_called()
        assert str(exc.value) == "You need to provide body variables for template email"

    @patch("hct_mis_api.apps.utils.celery_tasks.requests.post")
    @override_config(ENABLE_MAILJET=True)
    def test_mailjet_incorrect_body_without_template_and_without_html_and_text_body(
        self, mocked_requests_post: Any
    ) -> None:
        mailjet = MailjetClient(
            subject="Subject for incorrect body",
            recipients=["test@email.com", "test2@email.com"],
            ccs=["testcc@email.com"],
        )
        with pytest.raises(ValueError) as exc:
            mailjet.send_email()
            mocked_requests_post.assert_not_called()
        assert str(exc.value) == "You need to provide either template or custom email body"

    @patch("hct_mis_api.apps.utils.celery_tasks.requests.post")
    @override_settings(EMAIL_SUBJECT_PREFIX="test")
    @override_config(ENABLE_MAILJET=True)
<<<<<<< HEAD
    def test_email_user_via_mailjet(self, mocked_requests_post: Any, partner_unicef: Partner) -> None:
=======
    def test_email_user_via_mailjet(self, mocked_requests_post: Any) -> None:
        mocked_requests_post.return_value.status_code = 200
>>>>>>> 07b021c5
        user = UserFactory(email="testuser@email.com", username="testuser")
        user.email_user(
            subject="Test subject",
            html_body="<h1>HTML Body</h1>",
            from_email="sender@email.com",
            from_email_display="Sender",
            ccs=["testcc@email.com"],
        )
        mocked_requests_post.assert_called_once()
        expected_data = json.dumps(
            {
                "Messages": [
                    {
                        "From": {"Email": "sender@email.com", "Name": "Sender"},
                        "Subject": "[test] Test subject",
                        "To": [
                            {
                                "Email": "testuser@email.com",
                            },
                        ],
                        "Cc": [
                            {
                                "Email": "testcc@email.com",
                            }
                        ],
                        "HTMLPart": "<h1>HTML Body</h1>",
                    }
                ]
            }
        )

        mocked_requests_post.assert_called_with(
            "https://api.mailjet.com/v3.1/send",
            auth=(settings.MAILJET_API_KEY, settings.MAILJET_SECRET_KEY),
            data=expected_data,
        )<|MERGE_RESOLUTION|>--- conflicted
+++ resolved
@@ -349,12 +349,8 @@
     @patch("hct_mis_api.apps.utils.celery_tasks.requests.post")
     @override_settings(EMAIL_SUBJECT_PREFIX="test")
     @override_config(ENABLE_MAILJET=True)
-<<<<<<< HEAD
-    def test_email_user_via_mailjet(self, mocked_requests_post: Any, partner_unicef: Partner) -> None:
-=======
     def test_email_user_via_mailjet(self, mocked_requests_post: Any) -> None:
         mocked_requests_post.return_value.status_code = 200
->>>>>>> 07b021c5
         user = UserFactory(email="testuser@email.com", username="testuser")
         user.email_user(
             subject="Test subject",
