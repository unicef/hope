--- conflicted
+++ resolved
@@ -15,14 +15,9 @@
 from django_elasticsearch_dsl.registries import registry
 from django_elasticsearch_dsl.test import is_es_online
 from elasticsearch_dsl import connections
-<<<<<<< HEAD
-
 from hct_mis_api.apps.account.models import Partner, Role
 
-from .fixtures import *  # noqa: ABS101, F403, F401
-=======
 from extras.test_utils.fixtures import *  # noqa: ABS101, F403, F401
->>>>>>> 856fee56
 
 
 @pytest.fixture(autouse=True)
