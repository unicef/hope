--- conflicted
+++ resolved
@@ -21,10 +21,6 @@
 
 @pytest.fixture(autouse=True)
 def create_unicef_partner() -> None:
-<<<<<<< HEAD
-    print("UNICEF created")
-=======
->>>>>>> 74cf0333
     unicef, _ = Partner.objects.get_or_create(name="UNICEF")
     yield Partner.objects.get_or_create(name=settings.UNICEF_HQ_PARTNER, parent=unicef)
 
