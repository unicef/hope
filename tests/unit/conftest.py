--- conflicted
+++ resolved
@@ -5,12 +5,11 @@
 from time import sleep
 from typing import Any
 
-from django.conf import settings
-from django.core.cache import cache
-
 import pytest
 from _pytest.config import Config
 from _pytest.config.argparsing import Parser
+from django.conf import settings
+from django.core.cache import cache
 from django_elasticsearch_dsl.registries import registry
 from django_elasticsearch_dsl.test import is_es_online
 from elasticsearch_dsl import connections
@@ -199,11 +198,6 @@
         doc._index._name = pattern.sub("", doc._index._name)
 
 
-<<<<<<< HEAD
-@pytest.fixture(autouse=True)
-def clear_cache_before_each_test() -> None:
-    cache.clear()
-=======
 @pytest.fixture(scope="session", autouse=True)
 def register_custom_sql_signal() -> None:
     from django.db import connections
@@ -255,4 +249,8 @@
 
     pre_migrate.connect(pre_migration_custom_sql, dispatch_uid="tests.pre_migrationc_custom_sql", weak=False)
     post_migrate.connect(post_migration_custom_sql, dispatch_uid="tests.post_migration_custom_sql", weak=False)
->>>>>>> 9e6ae8de
+
+
+@pytest.fixture(autouse=True)
+def clear_cache_before_each_test() -> None:
+    cache.clear()