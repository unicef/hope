from io import BytesIO
import random
from typing import Any

from django.core.files.uploadedfile import InMemoryUploadedFile
import factory
from factory.django import DjangoModelFactory
from pytz import utc

from extras.test_utils.factories.account import UserFactory
from extras.test_utils.factories.household import create_household
from extras.test_utils.factories.payment import (
    PaymentFactory,
    PaymentVerificationFactory,
)
<<<<<<< HEAD
from factory.django import DjangoModelFactory
from pytz import utc

from hope.models.business_area import BusinessArea
from hope.models.area import Area
=======
from hope.apps.core.models import BusinessArea
from hope.apps.geo.models import Area
>>>>>>> e398a216
from hope.apps.grievance.models import (
    GrievanceDocument,
    GrievanceTicket,
    TicketAddIndividualDetails,
    TicketComplaintDetails,
    TicketDeleteHouseholdDetails,
    TicketDeleteIndividualDetails,
    TicketHouseholdDataUpdateDetails,
    TicketIndividualDataUpdateDetails,
    TicketNeedsAdjudicationDetails,
    TicketNegativeFeedbackDetails,
    TicketNote,
    TicketPaymentVerificationDetails,
    TicketPositiveFeedbackDetails,
    TicketReferralDetails,
    TicketSensitiveDetails,
    TicketSystemFlaggingDetails,
)
from hope.models.individual import Individual
from hope.models.payment_verification import PaymentVerification
from hope.models.program import Program
from hope.models.registration_data_import import RegistrationDataImport


class GrievanceTicketFactory(DjangoModelFactory):
    class Meta:
        model = GrievanceTicket

    user_modified = factory.Faker("date_time_this_decade", before_now=False, after_now=True, tzinfo=utc)
    created_by = factory.SubFactory(UserFactory)
    assigned_to = factory.SubFactory(UserFactory)
    status = factory.fuzzy.FuzzyChoice(GrievanceTicket.STATUS_CHOICES, getter=lambda c: c[0])
    category = factory.fuzzy.FuzzyChoice(
        (
            GrievanceTicket.CATEGORY_NEGATIVE_FEEDBACK,
            GrievanceTicket.CATEGORY_POSITIVE_FEEDBACK,
            GrievanceTicket.CATEGORY_REFERRAL,
        )
    )
    description = factory.Faker("sentence", nb_words=6, variable_nb_words=True, ext_word_list=None)
    admin2 = factory.LazyAttribute(
        lambda o: Area.objects.filter(area_type__country__name__iexact="afghanistan").first()
    )
    area = factory.Faker("sentence", nb_words=6, variable_nb_words=True, ext_word_list=None)
    language = factory.Faker("sentence", nb_words=6, variable_nb_words=True, ext_word_list=None)
    business_area = factory.LazyAttribute(lambda o: BusinessArea.objects.first())
    created_at = factory.Faker("date_time_this_decade", before_now=False, after_now=True, tzinfo=utc)
    issue_type = factory.LazyAttribute(
        lambda o: (
            factory.fuzzy.FuzzyChoice(list(GrievanceTicket.ISSUE_TYPES_CHOICES.get(o.category, {}).keys())).fuzz()
            if GrievanceTicket.ISSUE_TYPES_CHOICES.get(o.category)
            else None
        )
    )


class SensitiveGrievanceTicketFactory(DjangoModelFactory):
    class Meta:
        model = TicketSensitiveDetails

    ticket = factory.SubFactory(
        GrievanceTicketFactory,
        category=GrievanceTicket.CATEGORY_SENSITIVE_GRIEVANCE,
        issue_type=random.choice(
            list(GrievanceTicket.ISSUE_TYPES_CHOICES[GrievanceTicket.CATEGORY_SENSITIVE_GRIEVANCE].keys())
        ),
    )
    household = None
    individual = None
    payment = None

    @factory.post_generation
    def create_extras(obj, create: bool, extracted: bool, **kwargs: Any) -> None:
        household, individuals = create_household(
            household_args={"size": 2, "business_area": obj.ticket.business_area},
        )
        obj.household = household
        obj.individual = individuals[0]
        obj.payment = PaymentFactory(household=household, currency="EUR")
        obj.save()


class GrievanceComplaintTicketFactory(DjangoModelFactory):
    class Meta:
        model = TicketComplaintDetails

    ticket = factory.SubFactory(
        GrievanceTicketFactory,
        category=GrievanceTicket.CATEGORY_GRIEVANCE_COMPLAINT,
        issue_type=random.choice(
            list(GrievanceTicket.ISSUE_TYPES_CHOICES[GrievanceTicket.CATEGORY_GRIEVANCE_COMPLAINT].keys())
        ),
    )
    household = None
    individual = None
    payment = None

    @factory.post_generation
    def create_extras(obj, create: bool, extracted: bool, **kwargs: Any) -> None:
        household, individuals = create_household(
            household_args={"size": 2, "business_area": obj.ticket.business_area},
        )
        obj.household = household
        obj.individual = individuals[0]
        obj.payment = PaymentFactory(household=household, currency="EUR")

        obj.save()


class SensitiveGrievanceTicketWithoutExtrasFactory(DjangoModelFactory):
    class Meta:
        model = TicketSensitiveDetails

    ticket = factory.SubFactory(
        GrievanceTicketFactory,
        category=GrievanceTicket.CATEGORY_SENSITIVE_GRIEVANCE,
        issue_type=random.choice(
            list(GrievanceTicket.ISSUE_TYPES_CHOICES[GrievanceTicket.CATEGORY_SENSITIVE_GRIEVANCE].keys())
        ),
    )
    household = None
    individual = None
    payment = None


class GrievanceComplaintTicketWithoutExtrasFactory(DjangoModelFactory):
    class Meta:
        model = TicketComplaintDetails

    ticket = factory.SubFactory(
        GrievanceTicketFactory,
        category=GrievanceTicket.CATEGORY_GRIEVANCE_COMPLAINT,
        issue_type=random.choice(
            list(GrievanceTicket.ISSUE_TYPES_CHOICES[GrievanceTicket.CATEGORY_GRIEVANCE_COMPLAINT].keys())
        ),
    )
    household = None
    individual = None


class TicketNoteFactory(DjangoModelFactory):
    class Meta:
        model = TicketNote

    ticket = factory.SubFactory(
        GrievanceTicketFactory,
        category=random.choice(
            (
                GrievanceTicket.CATEGORY_NEGATIVE_FEEDBACK,
                GrievanceTicket.CATEGORY_POSITIVE_FEEDBACK,
                GrievanceTicket.CATEGORY_REFERRAL,
            )
        ),
    )
    description = factory.Faker("sentence", nb_words=6, variable_nb_words=True, ext_word_list=None)
    created_by = factory.SubFactory(UserFactory)


class TicketAddIndividualDetailsFactory(DjangoModelFactory):
    class Meta:
        model = TicketAddIndividualDetails

    ticket = factory.SubFactory(
        GrievanceTicketFactory,
        category=GrievanceTicket.CATEGORY_DATA_CHANGE,
        issue_type=GrievanceTicket.ISSUE_TYPE_DATA_CHANGE_ADD_INDIVIDUAL,
    )
    household = None
    individual_data = {}
    approve_status = factory.fuzzy.FuzzyChoice([True, False])


class TicketDeleteIndividualDetailsFactory(DjangoModelFactory):
    class Meta:
        model = TicketDeleteIndividualDetails

    ticket = factory.SubFactory(
        GrievanceTicketFactory,
        category=GrievanceTicket.CATEGORY_DATA_CHANGE,
        issue_type=GrievanceTicket.ISSUE_TYPE_DATA_CHANGE_DELETE_INDIVIDUAL,
    )
    individual = None
    approve_status = factory.fuzzy.FuzzyChoice([True, False])


class TicketDeleteHouseholdDetailsFactory(DjangoModelFactory):
    class Meta:
        model = TicketDeleteHouseholdDetails

    ticket = factory.SubFactory(
        GrievanceTicketFactory,
        category=GrievanceTicket.CATEGORY_DATA_CHANGE,
        issue_type=GrievanceTicket.ISSUE_TYPE_DATA_CHANGE_DELETE_HOUSEHOLD,
    )
    household = None
    approve_status = factory.fuzzy.FuzzyChoice([True, False])


class TicketIndividualDataUpdateDetailsFactory(DjangoModelFactory):
    class Meta:
        model = TicketIndividualDataUpdateDetails

    ticket = factory.SubFactory(
        GrievanceTicketFactory,
        category=GrievanceTicket.CATEGORY_DATA_CHANGE,
        issue_type=GrievanceTicket.ISSUE_TYPE_DATA_CHANGE_ADD_INDIVIDUAL,
    )
    individual = None
    individual_data = {}


class TicketHouseholdDataUpdateDetailsFactory(DjangoModelFactory):
    class Meta:
        model = TicketHouseholdDataUpdateDetails

    ticket = factory.SubFactory(
        GrievanceTicketFactory,
        category=GrievanceTicket.CATEGORY_DATA_CHANGE,
        issue_type=GrievanceTicket.ISSUE_TYPE_DATA_CHANGE_ADD_INDIVIDUAL,
    )
    household = None
    household_data = {}


class TicketSystemFlaggingDetailsFactory(DjangoModelFactory):
    class Meta:
        model = TicketSystemFlaggingDetails

    ticket = factory.SubFactory(
        GrievanceTicketFactory,
        category=GrievanceTicket.CATEGORY_SYSTEM_FLAGGING,
        issue_type=None,
    )


class TicketNeedsAdjudicationDetailsFactory(DjangoModelFactory):
    class Meta:
        model = TicketNeedsAdjudicationDetails

    ticket = factory.SubFactory(
        GrievanceTicketFactory,
        category=GrievanceTicket.CATEGORY_NEEDS_ADJUDICATION,
    )


class PositiveFeedbackTicketWithoutExtrasFactory(DjangoModelFactory):
    class Meta:
        model = TicketPositiveFeedbackDetails

    ticket = factory.SubFactory(GrievanceTicketFactory, category=GrievanceTicket.CATEGORY_POSITIVE_FEEDBACK)
    household = None
    individual = None


class NegativeFeedbackTicketWithoutExtrasFactory(DjangoModelFactory):
    class Meta:
        model = TicketNegativeFeedbackDetails

    ticket = factory.SubFactory(GrievanceTicketFactory, category=GrievanceTicket.CATEGORY_NEGATIVE_FEEDBACK)
    household = None
    individual = None


class ReferralTicketWithoutExtrasFactory(DjangoModelFactory):
    class Meta:
        model = TicketReferralDetails

    ticket = factory.SubFactory(GrievanceTicketFactory, category=GrievanceTicket.CATEGORY_REFERRAL)
    household = None
    individual = None


class TicketPaymentVerificationDetailsFactory(DjangoModelFactory):
    class Meta:
        model = TicketPaymentVerificationDetails

    ticket = factory.SubFactory(GrievanceTicketFactory, category=GrievanceTicket.CATEGORY_PAYMENT_VERIFICATION)
    payment_verification = factory.SubFactory(
        PaymentVerificationFactory,
        status=PaymentVerification.STATUS_RECEIVED_WITH_ISSUES,
    )


class GrievanceDocumentFactory(DjangoModelFactory):
    class Meta:
        model = GrievanceDocument

    file = InMemoryUploadedFile(
        name="xyz.jpg",
        file=BytesIO(b"xxxxxxxxxxx"),
        charset=None,
        field_name="0",
        size=2 * 1024 * 1024,
        content_type="image/jpeg",
    )
    name = "xyz"
    file_size = 2 * 1024 * 1024
    content_type = "image/jpeg"
    grievance_ticket = factory.SubFactory(GrievanceTicketFactory, category=GrievanceTicket.CATEGORY_NEGATIVE_FEEDBACK)


def generate_fake_grievances() -> None:
    """used in initdemo only"""
    program = Program.objects.get(name="Test Program")
    admin2 = Area.objects.filter(area_type__area_level=2).first()
    ind_qs = Individual.objects.filter(household__program=program)
    golden_records_individual = ind_qs[0]
    jan1 = ind_qs[1]
    jan2 = ind_qs[2]
    ba = program.business_area
    rdi = RegistrationDataImport.objects.filter(business_area=ba).first()
    grievance = GrievanceTicketFactory(
        unicef_id="GRV-0000001",
        status=1,
        category=8,
        issue_type=23,
        description="Test description",
        admin2=admin2,
        consent=True,
        business_area=ba,
        registration_data_import=rdi,
        extras={},
        ignored=False,
        household_unicef_id="HH-20-0000.0014",
    )
    grievance.programs.set([program])

    ticket_details = TicketNeedsAdjudicationDetailsFactory(
        ticket=grievance,
        golden_records_individual=golden_records_individual,
        is_multiple_duplicates_version=True,
        possible_duplicate=golden_records_individual,
        selected_individual=None,
        role_reassign_data={},
        extra_data={
            "golden_records": [
                {
                    "dob": "1923-01-01",
                    "score": 9.0,
                    "hit_id": str(jan1.pk),
                    "location": "Abband",
                    "full_name": "Jan Romaniak",
                    "proximity_to_score": 3.0,
                    "duplicate": False,
                    "distinct": False,
                }
            ],
            "possible_duplicate": [
                {
                    "dob": "1923-01-01",
                    "score": 9.0,
                    "hit_id": str(jan1.pk),
                    "location": "Abband",
                    "full_name": "Jan Romaniak1",
                    "proximity_to_score": 3.0,
                    "duplicate": True,
                    "distinct": False,
                },
                {
                    "dob": "1923-01-01",
                    "score": 9.0,
                    "hit_id": str(jan2.pk),
                    "location": "Abband",
                    "full_name": "Jan Romaniak2",
                    "proximity_to_score": 3.0,
                    "duplicate": False,
                    "distinct": True,
                },
            ],
        },
        score_min=9.0,
        score_max=9.0,
    )
    ticket_details.possible_duplicates.set([jan1, jan2])
    ticket_details.selected_individuals.set([jan2])
    ticket_details.selected_distinct.set([golden_records_individual])<|MERGE_RESOLUTION|>--- conflicted
+++ resolved
@@ -13,16 +13,9 @@
     PaymentFactory,
     PaymentVerificationFactory,
 )
-<<<<<<< HEAD
-from factory.django import DjangoModelFactory
-from pytz import utc
 
 from hope.models.business_area import BusinessArea
 from hope.models.area import Area
-=======
-from hope.apps.core.models import BusinessArea
-from hope.apps.geo.models import Area
->>>>>>> e398a216
 from hope.apps.grievance.models import (
     GrievanceDocument,
     GrievanceTicket,
