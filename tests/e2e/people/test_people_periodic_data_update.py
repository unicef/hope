from datetime import datetime
import os
from time import sleep

from dateutil.relativedelta import relativedelta
import pytest

from e2e.page_object.people.people import People
from e2e.page_object.people.people_details import PeopleDetails
from e2e.page_object.programme_population.individuals import Individuals
from e2e.page_object.programme_population.periodic_data_update_templates import (
    PDUXlsxTemplates,
)
from e2e.page_object.programme_population.periodic_data_update_uploads import (
    PDUXlsxUploads,
)
from e2e.programme_population.test_periodic_data_update_upload import prepare_xlsx_file
from extras.test_utils.factories.core import (
    DataCollectingTypeFactory,
    create_afghanistan,
)
from extras.test_utils.factories.household import create_household_and_individuals
from extras.test_utils.factories.payment import PaymentFactory, PaymentPlanFactory
from extras.test_utils.factories.periodic_data_update import (
    PDUXlsxTemplateFactory,
    PDUXlsxUploadFactory,
)
from extras.test_utils.factories.program import ProgramFactory
from extras.test_utils.factories.registration_data import RegistrationDataImportFactory
<<<<<<< HEAD
=======
from hope.apps.core.models import (
    BusinessArea,
    DataCollectingType,
    FlexibleAttribute,
    PeriodicFieldData,
)
from hope.apps.household.models import HOST, SEEING, Individual
from hope.apps.payment.models import Payment
from hope.apps.periodic_data_update.models import (
    PDUXlsxTemplate,
    PDUXlsxUpload,
)
>>>>>>> d801edc8
from hope.apps.periodic_data_update.utils import (
    field_label_to_field_name,
    populate_pdu_with_null_values,
)
from hope.models.beneficiary_group import BeneficiaryGroup
from hope.models.business_area import (
    BusinessArea,
)
from hope.models.data_collecting_type import DataCollectingType
from hope.models.flexible_attribute import FlexibleAttribute, PeriodicFieldData
from hope.models.household import HOST, SEEING
from hope.models.individual import Individual
from hope.models.payment import Payment
from hope.models.periodic_data_update_template import (
    PeriodicDataUpdateTemplate,
)
from hope.models.periodic_data_update_update import PeriodicDataUpdateUpload
from hope.models.program import Program

pytestmark = pytest.mark.django_db()


@pytest.fixture
def clear_downloaded_files(download_path: str) -> None:
    for file in os.listdir(download_path):
        os.remove(os.path.join(download_path, file))
    yield
    for file in os.listdir(download_path):
        os.remove(os.path.join(download_path, file))


@pytest.fixture
def program() -> Program:
    business_area = create_afghanistan()
    dct = DataCollectingTypeFactory(type=DataCollectingType.Type.SOCIAL)
    beneficiary_group = BeneficiaryGroup.objects.filter(name="People").first()
    return ProgramFactory(
        name="Test Program",
        status=Program.ACTIVE,
        business_area=business_area,
        data_collecting_type=dct,
        beneficiary_group=beneficiary_group,
    )


@pytest.fixture
def date_attribute(program: Program) -> FlexibleAttribute:
    return create_flexible_attribute(
        label="Test Date Attribute",
        subtype=FlexibleAttribute.DATE,
        number_of_rounds=1,
        rounds_names=["Test Round"],
        program=program,
    )


@pytest.fixture
def individual(add_people: Individual) -> Individual:
    program = Program.objects.filter(name="Test Program").first()
    payment_plan = PaymentPlanFactory(
        name="TEST",
        program_cycle=program.cycles.first(),
        business_area=BusinessArea.objects.first(),
        start_date=datetime.now() - relativedelta(months=1),
        end_date=datetime.now() + relativedelta(months=1),
    )
    PaymentFactory(
        household=add_people.household,
        parent=payment_plan,
        entitlement_quantity=21.36,
        delivered_quantity=21.36,
        currency="PLN",
        status=Payment.STATUS_DISTRIBUTION_SUCCESS,
    )
    add_people.total_cash_received_usd = 21.36
    add_people.save()
    return add_people


@pytest.fixture
def add_people(program: Program) -> Individual:
    business_area = program.business_area
    rdi = RegistrationDataImportFactory()
    household, individuals = create_household_and_individuals(
        household_data={
            "business_area": business_area,
            "program": program,
            "residence_status": HOST,
            "registration_data_import": rdi,
        },
        individuals_data=[
            {
                "full_name": "Stacey Freeman",
                "given_name": "Stacey",
                "middle_name": "",
                "family_name": "Freeman",
                "business_area": business_area,
                "observed_disability": [SEEING],
                "registration_data_import": rdi,
            },
        ],
    )
    return individuals[0]


def create_flexible_attribute(
    label: str,
    subtype: str,
    number_of_rounds: int,
    rounds_names: list[str],
    program: Program,
) -> FlexibleAttribute:
    name = field_label_to_field_name(label)
    flexible_attribute = FlexibleAttribute.objects.create(
        label={"English(EN)": label},
        name=name,
        type=FlexibleAttribute.PDU,
        associated_with=FlexibleAttribute.ASSOCIATED_WITH_INDIVIDUAL,
        program=program,
    )
    flexible_attribute.pdu_data = PeriodicFieldData.objects.create(
        subtype=subtype, number_of_rounds=number_of_rounds, rounds_names=rounds_names
    )
    flexible_attribute.save()
    return flexible_attribute


@pytest.fixture
def string_attribute() -> FlexibleAttribute:
    program = Program.objects.filter(name="Test Program").first()
    return create_flexible_attribute(
        label="Test String Attribute",
        subtype=FlexibleAttribute.STRING,
        number_of_rounds=1,
        rounds_names=["Test Round"],
        program=program,
    )


@pytest.mark.usefixtures("login")
class TestPeoplePDUXlsxUpload:
    def test_people_periodic_data_update_upload_success(
        self,
        clear_downloaded_files: None,
        page_people: People,
        page_people_details: PeopleDetails,
        individual: Individual,
        string_attribute: FlexibleAttribute,
        page_individuals: Individuals,
    ) -> None:
        program = Program.objects.filter(name="Test Program").first()
        populate_pdu_with_null_values(program, individual.flex_fields)
        individual.save()
        flexible_attribute = string_attribute
        tmp_file = prepare_xlsx_file(
            [
                {
                    "field": flexible_attribute.name,
                    "round": 1,
                    "round_name": flexible_attribute.pdu_data.rounds_names[0],
                    "number_of_records": 0,
                }
            ],
            [["Test Value", "2021-05-02"]],
            program,
        )
        page_people.select_global_program_filter(program.name)
        page_people.get_nav_people().click()
        page_individuals.get_tab_periodic_data_updates().click()
        page_individuals.get_tab_offline_edits().click()
        page_individuals.get_button_import().click()
        page_individuals.get_dialog_import()
        assert "IMPORT" in page_individuals.get_button_import_submit().text
        page_individuals.upload_file(tmp_file.name)
        page_individuals.get_button_import_submit().click()
        page_individuals.get_status_container()
        for i in range(5):
            periodic_data_update_upload = PDUXlsxUpload.objects.first()
            if periodic_data_update_upload.status == PDUXlsxUpload.Status.SUCCESSFUL:
                break
            page_individuals.screenshot(i)
            sleep(1)
        else:
            assert periodic_data_update_upload.status == PDUXlsxUpload.Status.SUCCESSFUL
        assert periodic_data_update_upload.error_message is None
        individual.refresh_from_db()
        assert individual.flex_fields[flexible_attribute.name]["1"]["value"] == "Test Value"
        assert individual.flex_fields[flexible_attribute.name]["1"]["collection_date"] == "2021-05-02"
        assert page_individuals.get_update_status(periodic_data_update_upload.pk).text == "Successful"
        page_individuals.screenshot("0")

    @pytest.mark.night
    def test_people_periodic_data_update_upload_form_error(
        self,
        clear_downloaded_files: None,
        program: Program,
        individual: Individual,
        date_attribute: FlexibleAttribute,
        page_individuals: Individuals,
        page_people: People,
        page_people_details: PeopleDetails,
    ) -> None:
        populate_pdu_with_null_values(program, individual.flex_fields)
        individual.save()
        flexible_attribute = date_attribute
        tmp_file = prepare_xlsx_file(
            [
                {
                    "field": flexible_attribute.name,
                    "round": 1,
                    "round_name": flexible_attribute.pdu_data.rounds_names[0],
                    "number_of_records": 0,
                }
            ],
            [["Test Value", "2021-05-02"]],
            program,
        )
        page_people.select_global_program_filter(program.name)
        page_people.get_nav_people().click()
        page_individuals.get_tab_periodic_data_updates().click()
        page_individuals.get_tab_offline_edits().click()
        page_individuals.get_button_import().click()
        page_individuals.get_dialog_import()
        page_individuals.upload_file(tmp_file.name)
        page_individuals.get_button_import_submit().click()
        page_individuals.get_status_container()
        periodic_data_update_upload = PDUXlsxUpload.objects.first()
        assert periodic_data_update_upload.status == PDUXlsxUpload.Status.FAILED
        assert page_individuals.get_status_container().text == "Failed"
        assert page_individuals.get_update_status(periodic_data_update_upload.pk).text == "Failed"
        page_individuals.get_update_details_btn(periodic_data_update_upload.pk).click()
        error_text = "Row: 2\ntest_date_attribute__round_value\nEnter a valid date."
        assert page_individuals.get_pdu_form_errors().text == error_text

    @pytest.mark.night
    def test_people_periodic_data_uploads_list(
        self,
        clear_downloaded_files: None,
        program: Program,
        string_attribute: FlexibleAttribute,
        page_individuals: Individuals,
        page_pdu_xlsx_templates: PDUXlsxTemplates,
        page_pdu_xlsx_uploads: PDUXlsxUploads,
        page_people: People,
        page_people_details: PeopleDetails,
    ) -> None:
        periodic_data_update_template = PDUXlsxTemplateFactory(
            program=program,
            business_area=program.business_area,
            status=PDUXlsxTemplate.Status.TO_EXPORT,
            filters={},
            rounds_data=[
                {
                    "field": string_attribute.name,
                    "round": 1,
                    "round_name": string_attribute.pdu_data.rounds_names[0],
                    "number_of_records": 0,
                }
            ],
        )
        pdu_upload = PDUXlsxUploadFactory(
            template=periodic_data_update_template,
            status=PDUXlsxUpload.Status.SUCCESSFUL,
        )
        page_people.select_global_program_filter(program.name)
        page_people.get_nav_people().click()
        page_individuals.get_tab_periodic_data_updates().click()
        page_individuals.get_tab_offline_edits().click()
        index = pdu_upload.id
        assert str(index) in page_pdu_xlsx_uploads.get_update_id(index).text
        assert str(pdu_upload.template.id) in page_pdu_xlsx_uploads.get_update_template(index).text
        assert f"{pdu_upload.created_at:%-d %b %Y}" in page_pdu_xlsx_uploads.get_update_created_at(index).text
        assert pdu_upload.created_by.get_full_name() in page_pdu_xlsx_uploads.get_update_created_by(index).text
        assert "Successful" in page_pdu_xlsx_uploads.get_update_status(index).text<|MERGE_RESOLUTION|>--- conflicted
+++ resolved
@@ -27,21 +27,6 @@
 )
 from extras.test_utils.factories.program import ProgramFactory
 from extras.test_utils.factories.registration_data import RegistrationDataImportFactory
-<<<<<<< HEAD
-=======
-from hope.apps.core.models import (
-    BusinessArea,
-    DataCollectingType,
-    FlexibleAttribute,
-    PeriodicFieldData,
-)
-from hope.apps.household.models import HOST, SEEING, Individual
-from hope.apps.payment.models import Payment
-from hope.apps.periodic_data_update.models import (
-    PDUXlsxTemplate,
-    PDUXlsxUpload,
-)
->>>>>>> d801edc8
 from hope.apps.periodic_data_update.utils import (
     field_label_to_field_name,
     populate_pdu_with_null_values,
@@ -55,10 +40,8 @@
 from hope.models.household import HOST, SEEING
 from hope.models.individual import Individual
 from hope.models.payment import Payment
-from hope.models.periodic_data_update_template import (
-    PeriodicDataUpdateTemplate,
-)
-from hope.models.periodic_data_update_update import PeriodicDataUpdateUpload
+from hope.models.pdu_xlsx_template import PDUXlsxTemplate
+from hope.models.pdu_xlsx_upload import PDUXlsxUpload
 from hope.models.program import Program
 
 pytestmark = pytest.mark.django_db()
