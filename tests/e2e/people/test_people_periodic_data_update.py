import os
from datetime import datetime
from time import sleep

import pytest
from dateutil.relativedelta import relativedelta
from e2e.page_object.people.people import People
from e2e.page_object.people.people_details import PeopleDetails
from e2e.page_object.programme_population.individuals import Individuals
from e2e.page_object.programme_population.periodic_data_update_templates import (
    PeriodicDataUpdateXlsxTemplates,
)
from e2e.page_object.programme_population.periodic_data_update_uploads import (
    PeriodicDataUpdateXlsxUploads,
)
from e2e.programme_population.test_periodic_data_update_upload import prepare_xlsx_file
from extras.test_utils.factories.core import (
    DataCollectingTypeFactory,
    create_afghanistan,
)
from extras.test_utils.factories.household import create_household_and_individuals
from extras.test_utils.factories.payment import PaymentFactory, PaymentPlanFactory
from extras.test_utils.factories.periodic_data_update import (
    PeriodicDataUpdateXlsxTemplateFactory,
    PeriodicDataUpdateXlsxUploadFactory,
)
from extras.test_utils.factories.program import ProgramFactory
from extras.test_utils.factories.registration_data import RegistrationDataImportFactory

from hope.apps.core.models import (
    BusinessArea,
    DataCollectingType,
    FlexibleAttribute,
    PeriodicFieldData,
)
<<<<<<< HEAD
from hct_mis_api.apps.household.models import HOST, SEEING, Individual
from hct_mis_api.apps.payment.models import Payment
from hct_mis_api.apps.periodic_data_update.models import (
    PeriodicDataUpdateXlsxTemplate,
    PeriodicDataUpdateXlsxUpload,
=======
from hope.apps.household.models import HOST, SEEING, Individual
from hope.apps.payment.models import Payment
from hope.apps.periodic_data_update.models import (
    PeriodicDataUpdateTemplate,
    PeriodicDataUpdateUpload,
>>>>>>> 3425738b
)
from hope.apps.periodic_data_update.utils import (
    field_label_to_field_name,
    populate_pdu_with_null_values,
)
from hope.apps.program.models import BeneficiaryGroup, Program

pytestmark = pytest.mark.django_db()


@pytest.fixture
def clear_downloaded_files(download_path: str) -> None:
    for file in os.listdir(download_path):
        os.remove(os.path.join(download_path, file))
    yield
    for file in os.listdir(download_path):
        os.remove(os.path.join(download_path, file))


@pytest.fixture
def program() -> Program:
    business_area = create_afghanistan()
    dct = DataCollectingTypeFactory(type=DataCollectingType.Type.SOCIAL)
    beneficiary_group = BeneficiaryGroup.objects.filter(name="People").first()
    return ProgramFactory(
        name="Test Program",
        status=Program.ACTIVE,
        business_area=business_area,
        data_collecting_type=dct,
        beneficiary_group=beneficiary_group,
    )


@pytest.fixture
def date_attribute(program: Program) -> FlexibleAttribute:
    return create_flexible_attribute(
        label="Test Date Attribute",
        subtype=FlexibleAttribute.DATE,
        number_of_rounds=1,
        rounds_names=["Test Round"],
        program=program,
    )


@pytest.fixture
def individual(add_people: Individual) -> Individual:
    program = Program.objects.filter(name="Test Program").first()
    payment_plan = PaymentPlanFactory(
        name="TEST",
        program_cycle=program.cycles.first(),
        business_area=BusinessArea.objects.first(),
        start_date=datetime.now() - relativedelta(months=1),
        end_date=datetime.now() + relativedelta(months=1),
    )
    PaymentFactory(
        household=add_people.household,
        parent=payment_plan,
        entitlement_quantity=21.36,
        delivered_quantity=21.36,
        currency="PLN",
        status=Payment.STATUS_DISTRIBUTION_SUCCESS,
    )
    add_people.total_cash_received_usd = 21.36
    add_people.save()
    return add_people


@pytest.fixture
def add_people(program: Program) -> Individual:
    business_area = program.business_area
    rdi = RegistrationDataImportFactory()
    household, individuals = create_household_and_individuals(
        household_data={
            "business_area": business_area,
            "program": program,
            "residence_status": HOST,
            "registration_data_import": rdi,
        },
        individuals_data=[
            {
                "full_name": "Stacey Freeman",
                "given_name": "Stacey",
                "middle_name": "",
                "family_name": "Freeman",
                "business_area": business_area,
                "observed_disability": [SEEING],
                "registration_data_import": rdi,
            },
        ],
    )
    yield individuals[0]


def create_flexible_attribute(
    label: str, subtype: str, number_of_rounds: int, rounds_names: list[str], program: Program
) -> FlexibleAttribute:
    name = field_label_to_field_name(label)
    flexible_attribute = FlexibleAttribute.objects.create(
        label={"English(EN)": label},
        name=name,
        type=FlexibleAttribute.PDU,
        associated_with=FlexibleAttribute.ASSOCIATED_WITH_INDIVIDUAL,
        program=program,
    )
    flexible_attribute.pdu_data = PeriodicFieldData.objects.create(
        subtype=subtype, number_of_rounds=number_of_rounds, rounds_names=rounds_names
    )
    flexible_attribute.save()
    return flexible_attribute


@pytest.fixture
def string_attribute() -> FlexibleAttribute:
    program = Program.objects.filter(name="Test Program").first()
    return create_flexible_attribute(
        label="Test String Attribute",
        subtype=FlexibleAttribute.STRING,
        number_of_rounds=1,
        rounds_names=["Test Round"],
        program=program,
    )


@pytest.mark.usefixtures("login")
class TestPeoplePeriodicDataUpdateXlsxUpload:
    def test_people_periodic_data_update_upload_success(
        self,
        clear_downloaded_files: None,
        pagePeople: People,
        pagePeopleDetails: PeopleDetails,
        individual: Individual,
        string_attribute: FlexibleAttribute,
        pageIndividuals: Individuals,
    ) -> None:
        program = Program.objects.filter(name="Test Program").first()
        populate_pdu_with_null_values(program, individual.flex_fields)
        individual.save()
        flexible_attribute = string_attribute
        tmp_file = prepare_xlsx_file(
            [
                {
                    "field": flexible_attribute.name,
                    "round": 1,
                    "round_name": flexible_attribute.pdu_data.rounds_names[0],
                    "number_of_records": 0,
                }
            ],
            [["Test Value", "2021-05-02"]],
            program,
        )
        pagePeople.selectGlobalProgramFilter(program.name)
        pagePeople.getNavPeople().click()
        pageIndividuals.getTabPeriodicDataUpdates().click()
        pageIndividuals.getButtonImport().click()
        pageIndividuals.getDialogImport()
        assert "IMPORT" in pageIndividuals.getButtonImportSubmit().text
        pageIndividuals.upload_file(tmp_file.name)
        pageIndividuals.getButtonImportSubmit().click()
        pageIndividuals.getPduUpdates().click()
        for i in range(5):
            periodic_data_update_upload = PeriodicDataUpdateXlsxUpload.objects.first()
            if periodic_data_update_upload.status == PeriodicDataUpdateXlsxUpload.Status.SUCCESSFUL:
                break
            pageIndividuals.screenshot(i)
            sleep(1)
        else:
            assert periodic_data_update_upload.status == PeriodicDataUpdateXlsxUpload.Status.SUCCESSFUL
        assert periodic_data_update_upload.error_message is None
        individual.refresh_from_db()
        assert individual.flex_fields[flexible_attribute.name]["1"]["value"] == "Test Value"
        assert individual.flex_fields[flexible_attribute.name]["1"]["collection_date"] == "2021-05-02"
        assert pageIndividuals.getUpdateStatus(periodic_data_update_upload.pk).text == "SUCCESSFUL"
        pageIndividuals.screenshot("0")

    @pytest.mark.night
    def test_people_periodic_data_update_upload_form_error(
        self,
        clear_downloaded_files: None,
        program: Program,
        individual: Individual,
        date_attribute: FlexibleAttribute,
        pageIndividuals: Individuals,
        pagePeople: People,
        pagePeopleDetails: PeopleDetails,
    ) -> None:
        populate_pdu_with_null_values(program, individual.flex_fields)
        individual.save()
        flexible_attribute = date_attribute
        tmp_file = prepare_xlsx_file(
            [
                {
                    "field": flexible_attribute.name,
                    "round": 1,
                    "round_name": flexible_attribute.pdu_data.rounds_names[0],
                    "number_of_records": 0,
                }
            ],
            [["Test Value", "2021-05-02"]],
            program,
        )
        pagePeople.selectGlobalProgramFilter(program.name)
        pagePeople.getNavPeople().click()
        pageIndividuals.getTabPeriodicDataUpdates().click()
        pageIndividuals.getButtonImport().click()
        pageIndividuals.getDialogImport()
        pageIndividuals.upload_file(tmp_file.name)
        pageIndividuals.getButtonImportSubmit().click()
        pageIndividuals.getPduUpdates().click()
        pageIndividuals.getStatusContainer()
        periodic_data_update_upload = PeriodicDataUpdateXlsxUpload.objects.first()
        assert periodic_data_update_upload.status == PeriodicDataUpdateXlsxUpload.Status.FAILED
        assert pageIndividuals.getStatusContainer().text == "FAILED"
        assert pageIndividuals.getUpdateStatus(periodic_data_update_upload.pk).text == "FAILED"
        pageIndividuals.getUpdateDetailsBtn(periodic_data_update_upload.pk).click()
        error_text = "Row: 2\ntest_date_attribute__round_value\nEnter a valid date."
        assert pageIndividuals.getPduFormErrors().text == error_text

    @pytest.mark.night
    def test_people_periodic_data_uploads_list(
        self,
        clear_downloaded_files: None,
        program: Program,
        string_attribute: FlexibleAttribute,
        pageIndividuals: Individuals,
        pagePeriodicDataUpdateXlsxTemplates: PeriodicDataUpdateXlsxTemplates,
        pagePeriodicDataUpdateXlsxUploads: PeriodicDataUpdateXlsxUploads,
        pagePeople: People,
        pagePeopleDetails: PeopleDetails,
    ) -> None:
        periodic_data_update_template = PeriodicDataUpdateXlsxTemplateFactory(
            program=program,
            business_area=program.business_area,
            status=PeriodicDataUpdateXlsxTemplate.Status.TO_EXPORT,
            filters={},
            rounds_data=[
                {
                    "field": string_attribute.name,
                    "round": 1,
                    "round_name": string_attribute.pdu_data.rounds_names[0],
                    "number_of_records": 0,
                }
            ],
        )
        pdu_upload = PeriodicDataUpdateXlsxUploadFactory(
            template=periodic_data_update_template,
            status=PeriodicDataUpdateXlsxUpload.Status.SUCCESSFUL,
        )
        pagePeople.selectGlobalProgramFilter(program.name)
        pagePeople.getNavPeople().click()
        pageIndividuals.getTabPeriodicDataUpdates().click()
        pagePeriodicDataUpdateXlsxTemplates.getPduUpdatesBtn().click()
        index = pdu_upload.id
        assert str(index) in pagePeriodicDataUpdateXlsxUploads.getUpdateId(index).text
        assert str(pdu_upload.template.id) in pagePeriodicDataUpdateXlsxUploads.getUpdateTemplate(index).text
        assert f"{pdu_upload.created_at:%-d %b %Y}" in pagePeriodicDataUpdateXlsxUploads.getUpdateCreatedAt(index).text
        assert pdu_upload.created_by.get_full_name() in pagePeriodicDataUpdateXlsxUploads.getUpdateCreatedBy(index).text
        assert "SUCCESSFUL" in pagePeriodicDataUpdateXlsxUploads.getUpdateStatus(index).text<|MERGE_RESOLUTION|>--- conflicted
+++ resolved
@@ -33,19 +33,11 @@
     FlexibleAttribute,
     PeriodicFieldData,
 )
-<<<<<<< HEAD
-from hct_mis_api.apps.household.models import HOST, SEEING, Individual
-from hct_mis_api.apps.payment.models import Payment
-from hct_mis_api.apps.periodic_data_update.models import (
-    PeriodicDataUpdateXlsxTemplate,
-    PeriodicDataUpdateXlsxUpload,
-=======
 from hope.apps.household.models import HOST, SEEING, Individual
 from hope.apps.payment.models import Payment
 from hope.apps.periodic_data_update.models import (
-    PeriodicDataUpdateTemplate,
-    PeriodicDataUpdateUpload,
->>>>>>> 3425738b
+    PeriodicDataUpdateXlsxTemplate,
+    PeriodicDataUpdateXlsxUpload,
 )
 from hope.apps.periodic_data_update.utils import (
     field_label_to_field_name,
