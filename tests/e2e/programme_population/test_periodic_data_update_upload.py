--- conflicted
+++ resolved
@@ -159,12 +159,7 @@
 
 
 @pytest.mark.usefixtures("login")
-<<<<<<< HEAD
 class TestPDUXlsxUpload:
-    @pytest.mark.skip(reason="Unskip after REST refactoring is complete")
-=======
-class TestPeriodicDataUpdateUpload:
->>>>>>> afc89c90
     def test_periodic_data_update_upload_success(
         self,
         clear_downloaded_files: None,
