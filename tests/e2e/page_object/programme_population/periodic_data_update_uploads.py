from e2e.page_object.base_components import BaseComponents
from selenium.webdriver.remote.webelement import WebElement


<<<<<<< HEAD
class PeriodicDataUpdateXlsxUploads(BaseComponents):
    navProgramPopulation = 'a[data-cy="nav-Programme Population"]'
    navProgramDetails = 'a[data-cy="nav-Programme Details"]'
    pageHeaderContainer = 'div[data-cy="page-header-container"]'
    pageHeaderTitle = 'h5[data-cy="page-header-title"]'
    tabIndividuals = 'button[data-cy="tab-individuals"]'
    tabPeriodicDataUpdates = 'button[data-cy="tab-periodic-data-updates"]'
=======
class PeriodicDataUpdateUploads(BaseComponents):
    nav_program_population = 'a[data-cy="nav-Programme Population"]'
    nav_program_details = 'a[data-cy="nav-Programme Details"]'
    page_header_container = 'div[data-cy="page-header-container"]'
    page_header_title = 'h5[data-cy="page-header-title"]'
    tab_individuals = 'button[data-cy="tab-individuals"]'
    tab_periodic_data_updates = 'button[data-cy="tab-periodic-data-updates"]'
>>>>>>> b0def6c5
    title = 'h6[data-cy="title"]'
    new_template_button = 'a[data-cy="new-template-button"]'
    button_import = 'button[data-cy="button-import"]'
    pdu_templates = 'button[data-cy="pdu-templates"]'
    pdu_updates = 'button[data-cy="pdu-updates"]'
    head_cell_import_id = 'th[data-cy="head-cell-import-id"]'
    table_label = 'span[data-cy="table-label"]'
    head_cell_template_id = 'th[data-cy="head-cell-template-id"]'
    head_cell_import_date = 'th[data-cy="head-cell-import-date"]'
    head_cell_imported_by = 'th[data-cy="head-cell-imported-by"]'
    head_cell_details = 'th[data-cy="head-cell-details"]'
    head_cell_status = 'th[data-cy="head-cell-status"]'
    update_row = 'tr[data-cy="update-row-{}"]'
    update_id = 'td[data-cy="update-id-{}"]'
    update_template = 'td[data-cy="update-template-{}"]'
    update_created_at = 'td[data-cy="update-created-at-{}"]'
    update_created_by = 'td[data-cy="update-created-by-{}"]'
    update_details = 'td[data-cy="update-details-{}"]'
    update_status = 'td[data-cy="update-status-{}"]'
    status_container = 'div[data-cy="status-container"]'
    table_pagination = 'div[data-cy="table-pagination"]'

    def get_nav_program_population(self) -> WebElement:
        return self.wait_for(self.nav_program_population)

    def get_nav_program_details(self) -> WebElement:
        return self.wait_for(self.nav_program_details)

    def get_page_header_container(self) -> WebElement:
        return self.wait_for(self.page_header_container)

    def get_page_header_title(self) -> WebElement:
        return self.wait_for(self.page_header_title)

    def get_tab_individuals(self) -> WebElement:
        return self.wait_for(self.tab_individuals)

    def get_tab_periodic_data_updates(self) -> WebElement:
        return self.wait_for(self.tab_periodic_data_updates)

    def get_title(self) -> WebElement:
        return self.wait_for(self.title)

    def get_new_template_button(self) -> WebElement:
        return self.wait_for(self.new_template_button)

    def get_button_import(self) -> WebElement:
        return self.wait_for(self.button_import)

    def get_pdu_templates(self) -> WebElement:
        return self.wait_for(self.pdu_templates)

    def get_pdu_updates(self) -> WebElement:
        return self.wait_for(self.pdu_updates)

    def get_head_cell_import_id(self) -> WebElement:
        return self.wait_for(self.head_cell_import_id)

    def get_table_label(self) -> WebElement:
        return self.wait_for(self.table_label)

    def get_head_cell_template_id(self) -> WebElement:
        return self.wait_for(self.head_cell_template_id)

    def get_head_cell_import_date(self) -> WebElement:
        return self.wait_for(self.head_cell_import_date)

    def get_head_cell_imported_by(self) -> WebElement:
        return self.wait_for(self.head_cell_imported_by)

    def get_head_cell_details(self) -> WebElement:
        return self.wait_for(self.head_cell_details)

    def get_head_cell_status(self) -> WebElement:
        return self.wait_for(self.head_cell_status)

    def get_update_row(self, index: int) -> WebElement:
        locator = self.update_row.format(index)
        return self.wait_for(locator)

    def get_update_id(self, index: int) -> WebElement:
        locator = self.update_id.format(index)
        return self.wait_for(locator, timeout=120)

    def get_update_template(self, index: int) -> WebElement:
        locator = self.update_template.format(index)
        return self.wait_for(locator)

    def get_update_created_at(self, index: int) -> WebElement:
        locator = self.update_created_at.format(index)
        return self.wait_for(locator)

    def get_update_created_by(self, index: int) -> WebElement:
        locator = self.update_created_by.format(index)
        return self.wait_for(locator)

    def get_update_details(self, index: int) -> WebElement:
        locator = self.update_details.format(index)
        return self.wait_for(locator)

    def get_update_status(self, index: int) -> WebElement:
        locator = self.update_status.format(index)
        return self.wait_for(locator)

    def get_status_container(self) -> WebElement:
        return self.wait_for(self.status_container)<|MERGE_RESOLUTION|>--- conflicted
+++ resolved
@@ -2,23 +2,13 @@
 from selenium.webdriver.remote.webelement import WebElement
 
 
-<<<<<<< HEAD
 class PeriodicDataUpdateXlsxUploads(BaseComponents):
-    navProgramPopulation = 'a[data-cy="nav-Programme Population"]'
-    navProgramDetails = 'a[data-cy="nav-Programme Details"]'
-    pageHeaderContainer = 'div[data-cy="page-header-container"]'
-    pageHeaderTitle = 'h5[data-cy="page-header-title"]'
-    tabIndividuals = 'button[data-cy="tab-individuals"]'
-    tabPeriodicDataUpdates = 'button[data-cy="tab-periodic-data-updates"]'
-=======
-class PeriodicDataUpdateUploads(BaseComponents):
     nav_program_population = 'a[data-cy="nav-Programme Population"]'
     nav_program_details = 'a[data-cy="nav-Programme Details"]'
     page_header_container = 'div[data-cy="page-header-container"]'
     page_header_title = 'h5[data-cy="page-header-title"]'
     tab_individuals = 'button[data-cy="tab-individuals"]'
     tab_periodic_data_updates = 'button[data-cy="tab-periodic-data-updates"]'
->>>>>>> b0def6c5
     title = 'h6[data-cy="title"]'
     new_template_button = 'a[data-cy="new-template-button"]'
     button_import = 'button[data-cy="button-import"]'
