--- conflicted
+++ resolved
@@ -372,39 +372,21 @@
 
 
 @pytest.fixture
-<<<<<<< HEAD
-def pagePDUXlsxTemplates(request: FixtureRequest, browser: Chrome) -> PDUXlsxTemplates:
-    yield PDUXlsxTemplates(browser)
-
-
-@pytest.fixture
-def pagePDUXlsxTemplatesDetails(
+def page_pdu_xlsx_templates(request: FixtureRequest, browser: Chrome) -> PDUXlsxTemplates:
+    return PDUXlsxTemplates(browser)
+
+
+@pytest.fixture
+def page_pdu_xlsx_templates_details(
     request: FixtureRequest,
     browser: Chrome,
 ) -> PDUXlsxTemplatesDetails:
-    yield PDUXlsxTemplatesDetails(browser)
-
-
-@pytest.fixture
-def pagePDUXlsxUploads(request: FixtureRequest, browser: Chrome) -> PDUXlsxUploads:
-    yield PDUXlsxUploads(browser)
-=======
-def page_periodic_data_update_templates(request: FixtureRequest, browser: Chrome) -> PeriodicDatUpdateTemplates:
-    return PeriodicDatUpdateTemplates(browser)
-
-
-@pytest.fixture
-def page_periodic_data_update_templates_details(
-    request: FixtureRequest,
-    browser: Chrome,
-) -> PeriodicDatUpdateTemplatesDetails:
-    return PeriodicDatUpdateTemplatesDetails(browser)
-
-
-@pytest.fixture
-def page_periodic_data_uploads(request: FixtureRequest, browser: Chrome) -> PeriodicDataUpdateUploads:
-    return PeriodicDataUpdateUploads(browser)
->>>>>>> b0def6c5
+    return PDUXlsxTemplatesDetails(browser)
+
+
+@pytest.fixture
+def page_pdu_xlsx_uploads(request: FixtureRequest, browser: Chrome) -> PDUXlsxUploads:
+    return PDUXlsxUploads(browser)
 
 
 @pytest.fixture
