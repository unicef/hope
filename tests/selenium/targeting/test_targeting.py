from datetime import datetime
from typing import Callable

import factory
import pytest
from dateutil.relativedelta import relativedelta
from pytz import utc
from selenium.common import NoSuchElementException
from selenium.webdriver import ActionChains, Keys
from selenium.webdriver.common.by import By

from hct_mis_api.apps.core.fixtures import DataCollectingTypeFactory, create_afghanistan
from hct_mis_api.apps.core.models import (
    BusinessArea,
    DataCollectingType,
    FlexibleAttribute,
    PeriodicFieldData,
)
from hct_mis_api.apps.household.fixtures import (
    HouseholdFactory,
    IndividualFactory,
    create_household_and_individuals,
)
from hct_mis_api.apps.household.models import (
    HEARING,
    HOST,
    REFUGEE,
    SEEING,
    Household,
    Individual,
)
from hct_mis_api.apps.payment.fixtures import (
    FinancialServiceProviderFactory,
    FinancialServiceProviderXlsxTemplateFactory,
    FspXlsxTemplatePerDeliveryMechanismFactory,
    generate_delivery_mechanisms,
)
from hct_mis_api.apps.payment.models import DeliveryMechanism, FinancialServiceProvider
from hct_mis_api.apps.periodic_data_update.utils import (
    field_label_to_field_name,
    populate_pdu_with_null_values,
)
from hct_mis_api.apps.program.fixtures import ProgramFactory
from hct_mis_api.apps.program.models import BeneficiaryGroup, Program
from hct_mis_api.apps.registration_data.fixtures import RegistrationDataImportFactory
from hct_mis_api.apps.steficon.fixtures import RuleCommitFactory, RuleFactory
from hct_mis_api.apps.steficon.models import Rule
from hct_mis_api.apps.targeting.fixtures import (
    TargetingCriteriaFactory,
    TargetPopulationFactory,
)
from hct_mis_api.apps.targeting.models import TargetPopulation
from hct_mis_api.apps.targeting.services.targeting_stats_refresher import refresh_stats
from tests.selenium.page_object.filters import Filters
from tests.selenium.page_object.targeting.targeting import Targeting
from tests.selenium.page_object.targeting.targeting_create import TargetingCreate
from tests.selenium.page_object.targeting.targeting_details import TargetingDetails

pytestmark = pytest.mark.django_db()


@pytest.fixture
def sw_program() -> Program:
    yield get_program_with_dct_type_and_name(
        "Test Programm", dct_type=DataCollectingType.Type.SOCIAL, status=Program.ACTIVE, beneficiary_group_name="People"
    )


@pytest.fixture
def non_sw_program() -> Program:
    yield get_program_with_dct_type_and_name(
        "Test Programm", dct_type=DataCollectingType.Type.STANDARD, status=Program.ACTIVE
    )


@pytest.fixture
def program() -> Program:
    business_area = create_afghanistan()
    beneficiary_group = BeneficiaryGroup.objects.filter(name="Main Menu").first()
    return ProgramFactory(
        name="Test Program",
        status=Program.ACTIVE,
        business_area=business_area,
        cycle__title="Cycle In Programme",
        cycle__start_date=datetime.now() - relativedelta(days=5),
        cycle__end_date=datetime.now() + relativedelta(months=5),
        beneficiary_group=beneficiary_group,
    )


@pytest.fixture
def individual() -> Callable:
    def _individual(program: Program) -> Individual:
        business_area = create_afghanistan()
        rdi = RegistrationDataImportFactory()
        household, individuals = create_household_and_individuals(
            household_data={
                "business_area": business_area,
                "program_id": program.pk,
                "registration_data_import": rdi,
            },
            individuals_data=[
                {
                    "business_area": business_area,
                    "program_id": program.pk,
                    "registration_data_import": rdi,
                },
            ],
        )
        individual = individuals[0]
        individual.flex_fields = populate_pdu_with_null_values(program, individual.flex_fields)
        individual.save()
        return individual

    return _individual


@pytest.fixture
def string_attribute(program: Program) -> FlexibleAttribute:
    return create_flexible_attribute(
        label="Test String Attribute",
        subtype=PeriodicFieldData.STRING,
        number_of_rounds=1,
        rounds_names=["Test Round String 1"],
        program=program,
    )


@pytest.fixture
def date_attribute(program: Program) -> FlexibleAttribute:
    return create_flexible_attribute(
        label="Test Date Attribute",
        subtype=PeriodicFieldData.DATE,
        number_of_rounds=1,
        rounds_names=["Test Round Date 1"],
        program=program,
    )


@pytest.fixture
def bool_attribute(program: Program) -> FlexibleAttribute:
    return create_flexible_attribute(
        label="Test Bool Attribute",
        subtype=PeriodicFieldData.BOOL,
        number_of_rounds=2,
        rounds_names=["Test Round Bool 1", "Test Round Bool 2"],
        program=program,
    )


@pytest.fixture
def decimal_attribute(program: Program) -> FlexibleAttribute:
    return create_flexible_attribute(
        label="Test Decimal Attribute",
        subtype=PeriodicFieldData.DECIMAL,
        number_of_rounds=1,
        rounds_names=["Test Round Decimal 1"],
        program=program,
    )


def create_flexible_attribute(
    label: str, subtype: str, number_of_rounds: int, rounds_names: list[str], program: Program
) -> FlexibleAttribute:
    name = field_label_to_field_name(label)
    flexible_attribute = FlexibleAttribute.objects.create(
        label={"English(EN)": label},
        name=name,
        type=FlexibleAttribute.PDU,
        associated_with=FlexibleAttribute.ASSOCIATED_WITH_INDIVIDUAL,
        program=program,
    )
    flexible_attribute.pdu_data = PeriodicFieldData.objects.create(
        subtype=subtype, number_of_rounds=number_of_rounds, rounds_names=rounds_names
    )
    flexible_attribute.save()
    return flexible_attribute


def create_custom_household(observed_disability: list[str], residence_status: str = HOST) -> Household:
    program = Program.objects.get(name="Test Programm")
    household, _ = create_household_and_individuals(
        household_data={
            "unicef_id": "HH-00-0000.0442",
            "rdi_merge_status": "MERGED",
            "business_area": program.business_area,
            "program": program,
            "residence_status": residence_status,
        },
        individuals_data=[
            {
                "rdi_merge_status": "MERGED",
                "business_area": program.business_area,
                "observed_disability": observed_disability,
            },
        ],
    )
    return household


@pytest.fixture
def household_with_disability() -> Household:
    yield create_custom_household(observed_disability=[SEEING, HEARING])


@pytest.fixture
def household_without_disabilities() -> Household:
    yield create_custom_household(observed_disability=[])


@pytest.fixture
def household_refugee() -> Household:
    yield create_custom_household(observed_disability=[], residence_status=REFUGEE)


def get_program_with_dct_type_and_name(
    name: str,
    dct_type: str = DataCollectingType.Type.STANDARD,
    status: str = Program.ACTIVE,
    beneficiary_group_name: str = "Main Menu",
) -> Program:
    BusinessArea.objects.filter(slug="afghanistan").update(is_payment_plan_applicable=True)
    dct = DataCollectingTypeFactory(type=dct_type)
    beneficiary_group = BeneficiaryGroup.objects.filter(name=beneficiary_group_name).first()
    program = ProgramFactory(
        name=name,
        start_date=datetime.now() - relativedelta(months=1),
        end_date=datetime.now() + relativedelta(months=1),
        data_collecting_type=dct,
        status=status,
        cycle__title="First Cycle In Programme",
        cycle__start_date=datetime.now() - relativedelta(days=5),
        cycle__end_date=datetime.now() + relativedelta(months=5),
        beneficiary_group=beneficiary_group,
    )
    return program


@pytest.fixture
def create_targeting() -> TargetPopulation:
    create_test_program = Program.objects.filter(name="Test Programm").first()
    generate_delivery_mechanisms()
    dm_cash = DeliveryMechanism.objects.get(code="cash")

    targeting_criteria = TargetingCriteriaFactory()

    tp = TargetPopulationFactory(
        name="Test Target Population",
        program=create_test_program,
        status=TargetPopulation.STATUS_OPEN,
        targeting_criteria=targeting_criteria,
        program_cycle=create_test_program.cycles.first(),
        build_status=TargetPopulation.BUILD_STATUS_OK,
    )
    program = tp.program

    hoh1 = IndividualFactory(household=None)
    hoh2 = IndividualFactory(household=None)
    household_1 = HouseholdFactory(
        program=program,
        id="3d7087be-e8f8-478d-9ca2-4ca6d5e96f51",
        unicef_id="HH-17-0000.3340",
        head_of_household=hoh1,
        size=5,
    )
    household_2 = HouseholdFactory(
        program=program,
        id="3d7087be-e8f8-478d-9ca2-4ca6d5e96f52",
        unicef_id="HH-17-0000.3341",
        head_of_household=hoh2,
        size=6,
    )

    # HH1 - Female Children: 1; Female Adults: 1; Male Children: 2; Male Adults: 1;
    IndividualFactory(
        household=household_1,
        program=program,
        sex="MALE",
        birth_date=factory.Faker("date_of_birth", tzinfo=utc, minimum_age=11, maximum_age=16),
    )
    IndividualFactory(
        household=household_1,
        program=program,
        sex="MALE",
        birth_date=factory.Faker("date_of_birth", tzinfo=utc, minimum_age=11, maximum_age=16),
    )
    IndividualFactory(
        household=household_1,
        program=program,
        sex="FEMALE",
        birth_date=factory.Faker("date_of_birth", tzinfo=utc, minimum_age=1, maximum_age=10),
    )
    IndividualFactory(
        household=household_1,
        program=program,
        sex="FEMALE",
        birth_date=factory.Faker("date_of_birth", tzinfo=utc, minimum_age=20, maximum_age=40),
    )
    IndividualFactory(
        household=household_1,
        program=program,
        sex="MALE",
        unicef_id="IND-06-0001.1828",
        birth_date=factory.Faker("date_of_birth", tzinfo=utc, minimum_age=20, maximum_age=40),
    )

    # HH2 - Female Children: 4; Female Adults: 1; Male Children: 1; Male Adults: 0;
    IndividualFactory(
        household=household_2,
        program=program,
        sex="MALE",
        birth_date=factory.Faker("date_of_birth", tzinfo=utc, minimum_age=1, maximum_age=3),
    )
    IndividualFactory(
        household=household_2,
        program=program,
        sex="FEMALE",
        birth_date=factory.Faker("date_of_birth", tzinfo=utc, minimum_age=1, maximum_age=10),
    )
    IndividualFactory(
        household=household_2,
        program=program,
        sex="FEMALE",
        birth_date=factory.Faker("date_of_birth", tzinfo=utc, minimum_age=1, maximum_age=10),
    )
    IndividualFactory(
        household=household_2,
        program=program,
        sex="FEMALE",
        birth_date=factory.Faker("date_of_birth", tzinfo=utc, minimum_age=1, maximum_age=10),
    )
    IndividualFactory(
        household=household_2,
        program=program,
        sex="FEMALE",
        birth_date=factory.Faker("date_of_birth", tzinfo=utc, minimum_age=1, maximum_age=10),
    )
    IndividualFactory(
        household=household_2,
        program=program,
        sex="FEMALE",
        birth_date=factory.Faker("date_of_birth", tzinfo=utc, minimum_age=30, maximum_age=45),
    )

    tp.households.set([household_1, household_2])
    business_area = BusinessArea.objects.get(slug="afghanistan")
    rule = RuleFactory(
        name="Test Rule",
        type=Rule.TYPE_PAYMENT_PLAN,
        deprecated=False,
        enabled=True,
    )
    rule.allowed_business_areas.add(business_area)
    RuleCommitFactory(rule=rule, version=2)

    fsp_xlsx_template = FinancialServiceProviderXlsxTemplateFactory(name="TestName123")

    fsp_1 = FinancialServiceProviderFactory(
        name="FSP_1",
        vision_vendor_number="149-69-3686",
        distribution_limit=10_000,
        communication_channel=FinancialServiceProvider.COMMUNICATION_CHANNEL_XLSX,
    )
    fsp_1.delivery_mechanisms.set([dm_cash])
    fsp_1.allowed_business_areas.add(business_area)
    FspXlsxTemplatePerDeliveryMechanismFactory(
        financial_service_provider=fsp_1,
        xlsx_template=fsp_xlsx_template,
        delivery_mechanism=dm_cash,
    )
    tp.refresh_from_db()
    tp = refresh_stats(tp)
    tp.save()
    yield tp


@pytest.fixture
def create_programs() -> None:
    business_area = create_afghanistan()
    dct = DataCollectingTypeFactory(type=DataCollectingType.Type.STANDARD)
    beneficiary_group = BeneficiaryGroup.objects.filter(name="Main Menu").first()
    ProgramFactory(
        name="Test Programm",
        status=Program.ACTIVE,
        business_area=business_area,
        data_collecting_type=dct,
        beneficiary_group=beneficiary_group,
        cycle__title="First Cycle In Programme",
    )


@pytest.mark.usefixtures("login")
class TestSmokeTargeting:
    def test_smoke_targeting_page(
        self, create_programs: None, create_targeting: TargetPopulation, pageTargeting: Targeting
    ) -> None:
        TargetPopulationFactory(program=Program.objects.get(name="Test Programm"), name="Copy TP")
        pageTargeting.selectGlobalProgramFilter("Test Programm")
        pageTargeting.getNavTargeting().click()
        assert "Targeting" in pageTargeting.getTitlePage().text
        assert "CREATE NEW" in pageTargeting.getButtonCreateNew().text
        expected_column_names = [
            "Name",
            "Status",
            "Num. of Items Groups",
            "Date Created",
            "Last Edited",
            "Created by",
        ]
        assert expected_column_names == [name.text for name in pageTargeting.getTabColumnLabel()]
        assert 2 == len(pageTargeting.getTargetPopulationsRows())
        pageTargeting.getButtonCreateNew().click()

    def test_smoke_targeting_create_use_filters(
        self,
        create_programs: None,
        create_targeting: TargetPopulation,
        pageTargeting: Targeting,
        pageTargetingCreate: TargetingCreate,
    ) -> None:
        pageTargeting.selectGlobalProgramFilter("Test Programm")
        pageTargeting.getNavTargeting().click()
        pageTargeting.getButtonCreateNew().click()
        assert "New Target Population" in pageTargetingCreate.getPageHeaderTitle().text
        assert "SAVE" in pageTargetingCreate.getButtonTargetPopulationCreate().text
        pageTargetingCreate.getInputName()
        pageTargetingCreate.getDivTargetPopulationAddCriteria().click()
        pageTargetingCreate.getButtonHouseholdRule().click()
        pageTargetingCreate.getButtonIndividualRule().click()
        pageTargetingCreate.getAutocompleteTargetCriteriaOption().click()

    def test_smoke_targeting_create_use_ids(
        self,
        create_programs: None,
        create_targeting: TargetPopulation,
        pageTargeting: Targeting,
        pageTargetingCreate: TargetingCreate,
    ) -> None:
        pageTargeting.selectGlobalProgramFilter("Test Programm")
        pageTargeting.getNavTargeting().click()
        pageTargeting.getButtonCreateNew().click()
        assert "New Target Population" in pageTargetingCreate.getPageHeaderTitle().text
        assert "SAVE" in pageTargetingCreate.getButtonTargetPopulationCreate().text
        pageTargetingCreate.getInputName()
        pageTargetingCreate.getDivTargetPopulationAddCriteria().click()
        pageTargetingCreate.getInputIncludedHouseholdIds()
        pageTargetingCreate.getInputHouseholdids()
        pageTargetingCreate.getInputIncludedIndividualIds()
        pageTargetingCreate.getInputIndividualids()

    def test_smoke_targeting_details_page(
        self,
        create_programs: None,
        create_targeting: TargetPopulation,
        pageTargeting: Targeting,
        pageTargetingDetails: TargetingDetails,
    ) -> None:
        pageTargeting.selectGlobalProgramFilter("Test Programm")
        pageTargeting.getNavTargeting().click()
        pageTargeting.chooseTargetPopulations(0).click()
        assert create_targeting.name in pageTargetingDetails.getPageHeaderTitle().text
        pageTargetingDetails.getButtonTargetPopulationDuplicate()
        pageTargetingDetails.getButtonDelete()
        assert "EDIT" in pageTargetingDetails.getButtonEdit().text
        assert "REBUILD" in pageTargetingDetails.getButtonRebuild().text
        assert "LOCK" in pageTargetingDetails.getButtonTargetPopulationLock().text
        assert "Details" in pageTargetingDetails.getDetailsTitle().text
        assert "OPEN" in pageTargetingDetails.getLabelStatus().text
        assert "OPEN" in pageTargetingDetails.getTargetPopulationStatus().text
        assert "CREATED BY" in pageTargetingDetails.getLabelizedFieldContainerCreatedBy().text
        pageTargetingDetails.getLabelCreatedBy()
        assert "PROGRAMME POPULATION CLOSE DATE" in pageTargetingDetails.getLabelizedFieldContainerCloseDate().text
        assert "PROGRAMME" in pageTargetingDetails.getLabelizedFieldContainerProgramName().text
        assert "Test Programm" in pageTargetingDetails.getLabelProgramme().text
        assert "SEND BY" in pageTargetingDetails.getLabelizedFieldContainerSendBy().text
        assert "-" in pageTargetingDetails.getLabelSendBy().text
        assert "-" in pageTargetingDetails.getLabelSendDate().text
        assert "5" in pageTargetingDetails.getLabelFemaleChildren().text
        assert "3" in pageTargetingDetails.getLabelMaleChildren().text
        assert "2" in pageTargetingDetails.getLabelFemaleAdults().text
        assert "1" in pageTargetingDetails.getLabelMaleAdults().text
        assert "2" in pageTargetingDetails.getLabelTotalNumberOfHouseholds().text
        assert "11" in pageTargetingDetails.getLabelTargetedIndividuals().text
        assert "Items Groups" in pageTargetingDetails.getTableTitle().text
        expected_menu_items = [
            "ID",
            "Head of Items Group",
            "Items Group Size",
            "Administrative Level 2",
            "Score",
        ]
        assert expected_menu_items == [i.text for i in pageTargetingDetails.getTableLabel()]


@pytest.mark.night
@pytest.mark.usefixtures("login")
class TestCreateTargeting:
    def test_create_targeting_for_people(
        self,
        sw_program: Program,
        household_with_disability: Household,
        household_without_disabilities: Household,
        pageTargeting: Targeting,
        pageTargetingCreate: TargetingCreate,
        pageTargetingDetails: TargetingDetails,
    ) -> None:
        pageTargeting.navigate_to_page("afghanistan", sw_program.id)
        pageTargeting.getButtonCreateNew().click()

        assert "New Target Population" in pageTargetingCreate.getTitlePage().text
        pageTargetingCreate.getFiltersProgramCycleAutocomplete().click()
        pageTargetingCreate.select_listbox_element("First Cycle In Programme")
        pageTargetingCreate.getAddCriteriaButton().click()
        assert pageTargetingCreate.getAddPeopleRuleButton().text.upper() == "ADD PEOPLE RULE"
        pageTargetingCreate.getAddPeopleRuleButton().click()
        pageTargetingCreate.getTargetingCriteriaAutoComplete().click()
        pageTargetingCreate.getTargetingCriteriaAutoComplete().send_keys("Does the Social Worker have disability?")
        pageTargetingCreate.getTargetingCriteriaAutoComplete().send_keys(Keys.ARROW_DOWN)
        pageTargetingCreate.getTargetingCriteriaAutoComplete().send_keys(Keys.ENTER)
        pageTargetingCreate.getTargetingCriteriaValue().click()
        pageTargetingCreate.select_multiple_option_by_name(HEARING, SEEING)
        pageTargetingCreate.getTargetingCriteriaAddDialogSaveButton().click()
        disability_expected_criteria_text = "Does the Social Worker have disability?: Difficulty hearing (even if using a hearing aid), Difficulty seeing (even if wearing glasses)"
        assert pageTargetingCreate.getCriteriaContainer().text == disability_expected_criteria_text
        targeting_name = "Test targeting people"
        pageTargetingCreate.getFieldName().send_keys(targeting_name)
        pageTargetingCreate.getTargetPopulationSaveButton().click()
        pageTargetingDetails.getLockButton()
        assert pageTargetingDetails.getTitlePage().text == targeting_name
        assert pageTargetingDetails.getCriteriaContainer().text == disability_expected_criteria_text
        assert Household.objects.count() == 2
        assert (
            pageTargetingDetails.getHouseholdTableCell(1, 1).text
            == household_with_disability.individuals.first().unicef_id
        )
        assert len(pageTargetingDetails.getPeopleTableRows()) == 1

    @pytest.mark.xfail(reason="UNSTABLE")
    def test_create_targeting_for_normal_program(
        self,
        non_sw_program: Program,
        household_with_disability: Household,
        household_without_disabilities: Household,
        household_refugee: Household,
        pageTargeting: Targeting,
        pageTargetingCreate: TargetingCreate,
        pageTargetingDetails: TargetingDetails,
    ) -> None:
        pageTargeting.navigate_to_page("afghanistan", non_sw_program.id)
        pageTargeting.getButtonCreateNew().click()
        assert "New Target Population" in pageTargetingCreate.getTitlePage().text
        pageTargetingCreate.getFiltersProgramCycleAutocomplete().click()
        pageTargetingCreate.select_listbox_element("First Cycle In Programme")
        pageTargetingCreate.getAddCriteriaButton().click()
        assert pageTargetingCreate.getAddPeopleRuleButton().text.upper() == "ADD HOUSEHOLD RULE"
        pageTargetingCreate.getAddHouseholdRuleButton().click()
        pageTargetingCreate.getTargetingCriteriaAutoComplete().click()
        pageTargetingCreate.select_listbox_element("Residence status")
        pageTargetingCreate.getTargetingCriteriaValue().click()
        pageTargetingCreate.getSelectRefugee().click()
        pageTargetingCreate.getTargetingCriteriaAddDialogSaveButton().click()

        disability_expected_criteria_text = "Residence status: Displaced | Refugee / Asylum Seeker"
        assert pageTargetingCreate.getCriteriaContainer().text == disability_expected_criteria_text
        targeting_name = "Test targeting people"
        pageTargetingCreate.getFieldName().send_keys(targeting_name)
        pageTargetingCreate.getTargetPopulationSaveButton().click()
        pageTargetingDetails.getLockButton()
        assert pageTargetingDetails.getTitlePage().text == targeting_name
        assert pageTargetingDetails.getCriteriaContainer().text == disability_expected_criteria_text
        assert Household.objects.count() == 3
        assert Program.objects.count() == 1
        assert pageTargetingDetails.getHouseholdTableCell(1, 1).text == household_refugee.unicef_id
        actions = ActionChains(pageTargetingDetails.driver)
        actions.move_to_element(pageTargetingDetails.getHouseholdTableCell(1, 1)).perform()  # type: ignore
        assert len(pageTargetingDetails.getHouseholdTableRows()) == 1

    def test_create_targeting_with_pdu_string_criteria(
        self,
        program: Program,
        pageTargeting: Targeting,
        pageTargetingCreate: TargetingCreate,
        pageTargetingDetails: TargetingDetails,
        individual: Callable,
        string_attribute: FlexibleAttribute,
    ) -> None:
        individual1 = individual(program)
        individual1.flex_fields[string_attribute.name]["1"]["value"] = "Text"
        individual1.save()
        individual2 = individual(program)
        individual2.flex_fields[string_attribute.name]["1"]["value"] = "Test"
        individual2.save()
        individual(program)
        pageTargeting.navigate_to_page("afghanistan", program.id)
        pageTargeting.getButtonCreateNew().click()
        assert "New Target Population" in pageTargetingCreate.getTitlePage().text
        pageTargetingCreate.getFiltersProgramCycleAutocomplete().click()
        pageTargetingCreate.select_listbox_element("Cycle In Programme")
        pageTargetingCreate.getAddCriteriaButton().click()
        pageTargetingCreate.getAddIndividualRuleButton().click()
        pageTargetingCreate.getTargetingCriteriaAutoComplete().click()
        pageTargetingCreate.getTargetingCriteriaAutoComplete().send_keys("Test String Attribute")
        pageTargetingCreate.getTargetingCriteriaAutoComplete().send_keys(Keys.ARROW_DOWN)
        pageTargetingCreate.getTargetingCriteriaAutoComplete().send_keys(Keys.ENTER)
        pageTargetingCreate.getSelectIndividualsiFltersBlocksRoundNumber().click()
        pageTargetingCreate.getSelectRoundOption(1).click()
        pageTargetingCreate.getInputIndividualsFiltersBlocksValue().send_keys("Text")
        pageTargetingCreate.getTargetingCriteriaAddDialogSaveButton().click()
        expected_criteria_text = "Test String Attribute: Text\nRound 1 (Test Round String 1)"
        assert pageTargetingCreate.getCriteriaContainer().text == expected_criteria_text
        targeting_name = "Test Targeting PDU string"
        pageTargetingCreate.getFieldName().send_keys(targeting_name)
        pageTargetingCreate.getTargetPopulationSaveButton().click()
        pageTargetingDetails.getLockButton()
        assert pageTargetingDetails.getTitlePage().text == targeting_name
        assert pageTargetingDetails.getCriteriaContainer().text == expected_criteria_text
        assert Household.objects.count() == 3
        assert pageTargetingDetails.getHouseholdTableCell(1, 1).text == individual1.household.unicef_id
        assert pageTargetingCreate.getTotalNumberOfHouseholdsCount().text == "1"
        assert len(pageTargetingDetails.getHouseholdTableRows()) == 1

    @pytest.mark.xfail(reason="UNSTABLE")
    def test_create_targeting_with_pdu_bool_criteria(
        self,
        program: Program,
        pageTargeting: Targeting,
        pageTargetingCreate: TargetingCreate,
        pageTargetingDetails: TargetingDetails,
        individual: Callable,
        bool_attribute: FlexibleAttribute,
    ) -> None:
        individual1 = individual(program)
        individual1.flex_fields[bool_attribute.name]["2"]["value"] = True
        individual1.save()
        individual2 = individual(program)
        individual2.flex_fields[bool_attribute.name]["2"]["value"] = False
        individual2.save()
        individual(program)
        pageTargeting.navigate_to_page("afghanistan", program.id)
        pageTargeting.getButtonCreateNew().click()
        assert "New Target Population" in pageTargetingCreate.getTitlePage().text
        pageTargetingCreate.getFiltersProgramCycleAutocomplete().click()
        pageTargetingCreate.select_listbox_element("Cycle In Programme")
        pageTargetingCreate.getAddCriteriaButton().click()
        pageTargetingCreate.getAddIndividualRuleButton().click()
        pageTargetingCreate.getTargetingCriteriaAutoComplete().click()
        pageTargetingCreate.getTargetingCriteriaAutoComplete().send_keys("Test Bool Attribute")
        pageTargetingCreate.getTargetingCriteriaAutoComplete().send_keys(Keys.ARROW_DOWN)
        pageTargetingCreate.getTargetingCriteriaAutoComplete().send_keys(Keys.ENTER)
        pageTargetingCreate.getSelectIndividualsiFltersBlocksRoundNumber().click()
        pageTargetingCreate.getSelectRoundOption(2).click()
        pageTargetingCreate.getSelectIndividualsFiltersBlocksValue().click()
        pageTargetingCreate.select_option_by_name("Yes")
        pageTargetingCreate.getTargetingCriteriaAddDialogSaveButton().click()
        bool_yes_expected_criteria_text = "Test Bool Attribute: Yes\nRound 2 (Test Round Bool 2)"
        assert pageTargetingCreate.getCriteriaContainer().text == bool_yes_expected_criteria_text

        targeting_name = "Test Targeting PDU bool"
        pageTargetingCreate.getFieldName().send_keys(targeting_name)
        pageTargetingCreate.getTargetPopulationSaveButton().click()

        pageTargetingDetails.getLockButton()

        assert pageTargetingDetails.getTitlePage().text == targeting_name
        assert pageTargetingDetails.getCriteriaContainer().text == bool_yes_expected_criteria_text
        assert Household.objects.count() == 3
        assert pageTargetingDetails.getHouseholdTableCell(1, 1).text == individual1.household.unicef_id
        assert pageTargetingCreate.getTotalNumberOfHouseholdsCount().text == "1"
        assert len(pageTargetingDetails.getHouseholdTableRows()) == 1

        # edit to False
        pageTargetingDetails.getButtonEdit().click()
        pageTargetingDetails.getButtonIconEdit().click()
        pageTargetingCreate.getSelectIndividualsFiltersBlocksValue().click()
        pageTargetingCreate.select_option_by_name("No")
        bool_no_expected_criteria_text = "Test Bool Attribute: No\nRound 2 (Test Round Bool 2)"

        pageTargetingCreate.get_elements(pageTargetingCreate.targetingCriteriaAddDialogSaveButton)[1].click()

        assert pageTargetingCreate.getCriteriaContainer().text == bool_no_expected_criteria_text
        pageTargetingCreate.getButtonSave().click()
        pageTargetingDetails.getLockButton()

        assert pageTargetingDetails.getCriteriaContainer().text == bool_no_expected_criteria_text
        assert pageTargetingDetails.getHouseholdTableCell(1, 1).text == individual2.household.unicef_id
        assert pageTargetingCreate.getTotalNumberOfHouseholdsCount().text == "1"
        assert len(pageTargetingDetails.getHouseholdTableRows()) == 1

    def test_create_targeting_with_pdu_decimal_criteria(
        self,
        program: Program,
        pageTargeting: Targeting,
        pageTargetingCreate: TargetingCreate,
        pageTargetingDetails: TargetingDetails,
        individual: Callable,
        decimal_attribute: FlexibleAttribute,
    ) -> None:
        individual1 = individual(program)
        individual1.flex_fields[decimal_attribute.name]["1"]["value"] = 2.5
        individual1.save()
        individual2 = individual(program)
        individual2.flex_fields[decimal_attribute.name]["1"]["value"] = 5.0
        individual2.save()
        individual(program)
        pageTargeting.navigate_to_page("afghanistan", program.id)
        pageTargeting.getButtonCreateNew().click()
        assert "New Target Population" in pageTargetingCreate.getTitlePage().text
        pageTargetingCreate.getFiltersProgramCycleAutocomplete().click()
        pageTargetingCreate.select_listbox_element("Cycle In Programme")
        pageTargetingCreate.getAddCriteriaButton().click()
        pageTargetingCreate.getAddIndividualRuleButton().click()
        pageTargetingCreate.getTargetingCriteriaAutoComplete().click()
        pageTargetingCreate.getTargetingCriteriaAutoComplete().send_keys("Test Decimal Attribute")
        pageTargetingCreate.getTargetingCriteriaAutoComplete().send_keys(Keys.ARROW_DOWN)
        pageTargetingCreate.getTargetingCriteriaAutoComplete().send_keys(Keys.ENTER)
        pageTargetingCreate.getSelectIndividualsiFltersBlocksRoundNumber().click()
        pageTargetingCreate.getSelectRoundOption(1).click()
        pageTargetingCreate.getInputIndividualsFiltersBlocksValueFrom().send_keys("2")
        pageTargetingCreate.getInputIndividualsFiltersBlocksValueTo().send_keys("4")
        pageTargetingCreate.getTargetingCriteriaAddDialogSaveButton().click()
        expected_criteria_text = "Test Decimal Attribute: 2 - 4\nRound 1 (Test Round Decimal 1)"
        assert pageTargetingCreate.getCriteriaContainer().text == expected_criteria_text
        targeting_name = "Test Targeting PDU decimal"
        pageTargetingCreate.getFieldName().send_keys(targeting_name)
        pageTargetingCreate.getTargetPopulationSaveButton().click()
        pageTargetingDetails.getLockButton()
        assert pageTargetingDetails.getTitlePage().text == targeting_name
        assert pageTargetingDetails.getCriteriaContainer().text == expected_criteria_text
        assert Household.objects.count() == 3
        assert pageTargetingDetails.getHouseholdTableCell(1, 1).text == individual1.household.unicef_id
        assert pageTargetingCreate.getTotalNumberOfHouseholdsCount().text == "1"
        assert len(pageTargetingDetails.getHouseholdTableRows()) == 1

        # edit range
        pageTargetingDetails.getButtonEdit().click()
        pageTargetingDetails.getButtonIconEdit().click()
        pageTargetingCreate.getInputIndividualsFiltersBlocksValueTo().send_keys(Keys.BACKSPACE)
        pageTargetingCreate.getInputIndividualsFiltersBlocksValueTo().send_keys("5")
        bool_no_expected_criteria_text = "Test Decimal Attribute: 2 - 5\nRound 1 (Test Round Decimal 1)"

        pageTargetingCreate.get_elements(pageTargetingCreate.targetingCriteriaAddDialogSaveButton)[1].click()

        assert pageTargetingCreate.getCriteriaContainer().text == bool_no_expected_criteria_text
        pageTargetingCreate.getButtonSave().click()
        pageTargetingDetails.getLockButton()

        assert pageTargetingDetails.getCriteriaContainer().text == bool_no_expected_criteria_text
        assert pageTargetingDetails.getHouseholdTableCell(1, 1).text in [
            individual1.household.unicef_id,
            individual2.household.unicef_id,
        ]
        assert pageTargetingDetails.getHouseholdTableCell(2, 1).text in [
            individual1.household.unicef_id,
            individual2.household.unicef_id,
        ]
        assert pageTargetingCreate.getTotalNumberOfHouseholdsCount().text == "2"
        assert len(pageTargetingDetails.getHouseholdTableRows()) == 2

    def test_create_targeting_with_pdu_date_criteria(
        self,
        program: Program,
        pageTargeting: Targeting,
        pageTargetingCreate: TargetingCreate,
        pageTargetingDetails: TargetingDetails,
        individual: Callable,
        date_attribute: FlexibleAttribute,
    ) -> None:
        individual1 = individual(program)
        individual1.flex_fields[date_attribute.name]["1"]["value"] = "2022-02-02"
        individual1.save()
        individual2 = individual(program)
        individual2.flex_fields[date_attribute.name]["1"]["value"] = "2022-10-02"
        individual2.save()
        individual(program)
        pageTargeting.navigate_to_page("afghanistan", program.id)
        pageTargeting.getButtonCreateNew().click()
        assert "New Target Population" in pageTargetingCreate.getTitlePage().text
        pageTargetingCreate.getFiltersProgramCycleAutocomplete().click()
        pageTargetingCreate.select_listbox_element("Cycle In Programme")
        pageTargetingCreate.getAddCriteriaButton().click()
        pageTargetingCreate.getAddIndividualRuleButton().click()
        pageTargetingCreate.getTargetingCriteriaAutoComplete().click()
        pageTargetingCreate.getTargetingCriteriaAutoComplete().send_keys("Test Date Attribute")
        pageTargetingCreate.getTargetingCriteriaAutoComplete().send_keys(Keys.ARROW_DOWN)
        pageTargetingCreate.getTargetingCriteriaAutoComplete().send_keys(Keys.ENTER)
        pageTargetingCreate.getSelectIndividualsiFltersBlocksRoundNumber().click()
        pageTargetingCreate.getSelectRoundOption(1).click()
        pageTargetingCreate.getInputDateIndividualsFiltersBlocksValueFrom().click()
        pageTargetingCreate.getInputDateIndividualsFiltersBlocksValueFrom().send_keys("2022-01-01")
        pageTargetingCreate.getInputDateIndividualsFiltersBlocksValueTo().click()
        pageTargetingCreate.getInputDateIndividualsFiltersBlocksValueTo().send_keys("2022-03-03")
        pageTargetingCreate.getTargetingCriteriaAddDialogSaveButton().click()
        expected_criteria_text = "Test Date Attribute: 2022-01-01 - 2022-03-03\nRound 1 (Test Round Date 1)"
        assert pageTargetingCreate.getCriteriaContainer().text == expected_criteria_text
        targeting_name = "Test Targeting PDU date"
        pageTargetingCreate.getFieldName().send_keys(targeting_name)
        pageTargetingCreate.getTargetPopulationSaveButton().click()
        pageTargetingDetails.getLockButton()
        assert pageTargetingDetails.getTitlePage().text == targeting_name
        assert pageTargetingDetails.getCriteriaContainer().text == expected_criteria_text
        assert Household.objects.count() == 3
        pageTargetingDetails.wait_for_text(
            individual1.household.unicef_id, pageTargetingDetails.household_table_cell.format(1, 1)
        )
        assert pageTargetingCreate.getTotalNumberOfHouseholdsCount().text == "1"
        assert len(pageTargetingDetails.getHouseholdTableRows()) == 1

    def test_create_targeting_with_pdu_null_criteria(
        self,
        program: Program,
        pageTargeting: Targeting,
        pageTargetingCreate: TargetingCreate,
        pageTargetingDetails: TargetingDetails,
        individual: Callable,
        string_attribute: FlexibleAttribute,
    ) -> None:
        individual1 = individual(program)
        individual1.flex_fields[string_attribute.name]["1"]["value"] = "Text"
        individual1.save()
        individual2 = individual(program)
        individual2.flex_fields[string_attribute.name]["1"]["value"] = "Test"
        individual2.save()
        individual3 = individual(program)
        pageTargeting.navigate_to_page("afghanistan", program.id)
        pageTargeting.getButtonCreateNew().click()
        assert "New Target Population" in pageTargetingCreate.getTitlePage().text
        pageTargetingCreate.getFiltersProgramCycleAutocomplete().click()
        pageTargetingCreate.select_listbox_element("Cycle In Programme")
        pageTargetingCreate.getAddCriteriaButton().click()
        pageTargetingCreate.getAddIndividualRuleButton().click()
        pageTargetingCreate.getTargetingCriteriaAutoComplete().click()
        pageTargetingCreate.getTargetingCriteriaAutoComplete().send_keys("Test String Attribute")
        pageTargetingCreate.getTargetingCriteriaAutoComplete().send_keys(Keys.ARROW_DOWN)
        pageTargetingCreate.getTargetingCriteriaAutoComplete().send_keys(Keys.ENTER)
        pageTargetingCreate.getSelectIndividualsiFltersBlocksRoundNumber().click()
        pageTargetingCreate.getSelectRoundOption(1).click()
        pageTargetingCreate.getSelectIndividualsiFltersBlocksIsNull().click()
        pageTargetingCreate.getTargetingCriteriaAddDialogSaveButton().click()
        expected_criteria_text = "Test String Attribute: Empty\nRound 1 (Test Round String 1)"
        assert pageTargetingCreate.getCriteriaContainer().text == expected_criteria_text
        targeting_name = "Test Targeting PDU null"
        pageTargetingCreate.getFieldName().send_keys(targeting_name)
        pageTargetingCreate.getTargetPopulationSaveButton().click()
        pageTargetingDetails.getLockButton()
        assert pageTargetingDetails.getTitlePage().text == targeting_name
        assert pageTargetingDetails.getCriteriaContainer().text == expected_criteria_text
        assert Household.objects.count() == 3

        assert pageTargetingDetails.getHouseholdTableCell(1, 1).text == individual3.household.unicef_id
        assert pageTargetingCreate.getTotalNumberOfHouseholdsCount().text == "1"
        assert len(pageTargetingDetails.getHouseholdTableRows()) == 1

    def test_create_targeting_for_people_with_pdu(
        self,
        sw_program: Program,
        pageTargeting: Targeting,
        pageTargetingCreate: TargetingCreate,
        pageTargetingDetails: TargetingDetails,
        individual: Callable,
    ) -> None:
        string_attribute_for_sw = create_flexible_attribute(
            label="Test String Attribute SW",
            subtype=PeriodicFieldData.STRING,
            number_of_rounds=1,
            rounds_names=["Test Round String 1"],
            program=sw_program,
        )
        individual1 = individual(sw_program)
        individual1.flex_fields[string_attribute_for_sw.name]["1"]["value"] = "Text"
        individual1.save()
        individual2 = individual(sw_program)
        individual2.flex_fields[string_attribute_for_sw.name]["1"]["value"] = "Test"
        individual2.save()
        individual(sw_program)
        pageTargeting.navigate_to_page("afghanistan", sw_program.id)
        pageTargeting.getButtonCreateNew().click()
        assert "New Target Population" in pageTargetingCreate.getTitlePage().text
        pageTargetingCreate.getFiltersProgramCycleAutocomplete().click()
        pageTargetingCreate.select_listbox_element("First Cycle In Programme")
        pageTargetingCreate.getAddCriteriaButton().click()
        assert pageTargetingCreate.getAddPeopleRuleButton().text.upper() == "ADD PEOPLE RULE"
        pageTargetingCreate.getAddPeopleRuleButton().click()
        pageTargetingCreate.getTargetingCriteriaAutoComplete().click()
        pageTargetingCreate.select_listbox_element("Test String Attribute SW")
        pageTargetingCreate.getSelectFiltersRoundNumber().click()
        pageTargetingCreate.getSelectRoundOption(1).click()
        pageTargetingCreate.getInputFiltersValue().send_keys("Text")
        pageTargetingCreate.getTargetingCriteriaAddDialogSaveButton().click()
        expected_criteria_text = "Test String Attribute SW: Text\nRound 1 (Test Round String 1)"
        assert pageTargetingCreate.getCriteriaContainer().text == expected_criteria_text
        targeting_name = "Test Targeting SW PDU string"
        pageTargetingCreate.getFieldName().send_keys(targeting_name)
        pageTargetingCreate.getTargetPopulationSaveButton().click()
        pageTargetingDetails.getLockButton()

        assert pageTargetingDetails.getTitlePage().text == targeting_name
        assert pageTargetingDetails.getCriteriaContainer().text == expected_criteria_text
        assert Household.objects.count() == 3
        assert pageTargetingDetails.getHouseholdTableCell(1, 1).text == individual1.unicef_id
        assert pageTargetingCreate.getTotalNumberOfPeopleCount().text == "1"
        assert len(pageTargetingDetails.getPeopleTableRows()) == 1


@pytest.mark.night
@pytest.mark.usefixtures("login")
class TestTargeting:
    def test_targeting_create_use_ids_hh(
        self,
        create_programs: None,
        household_with_disability: Household,
        create_targeting: TargetPopulation,
        pageTargeting: Targeting,
        pageTargetingDetails: TargetingDetails,
        pageTargetingCreate: TargetingCreate,
    ) -> None:
        pageTargeting.selectGlobalProgramFilter("Test Programm")
        pageTargeting.getNavTargeting().click()
        pageTargeting.getButtonCreateNew().click()
        assert "New Target Population" in pageTargetingCreate.getPageHeaderTitle().text
        assert "SAVE" in pageTargetingCreate.getButtonTargetPopulationCreate().text
        pageTargetingCreate.getFiltersProgramCycleAutocomplete().click()
        pageTargetingCreate.select_listbox_element("First Cycle In Programme")
        pageTargetingCreate.getDivTargetPopulationAddCriteria().click()
        pageTargetingCreate.getInputHouseholdids().send_keys(household_with_disability.unicef_id)
        pageTargetingCreate.getTargetingCriteriaAddDialogSaveButton().click()
        pageTargetingCreate.getInputName().send_keys(f"Target Population for {household_with_disability.unicef_id}")
        pageTargetingCreate.clickButtonTargetPopulationCreate()
        target_population = TargetPopulation.objects.get(
            name=f"Target Population for {household_with_disability.unicef_id}"
        )
        assert str(target_population.total_individuals_count) == pageTargetingDetails.getLabelTargetedIndividuals().text
        assert (
            str(target_population.total_households_count) == pageTargetingDetails.getLabelTotalNumberOfHouseholds().text
        )
        assert str(target_population.status) in pageTargetingDetails.getLabelStatus().text

    @pytest.mark.xfail(reason="Problem with deadlock during test - 202318")
    def test_targeting_create_use_ids_individual(
        self,
        create_programs: None,
        household_with_disability: Household,
        create_targeting: TargetPopulation,
        pageTargeting: Targeting,
        pageTargetingDetails: TargetingDetails,
        pageTargetingCreate: TargetingCreate,
    ) -> None:
        pageTargeting.selectGlobalProgramFilter("Test Programm")
        pageTargeting.getNavTargeting().click()
        pageTargeting.getButtonCreateNew().click()
        assert "New Target Population" in pageTargetingCreate.getPageHeaderTitle().text
        assert "SAVE" in pageTargetingCreate.getButtonTargetPopulationCreate().text
        pageTargetingCreate.getFiltersProgramCycleAutocomplete().click()
        pageTargetingCreate.select_listbox_element("First Cycle In Programme")
        pageTargetingCreate.getInputIndividualids().send_keys("IND-88-0000.0002")
        pageTargetingCreate.getInputName().send_keys("Target Population for IND-88-0000.0002")
        pageTargetingCreate.clickButtonTargetPopulationCreate()
        target_population = TargetPopulation.objects.get(name="Target Population for IND-88-0000.0002")
        assert (
            "4"
            == str(target_population.total_individuals_count)
            == pageTargetingDetails.getLabelTargetedIndividuals().text
        )
        assert (
            str(target_population.total_households_count) == pageTargetingDetails.getLabelTotalNumberOfHouseholds().text
        )
        assert str(target_population.status) in pageTargetingDetails.getLabelStatus().text
        pageTargetingDetails.getButtonRebuild().click()

    @pytest.mark.xfail(reason="Problem with deadlock during test - 202318")
    def test_targeting_rebuild(
        self,
        create_programs: None,
        create_targeting: TargetPopulation,
        pageTargeting: Targeting,
        pageTargetingDetails: TargetingDetails,
        pageTargetingCreate: TargetingCreate,
    ) -> None:
        pageTargeting.selectGlobalProgramFilter("Test Programm")
        pageTargeting.getNavTargeting().click()
        pageTargeting.chooseTargetPopulations(0).click()
        pageTargetingDetails.getLabelStatus()
        pageTargetingDetails.getButtonRebuild().click()
        pageTargetingDetails.getStatusContainer()
        pageTargetingDetails.disappearStatusContainer()

    def test_targeting_mark_ready(
        self,
        create_programs: None,
        household_with_disability: Household,
        create_targeting: TargetPopulation,
        pageTargeting: Targeting,
        filters: Filters,
        pageTargetingDetails: TargetingDetails,
        pageTargetingCreate: TargetingCreate,
    ) -> None:
        pageTargeting.selectGlobalProgramFilter("Test Programm")
        pageTargeting.getNavTargeting().click()
        filters.selectFiltersSatus("OPEN")
        pageTargeting.chooseTargetPopulations(0).click()
        pageTargetingDetails.getLabelStatus()
        pageTargetingDetails.getLockButton().click()
        pageTargetingDetails.getLockPopupButton().click()
        pageTargetingDetails.waitForLabelStatus("LOCKED")
        pageTargetingDetails.getButtonMarkReady().click()
        pageTargetingDetails.getButtonPopupMarkReady().click()
        pageTargetingDetails.waitForLabelStatus("READY")

    @pytest.mark.xfail(reason="Problem with deadlock during test - 202318")
    def test_copy_targeting(
        self,
        create_programs: None,
        create_targeting: TargetPopulation,
        pageTargeting: Targeting,
        pageTargetingDetails: TargetingDetails,
        pageTargetingCreate: TargetingCreate,
    ) -> None:
        program = Program.objects.get(name="Test Programm")
        pageTargeting.selectGlobalProgramFilter(program.name)
        pageTargeting.getNavTargeting().click()
        pageTargeting.chooseTargetPopulations(0).click()
        pageTargetingDetails.getButtonTargetPopulationDuplicate().click()
        pageTargetingCreate.getFiltersProgramCycleAutocomplete().click()
        pageTargetingCreate.select_listbox_element("First Cycle In Programme")
        pageTargetingDetails.getInputName().send_keys("a1!")
        pageTargetingDetails.get_elements(pageTargetingDetails.buttonTargetPopulationDuplicate)[1].click()
        pageTargetingDetails.disappearInputName()
        assert "a1!" in pageTargetingDetails.getTitlePage().text
        assert "OPEN" in pageTargetingDetails.getTargetPopulationStatus().text
        assert "PROGRAMME" in pageTargetingDetails.getLabelizedFieldContainerProgramName().text
        assert "Test Programm" in pageTargetingDetails.getLabelProgramme().text
        assert "2" in pageTargetingDetails.getLabelTotalNumberOfHouseholds().text
        assert "8" in pageTargetingDetails.getLabelTargetedIndividuals().text

    def test_edit_targeting(
        self,
        create_programs: None,
        household_with_disability: Household,
        create_targeting: TargetPopulation,
        pageTargeting: Targeting,
        pageTargetingDetails: TargetingDetails,
        pageTargetingCreate: TargetingCreate,
    ) -> None:
        pageTargeting.selectGlobalProgramFilter("Test Programm")
        pageTargeting.getNavTargeting().click()
        pageTargeting.chooseTargetPopulations(0).click()
        pageTargetingDetails.getButtonEdit().click()
        pageTargetingDetails.getInputName().send_keys(Keys.CONTROL + "a")
        pageTargetingDetails.getInputName().send_keys("New Test Data")
        pageTargetingDetails.getButtonTargetPopulationAddCriteria().click()
        pageTargetingCreate.getButtonHouseholdRule().click()
        pageTargetingCreate.getAutocompleteTargetCriteriaOption().click()
        pageTargetingCreate.select_listbox_element("What is the Household size?")
        pageTargetingDetails.getHouseholdSizeFrom().send_keys("0")
        pageTargetingDetails.getHouseholdSizeTo().send_keys("9")
        pageTargetingCreate.getTargetingCriteriaAddDialogSaveButton().click()
        pageTargetingCreate.getButtonSave().click()
        pageTargetingDetails.getButtonEdit()
        assert pageTargetingDetails.waitForTextTitlePage("New Test Data")
        assert "9" in pageTargetingDetails.getCriteriaContainer().text

    def test_delete_targeting(
        self,
        create_programs: None,
        household_with_disability: Household,
        create_targeting: TargetPopulation,
        pageTargeting: Targeting,
        pageTargetingDetails: TargetingDetails,
    ) -> None:
        TargetPopulationFactory(program=Program.objects.get(name="Test Programm"), name="Copy TP")
        pageTargeting.selectGlobalProgramFilter("Test Programm")
        pageTargeting.getNavTargeting().click()
        pageTargeting.disappearLoadingRows()
        old_list = pageTargeting.getTargetPopulationsRows()
        assert 2 == len(old_list)
        assert "Copy TP" in old_list[0].text

        pageTargeting.chooseTargetPopulations(0).click()
        pageTargetingDetails.getButtonDelete().click()
        pageTargetingDetails.getDialogBox()
        pageTargetingDetails.get_elements(pageTargetingDetails.buttonDelete)[1].click()
        pageTargeting.disappearLoadingRows()
        new_list = pageTargeting.getTargetPopulationsRows()
        assert 1 == len(new_list)
        assert create_targeting.name in new_list[0].text

    @pytest.mark.xfail(reason="Problem with deadlock during test - 202318")
    def test_targeting_different_program_statuses(
        self,
        create_programs: None,
        pageTargeting: Targeting,
        pageTargetingDetails: TargetingDetails,
        pageTargetingCreate: TargetingCreate,
    ) -> None:
        program = Program.objects.get(name="Test Programm")
        program.status = Program.DRAFT
        program.save()
        pageTargeting.selectGlobalProgramFilter("Test Programm")
        pageTargeting.getNavTargeting().click()
        pageTargeting.mouse_on_element(pageTargeting.getButtonInactiveCreateNew())
        assert "Program has to be active to create a new Target Population" in pageTargeting.geTooltip().text
        program.status = Program.ACTIVE
        program.save()
        pageTargeting.driver.refresh()
        pageTargeting.getButtonCreateNew()
        program.status = Program.FINISHED
        program.save()
        pageTargeting.driver.refresh()
        pageTargeting.mouse_on_element(pageTargeting.getButtonInactiveCreateNew())
        assert "Program has to be active to create a new Target Population" in pageTargeting.geTooltip().text

    @pytest.mark.parametrize(
        "test_data",
        [
            pytest.param(
                {
                    "type": "STANDARD",
                    "text": "Exclude Items Groups with Active Adjudication Ticket",
                },
                id="Programme population",
            ),
        ],
    )
    def test_exclude_households_with_active_adjudication_ticket(
        self,
        test_data: dict,
        create_programs: None,
        household_with_disability: Household,
        create_targeting: TargetPopulation,
        pageTargeting: Targeting,
        pageTargetingDetails: TargetingDetails,
        pageTargetingCreate: TargetingCreate,
    ) -> None:
        program = Program.objects.get(name="Test Programm")
        program.data_collecting_type.type = test_data["type"]
        program.data_collecting_type.save()
        pageTargeting.selectGlobalProgramFilter("Test Programm")
        pageTargeting.getNavTargeting().click()
        pageTargeting.getButtonCreateNew().click()
        pageTargetingCreate.getFiltersProgramCycleAutocomplete().click()
        pageTargetingCreate.select_listbox_element("First Cycle In Programme")
        pageTargetingCreate.getDivTargetPopulationAddCriteria().click()
        pageTargetingCreate.getInputHouseholdids().send_keys(household_with_disability.unicef_id)
        pageTargetingCreate.getTargetingCriteriaAddDialogSaveButton().click()
        pageTargetingCreate.getInputName().send_keys(f"Test {household_with_disability.unicef_id}")
        pageTargetingCreate.getInputFlagexcludeifactiveadjudicationticket().click()
        pageTargetingCreate.clickButtonTargetPopulationCreate()
        with pytest.raises(NoSuchElementException):
            pageTargetingDetails.getCheckboxExcludeIfOnSanctionList().find_element(
                By.CSS_SELECTOR, pageTargetingDetails.iconSelected
            )
        if test_data["type"] == "SOCIAL":
            pageTargetingDetails.getCheckboxExcludePeopleIfActiveAdjudicationTicket()
            pageTargetingDetails.getCheckboxExcludePeopleIfActiveAdjudicationTicket().find_element(
                By.CSS_SELECTOR, pageTargetingDetails.iconSelected
            )
            assert (
                test_data["text"]
                in pageTargetingDetails.getCheckboxExcludePeopleIfActiveAdjudicationTicket()
                .find_element(By.XPATH, "./..")
                .text
            )
        elif test_data["type"] == "STANDARD":
            pageTargetingDetails.getCheckboxExcludeIfActiveAdjudicationTicket()
            pageTargetingDetails.getCheckboxExcludeIfActiveAdjudicationTicket().find_element(
                By.CSS_SELECTOR, pageTargetingDetails.iconSelected
            )
            assert (
                test_data["text"]
                in pageTargetingDetails.getCheckboxExcludeIfActiveAdjudicationTicket()
                .find_element(By.XPATH, "./..")
                .text
            )

    @pytest.mark.parametrize(
        "test_data",
        [
            pytest.param(
                {
                    "type": "SOCIAL",
                    "text": "Exclude People with an active sanction screen flag",
                },
                id="People",
            ),
            pytest.param(
                {
                    "type": "STANDARD",
                    "text": "Exclude Households with an active sanction screen flag",
                },
                id="Programme population",
            ),
        ],
    )
    @pytest.mark.xfail(reason="Problem with deadlock during test - 202318")
    def test_exclude_households_with_sanction_screen_flag(
        self,
        test_data: dict,
        create_programs: None,
        household_with_disability: Household,
        create_targeting: TargetPopulation,
        pageTargeting: Targeting,
        pageTargetingDetails: TargetingDetails,
        pageTargetingCreate: TargetingCreate,
    ) -> None:
        program = Program.objects.get(name="Test Programm")
        program.data_collecting_type.type = test_data["type"]
        program.data_collecting_type.save()
        pageTargeting.selectGlobalProgramFilter("Test Programm")
        pageTargeting.getNavTargeting().click()
        pageTargeting.getButtonCreateNew().click()
        pageTargetingCreate.getFiltersProgramCycleAutocomplete().click()
        pageTargetingCreate.select_listbox_element("First Cycle In Programme")
        pageTargetingCreate.getInputHouseholdids().send_keys(household_with_disability.unicef_id)
        pageTargetingCreate.getInputName().send_keys(f"Test {household_with_disability.unicef_id}")
        pageTargetingCreate.getInputFlagexcludeifonsanctionlist().click()
        pageTargetingCreate.clickButtonTargetPopulationCreate()
        pageTargetingDetails.getCheckboxExcludeIfOnSanctionList()
        # ToDo: Add after merge to develop
        # assert (
        #     test_data["text"]
        #     in pageTargetingDetails.getCheckboxExcludeIfOnSanctionList().find_element(By.XPATH, "./..").text
        # )
        pageTargetingDetails.getCheckboxExcludeIfOnSanctionList().find_element(
            By.CSS_SELECTOR, pageTargetingDetails.iconSelected
        )
        with pytest.raises(NoSuchElementException):
            pageTargetingDetails.getCheckboxExcludePeopleIfActiveAdjudicationTicket().find_element(
                By.CSS_SELECTOR, pageTargetingDetails.iconSelected
            )

    def test_targeting_info_button(
        self,
        create_programs: None,
        pageTargeting: Targeting,
    ) -> None:
        pageTargeting.selectGlobalProgramFilter("Test Programm")
        pageTargeting.getNavTargeting().click()
        pageTargeting.getButtonTargetPopulation().click()
        pageTargeting.getTabFieldList()
        pageTargeting.getTabTargetingDiagram().click()

    def test_targeting_filters(
        self,
        create_programs: None,
        household_with_disability: Household,
        create_targeting: TargetPopulation,
        pageTargeting: Targeting,
        filters: Filters,
    ) -> None:
        TargetPopulationFactory(
            program=Program.objects.get(name="Test Programm"),
            name="Copy TP",
            status=TargetPopulation.STATUS_PROCESSING,
        )
        pageTargeting.selectGlobalProgramFilter("Test Programm")
        pageTargeting.getNavTargeting().click()
        filters.getFiltersSearch().send_keys("Copy")
        filters.getButtonFiltersApply().click()
        pageTargeting.countTargetPopulations(1)
        assert "PROCESSING" in pageTargeting.getStatusContainer().text
        filters.getButtonFiltersClear().click()
        filters.getFiltersStatus().click()
        filters.select_listbox_element("Open")
        filters.getButtonFiltersApply().click()
        pageTargeting.countTargetPopulations(1)
        assert "OPEN" in pageTargeting.getStatusContainer().text
        filters.getButtonFiltersClear().click()
        filters.getFiltersTotalHouseholdsCountMin().send_keys("10")
        filters.getFiltersTotalHouseholdsCountMax().send_keys("10")
        filters.getButtonFiltersApply().click()
        pageTargeting.countTargetPopulations(0)
        filters.getButtonFiltersClear().click()
        filters.getFiltersTotalHouseholdsCountMin().send_keys("1")
        filters.getFiltersTotalHouseholdsCountMax().send_keys("3")
        pageTargeting.countTargetPopulations(2)
        filters.getButtonFiltersClear().click()

    def test_targeting_and_labels(
        self,
        create_programs: None,
        household_with_disability: Household,
        create_targeting: TargetPopulation,
        pageTargeting: Targeting,
    ) -> None:
        TargetPopulationFactory(
            program=Program.objects.get(name="Test Programm"),
            name="Copy TP",
            status=TargetPopulation.STATUS_PROCESSING,
        )

        pageTargeting.selectGlobalProgramFilter("Test Programm")
        pageTargeting.getNavTargeting().click()
        pageTargeting.getColumnName().click()
        pageTargeting.disappearLoadingRows()
        assert "Copy TP" in pageTargeting.chooseTargetPopulations(0).text
        pageTargeting.getColumnName().click()
        pageTargeting.disappearLoadingRows()
        assert "Test Target Population" in pageTargeting.chooseTargetPopulations(0).text
        pageTargeting.getColumnStatus().click()
        pageTargeting.disappearLoadingRows()
        assert "Test Target Population" in pageTargeting.chooseTargetPopulations(0).text
        pageTargeting.getColumnStatus().click()
        pageTargeting.disappearLoadingRows()
        assert "Copy TP" in pageTargeting.chooseTargetPopulations(0).text
        pageTargeting.getColumnNumOfHouseholds().click()
        pageTargeting.disappearLoadingRows()
        assert "Test Target Population" in pageTargeting.chooseTargetPopulations(0).text
        pageTargeting.getColumnDateCreated().click()
        pageTargeting.disappearLoadingRows()
        assert "Test Target Population" in pageTargeting.chooseTargetPopulations(0).text
        pageTargeting.getColumnDateCreated().click()
        pageTargeting.disappearLoadingRows()
        assert "Copy TP" in pageTargeting.chooseTargetPopulations(0).text
        pageTargeting.getColumnLastEdited().click()
        pageTargeting.disappearLoadingRows()
        assert "Test Target Population" in pageTargeting.chooseTargetPopulations(0).text
        pageTargeting.getColumnLastEdited().click()
        pageTargeting.disappearLoadingRows()
        assert "Copy TP" in pageTargeting.chooseTargetPopulations(0).text
        pageTargeting.getColumnCreatedBy().click()
        pageTargeting.disappearLoadingRows()
<<<<<<< HEAD
        pageTargeting.wait_for_text("Test NEW TP", pageTargeting.rows)
=======
        assert "Copy TP" in pageTargeting.chooseTargetPopulations(0).text
>>>>>>> 2a9e4292

    def test_targeting_parametrized_rules_filters(
        self,
        create_programs: None,
        household_with_disability: Household,
        create_targeting: TargetPopulation,
        pageTargeting: Targeting,
        pageTargetingDetails: TargetingDetails,
        pageTargetingCreate: TargetingCreate,
    ) -> None:
        pageTargeting.selectGlobalProgramFilter("Test Programm")
        pageTargeting.getNavTargeting().click()
        pageTargeting.getButtonCreateNew().click()
        assert "New Target Population" in pageTargetingCreate.getTitlePage().text
        pageTargetingCreate.getFiltersProgramCycleAutocomplete().click()
        pageTargetingCreate.select_listbox_element("First Cycle In Programme")
        pageTargetingCreate.getAddCriteriaButton().click()
        pageTargetingCreate.getAddPeopleRuleButton().click()
        pageTargetingCreate.getTargetingCriteriaAutoComplete().click()
        pageTargetingCreate.select_listbox_element("Females Age 0 - 5")
        pageTargetingCreate.getInputFiltersValueFrom(0).send_keys("0")
        pageTargetingCreate.getInputFiltersValueTo(0).send_keys("1")
        pageTargetingCreate.getInputFiltersValueTo(0).send_keys("1")
        pageTargetingCreate.getButtonTargetPopulationAddCriteria().click()
        pageTargetingCreate.getInputName().send_keys("Target Population for Females Age 0 - 5")
        pageTargetingCreate.getInputFlagexcludeifactiveadjudicationticket().click()
        pageTargetingCreate.clickButtonTargetPopulationCreate()
        assert "Females Age 0 - 5: 11" in pageTargetingCreate.getCriteriaContainer().text

    @pytest.mark.xfail(reason="Problem with deadlock during test - 202318")
    def test_targeting_parametrized_rules_filters_and_or(
        self,
        create_programs: None,
        household_with_disability: Household,
        create_targeting: TargetPopulation,
        pageTargeting: Targeting,
        pageTargetingDetails: TargetingDetails,
        pageTargetingCreate: TargetingCreate,
    ) -> None:
        pageTargeting.selectGlobalProgramFilter("Test Programm")
        pageTargeting.getNavTargeting().click()
        pageTargeting.getButtonCreateNew().click()
        assert "New Target Population" in pageTargetingCreate.getTitlePage().text
        pageTargetingCreate.getFiltersProgramCycleAutocomplete().click()
        pageTargetingCreate.select_listbox_element("First Cycle In Programme")
        pageTargetingCreate.getAddCriteriaButton().click()
        pageTargetingCreate.getAddPeopleRuleButton().click()
        pageTargetingCreate.getTargetingCriteriaAutoComplete().click()
        pageTargetingCreate.select_listbox_element("Females Age 0 - 5")
        pageTargetingCreate.getInputFiltersValueFrom(0).send_keys("0")
        pageTargetingCreate.getInputFiltersValueTo(0).send_keys("1")
        pageTargetingCreate.getButtonHouseholdRule().click()
        pageTargetingCreate.getTargetingCriteriaAutoComplete(1).click()
        pageTargetingCreate.select_listbox_element("Village")
        pageTargetingCreate.getInputFiltersValue(1).send_keys("Testtown")
        pageTargetingCreate.getButtonIndividualRule().click()
        pageTargetingCreate.getTargetingCriteriaAutoCompleteIndividual().click()
        pageTargetingCreate.select_listbox_element("Does the Individual have disability?")
        pageTargetingCreate.getSelectMany().click()
        pageTargetingCreate.select_multiple_option_by_name(HEARING, SEEING)
        pageTargetingCreate.getTargetingCriteriaAddDialogSaveButton().click()
        assert "Females Age 0 - 5: 1" in pageTargetingCreate.getCriteriaContainer().text
        assert "Village: Testtown" in pageTargetingCreate.getCriteriaContainer().text
        assert (
            "Does the Individual have disability?: Difficulty hearing (even if using a hearing aid), Difficulty seeing (even if wearing glasses)"
            in pageTargetingCreate.getCriteriaContainer().text
        )
        pageTargetingCreate.getButtonEdit().click()
        pageTargetingCreate.getTargetingCriteriaAutoCompleteIndividual()
        pageTargetingCreate.get_elements(pageTargetingCreate.targetingCriteriaAddDialogSaveButton)[1].click()
        pageTargetingCreate.getInputName().send_keys("Target Population")
        assert "ADD 'OR'FILTER" in pageTargetingCreate.getTargetingCriteriaAddDialogSaveButton().text
        pageTargetingCreate.getTargetingCriteriaAddDialogSaveButton().click()
        pageTargetingCreate.getAddHouseholdRuleButton().click()
        pageTargetingCreate.getTargetingCriteriaAutoComplete().click()
        pageTargetingCreate.select_listbox_element("Males age 0 - 5 with disability")
        pageTargetingCreate.getInputFiltersValueFrom(0).send_keys("1")
        pageTargetingCreate.getInputFiltersValueTo(0).send_keys("10")
        pageTargetingCreate.get_elements(pageTargetingCreate.targetingCriteriaAddDialogSaveButton)[1].click()
        pageTargetingCreate.getTargetPopulationSaveButton().click()
        assert "Females Age 0 - 5: 1" in pageTargetingCreate.getCriteriaContainer().text
        assert "Village: Testtown" in pageTargetingCreate.getCriteriaContainer().text
        assert (
            "Does the Individual have disability?: Difficulty hearing (even if using a hearing aid), Difficulty seeing (even if wearing glasses)"
            in pageTargetingCreate.getCriteriaContainer().text
        )
        assert (
            "Males age 0 - 5 with disability: 1 -10"
            in pageTargetingCreate.get_elements(pageTargetingCreate.criteriaContainer)[1].text
        )

    @pytest.mark.skip("ToDo")
    def test_targeting_edit_programme_cycle(
        self,
        pageTargeting: Targeting,
        pageTargetingCreate: TargetingCreate,
    ) -> None:
        # Todo: write a test
        pass<|MERGE_RESOLUTION|>--- conflicted
+++ resolved
@@ -1318,11 +1318,7 @@
         assert "Copy TP" in pageTargeting.chooseTargetPopulations(0).text
         pageTargeting.getColumnCreatedBy().click()
         pageTargeting.disappearLoadingRows()
-<<<<<<< HEAD
         pageTargeting.wait_for_text("Test NEW TP", pageTargeting.rows)
-=======
-        assert "Copy TP" in pageTargeting.chooseTargetPopulations(0).text
->>>>>>> 2a9e4292
 
     def test_targeting_parametrized_rules_filters(
         self,
