--- conflicted
+++ resolved
@@ -43,14 +43,10 @@
 from tests.selenium.page_object.payment_module.payment_module_details import (
     PaymentModuleDetails,
 )
-<<<<<<< HEAD
-from tests.selenium.page_object.payment_module.program_cycle import ProgramCyclePage, ProgramCycleDetailsPage
-=======
 from tests.selenium.page_object.payment_module.program_cycle import ProgramCyclePage
 from tests.selenium.page_object.payment_module.program_cycle_details import (
     ProgramCycleDetailsPage,
 )
->>>>>>> d5a49555
 
 pytestmark = pytest.mark.django_db(transaction=True)
 
@@ -78,11 +74,7 @@
 def create_program(name: str = "Test Program", dct_type: str = DataCollectingType.Type.STANDARD) -> Program:
     BusinessArea.objects.filter(slug="afghanistan").update(is_payment_plan_applicable=True)
     dct = DataCollectingTypeFactory(type=dct_type)
-<<<<<<< HEAD
     yield ProgramFactory(
-=======
-    return ProgramFactory(
->>>>>>> d5a49555
         name=name,
         programme_code="1234",
         start_date=datetime.now() - relativedelta(months=1),
@@ -193,7 +185,6 @@
 
 
 @pytest.fixture
-<<<<<<< HEAD
 def create_payment_plan_open(social_worker_program: Program) -> PaymentPlan:
     program_cycle = ProgramCycleFactory(
         program=social_worker_program,
@@ -238,10 +229,6 @@
                        )
 
     yield payment_plan
-=======
-def create_payment_plan_open() -> PaymentPlan:
-    yield PaymentPlanFactory(status=PaymentPlan.Status.OPEN)
->>>>>>> d5a49555
 
 
 def payment_plan_create(program: Program, status: str = PaymentPlan.Status.LOCKED) -> PaymentPlan:
@@ -556,24 +543,16 @@
         pagePaymentModule.getNavPaymentModule().click()
         pagePaymentModule.getNavProgrammeCycles().click()
         assert (
-<<<<<<< HEAD
                 "Active"
                 in pageProgramCycle.getProgramCycleRow()[0]
                 .find_element(By.CSS_SELECTOR, 'td[data-cy="program-cycle-status"]')
                 .text
-=======
-            "Active"
-            in pageProgramCycle.getProgramCycleRow()[0]
-            .find_element(By.CSS_SELECTOR, 'td[data-cy="program-cycle-status"]')
-            .text
->>>>>>> d5a49555
         )
 
 
 @pytest.mark.usefixtures("login")
 class TestPaymentPlans:
     def test_payment_plan_edit(
-<<<<<<< HEAD
             self,
             clear_downloaded_files: None,
             create_targeting: None,
@@ -582,22 +561,11 @@
             pageNewPaymentPlan: NewPaymentPlan,
             pageProgramCycle: ProgramCyclePage,
             pageProgramCycleDetails: ProgramCycleDetailsPage,
-=======
-        self,
-        clear_downloaded_files: None,
-        create_targeting: None,
-        pagePaymentModule: PaymentModule,
-        pagePaymentModuleDetails: PaymentModuleDetails,
-        pageNewPaymentPlan: NewPaymentPlan,
-        pageProgramCycle: ProgramCyclePage,
-        pageProgramCycleDetails: ProgramCycleDetailsPage,
->>>>>>> d5a49555
     ) -> None:
         pageProgramCycle.selectGlobalProgramFilter("Test Program")
         pageProgramCycle.getNavPaymentModule().click()
 
     def test_payment_plan_exclude_not_lock_error(
-<<<<<<< HEAD
             self,
             create_payment_plan: PaymentPlan,
             pagePaymentModule: PaymentModule,
@@ -605,15 +573,6 @@
             pageNewPaymentPlan: NewPaymentPlan,
             pageProgramCycle: ProgramCyclePage,
             pageProgramCycleDetails: ProgramCycleDetailsPage,
-=======
-        self,
-        create_payment_plan: PaymentPlan,
-        pagePaymentModule: PaymentModule,
-        pagePaymentModuleDetails: PaymentModuleDetails,
-        pageNewPaymentPlan: NewPaymentPlan,
-        pageProgramCycle: ProgramCyclePage,
-        pageProgramCycleDetails: ProgramCycleDetailsPage,
->>>>>>> d5a49555
     ) -> None:
         pagePaymentModule.selectGlobalProgramFilter("Test Program")
         pagePaymentModule.getNavPaymentModule().click()
@@ -624,17 +583,10 @@
             pagePaymentModuleDetails.getButtonSaveExclusions().click()
 
     def test_payment_plan_save_exclude_people(
-<<<<<<< HEAD
             self,
             create_payment_plan_lock_social_worker: PaymentPlan,
             pagePaymentModule: PaymentModule,
             pagePaymentModuleDetails: PaymentModuleDetails,
-=======
-        self,
-        create_payment_plan_lock_social_worker: PaymentPlan,
-        pagePaymentModule: PaymentModule,
-        pagePaymentModuleDetails: PaymentModuleDetails,
->>>>>>> d5a49555
     ) -> None:
         pagePaymentModule.selectGlobalProgramFilter("Test Program")
         pagePaymentModule.getNavPaymentModule().click()
@@ -668,17 +620,10 @@
         assert "6" in pagePaymentModuleDetails.getLabelTotalNumberOfPeople().text
 
     def test_payment_plan_save_exclude(
-<<<<<<< HEAD
             self,
             create_payment_plan_lock: PaymentPlan,
             pagePaymentModule: PaymentModule,
             pagePaymentModuleDetails: PaymentModuleDetails,
-=======
-        self,
-        create_payment_plan_lock: PaymentPlan,
-        pagePaymentModule: PaymentModule,
-        pagePaymentModuleDetails: PaymentModuleDetails,
->>>>>>> d5a49555
     ) -> None:
         pagePaymentModule.selectGlobalProgramFilter("Test Program")
         pagePaymentModule.getNavPaymentModule().click()
@@ -712,27 +657,16 @@
 
         assert "6" in pagePaymentModuleDetails.getLabelTargetedIndividuals().text
 
-<<<<<<< HEAD
     def test_payment_plan_delete(
             self,
             create_payment_plan_open: PaymentPlan,
             pagePaymentModule: PaymentModule,
             pagePaymentModuleDetails: PaymentModuleDetails,
             pageNewPaymentPlan: NewPaymentPlan,
-=======
-    @pytest.mark.skip("Fix problem with fixtures")
-    def test_payment_plan_delete(
-        self,
-        create_payment_plan_open: PaymentPlan,
-        pagePaymentModule: PaymentModule,
-        pagePaymentModuleDetails: PaymentModuleDetails,
-        pageNewPaymentPlan: NewPaymentPlan,
->>>>>>> d5a49555
     ) -> None:
         pagePaymentModule.selectGlobalProgramFilter("Test Program")
         pagePaymentModule.getNavPaymentModule().click()
         pagePaymentModule.getNavPaymentPlans().click()
-<<<<<<< HEAD
         pagePaymentModule.getRows()
         for i in range(len(pagePaymentModule.getRows())):
             if "OPEN" in pagePaymentModule.getRow(i).text:
@@ -741,15 +675,10 @@
                 break
         else:
             raise AssertionError("No payment plan has Open status")
-=======
-        payment_plan = pagePaymentModule.getRow(0).text
-        pagePaymentModule.getRow(0).click()
->>>>>>> d5a49555
         pagePaymentModuleDetails.getDeleteButton().click()
         pagePaymentModuleDetails.getButtonSubmit().click()
         pagePaymentModule.getRow(0)
         assert payment_plan not in pagePaymentModule.getRow(0).text
-<<<<<<< HEAD
         assert "LOCKED" in pagePaymentModule.getRow(0).text
 
     def test_payment_plan_creation_error(
@@ -760,33 +689,15 @@
             pageNewPaymentPlan: NewPaymentPlan,
             pageProgramCycle: ProgramCyclePage,
             pageProgramCycleDetails: ProgramCycleDetailsPage,
-=======
-
-    def test_payment_plan_creation_error(
-        self,
-        create_targeting: None,
-        pagePaymentModule: PaymentModule,
-        pagePaymentModuleDetails: PaymentModuleDetails,
-        pageNewPaymentPlan: NewPaymentPlan,
-        pageProgramCycle: ProgramCyclePage,
-        pageProgramCycleDetails: ProgramCycleDetailsPage,
->>>>>>> d5a49555
     ) -> None:
         pageProgramCycle.selectGlobalProgramFilter("Test Program")
         pageProgramCycle.getNavPaymentModule().click()
         pageProgramCycle.getNavProgrammeCycles().click()
         assert (
-<<<<<<< HEAD
                 "Draft"
                 in pageProgramCycle.getProgramCycleRow()[0]
                 .find_element(By.CSS_SELECTOR, 'td[data-cy="program-cycle-status"]')
                 .text
-=======
-            "Draft"
-            in pageProgramCycle.getProgramCycleRow()[0]
-            .find_element(By.CSS_SELECTOR, 'td[data-cy="program-cycle-status"]')
-            .text
->>>>>>> d5a49555
         )
         pageProgramCycle.getProgramCycleRow()[0].find_element(
             By.CSS_SELECTOR, 'td[data-cy="program-cycle-title"]'
@@ -801,17 +712,10 @@
         assert "Currency is required" in pageNewPaymentPlan.getInputCurrency().text
 
     def test_payment_plan_supporting_documents(
-<<<<<<< HEAD
             self,
             create_payment_plan_lock: PaymentPlan,
             pagePaymentModule: PaymentModule,
             pagePaymentModuleDetails: PaymentModuleDetails,
-=======
-        self,
-        create_payment_plan_lock: PaymentPlan,
-        pagePaymentModule: PaymentModule,
-        pagePaymentModuleDetails: PaymentModuleDetails,
->>>>>>> d5a49555
     ) -> None:
         pagePaymentModule.selectGlobalProgramFilter("Test Program")
         pagePaymentModule.getNavPaymentModule().click()
