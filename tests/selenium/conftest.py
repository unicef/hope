--- conflicted
+++ resolved
@@ -315,11 +315,7 @@
     browser.find_element(By.XPATH, loginButton).click()
     from time import sleep
 
-<<<<<<< HEAD
-    sleep(0.2)  # TODO: added just for test in CI
-=======
     sleep(0.3)  # TODO: added just for test in CI
->>>>>>> cabf4581
     browser.get(f"{browser.live_server.url}/")
     from django.core.cache import cache
 
