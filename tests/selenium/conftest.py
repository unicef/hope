--- conflicted
+++ resolved
@@ -559,14 +559,8 @@
     country = Country.objects.get(name="Afghanistan")
     business_area.countries.add(country)
 
-<<<<<<< HEAD
-    user = User.objects.filter(pk="4196c2c5-c2dd-48d2-887f-3a9d39e78916").first()
-    if not user:
-        user = UserFactory.create(
-=======
     if not (user := User.objects.filter(pk="4196c2c5-c2dd-48d2-887f-3a9d39e78916").first()):
         user = UserFactory(
->>>>>>> 9bca8fd7
             pk="4196c2c5-c2dd-48d2-887f-3a9d39e78916",
             is_superuser=True,
             is_staff=True,
