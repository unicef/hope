import logging
import os
from datetime import datetime

from django.conf import settings
from django.core.management import call_command

import pytest
from _pytest.fixtures import FixtureRequest
from _pytest.nodes import Item
from _pytest.runner import CallInfo
from environ import Env
from flags.models import FlagState
from pytest_django.live_server_helper import LiveServer
from pytest_html_reporter import attach
from selenium import webdriver
from selenium.webdriver import Chrome
from selenium.webdriver.chrome.options import Options

from hct_mis_api.apps.account.fixtures import RoleFactory, UserFactory
from hct_mis_api.apps.account.models import Partner, Role, User, UserRole
from hct_mis_api.apps.account.permissions import Permissions
from hct_mis_api.apps.core.models import (
    BusinessArea,
    BusinessAreaPartnerThrough,
    DataCollectingType,
)
from hct_mis_api.apps.geo.models import Country
from hct_mis_api.apps.household.fixtures import DocumentTypeFactory
from hct_mis_api.apps.household.models import DocumentType
from tests.selenium.page_object.accountability.communication import (
    AccountabilityCommunication,
)
from tests.selenium.page_object.accountability.comunication_details import (
    AccountabilityCommunicationDetails,
)
from tests.selenium.page_object.accountability.surveys import AccountabilitySurveys
from tests.selenium.page_object.accountability.surveys_details import (
    AccountabilitySurveysDetails,
)
from tests.selenium.page_object.admin_panel.admin_panel import AdminPanel
from tests.selenium.page_object.country_dashboard.country_dashboard import (
    CountryDashboard,
)
from tests.selenium.page_object.filters import Filters
from tests.selenium.page_object.grievance.details_feedback_page import (
    FeedbackDetailsPage,
)
from tests.selenium.page_object.grievance.details_grievance_page import (
    GrievanceDetailsPage,
)
from tests.selenium.page_object.grievance.feedback import Feedback
from tests.selenium.page_object.grievance.grievance_dashboard import GrievanceDashboard
from tests.selenium.page_object.grievance.grievance_tickets import GrievanceTickets
from tests.selenium.page_object.grievance.new_feedback import NewFeedback
from tests.selenium.page_object.grievance.new_ticket import NewTicket
from tests.selenium.page_object.managerial_console.managerial_console import (
    ManagerialConsole,
)
from tests.selenium.page_object.payment_module.new_payment_plan import NewPaymentPlan
from tests.selenium.page_object.payment_module.payment_module import PaymentModule
from tests.selenium.page_object.payment_module.payment_module_details import (
    PaymentModuleDetails,
)
from tests.selenium.page_object.payment_module.program_cycle import ProgramCyclePage
from tests.selenium.page_object.payment_module.program_cycle_details import (
    ProgramCycleDetailsPage,
)
from tests.selenium.page_object.payment_verification.payment_record import PaymentRecord
from tests.selenium.page_object.payment_verification.payment_verification import (
    PaymentVerification,
)
from tests.selenium.page_object.payment_verification.payment_verification_details import (
    PaymentVerificationDetails,
)
from tests.selenium.page_object.people.people import People
from tests.selenium.page_object.people.people_details import PeopleDetails
from tests.selenium.page_object.program_log.payment_log import ProgramLog
from tests.selenium.page_object.programme_details.programme_details import (
    ProgrammeDetails,
)
from tests.selenium.page_object.programme_management.programme_management import (
    ProgrammeManagement,
)
from tests.selenium.page_object.programme_population.households import Households
from tests.selenium.page_object.programme_population.households_details import (
    HouseholdsDetails,
)
from tests.selenium.page_object.programme_population.individuals import Individuals
from tests.selenium.page_object.programme_population.individuals_details import (
    IndividualsDetails,
)
from tests.selenium.page_object.programme_population.periodic_data_update_templates import (
    PeriodicDatUpdateTemplates,
    PeriodicDatUpdateTemplatesDetails,
)
from tests.selenium.page_object.programme_population.periodic_data_update_uploads import (
    PeriodicDataUpdateUploads,
)
from tests.selenium.page_object.programme_users.programme_users import ProgrammeUsers
from tests.selenium.page_object.registration_data_import.rdi_details_page import (
    RDIDetailsPage,
)
from tests.selenium.page_object.registration_data_import.registration_data_import import (
    RegistrationDataImport,
)
from tests.selenium.page_object.targeting.targeting import Targeting
from tests.selenium.page_object.targeting.targeting_create import TargetingCreate
from tests.selenium.page_object.targeting.targeting_details import TargetingDetails


def pytest_addoption(parser) -> None:  # type: ignore
    parser.addoption("--mapping", action="store_true", default=False, help="Enable mapping mode")


def pytest_configure(config) -> None:  # type: ignore
    env = Env()
    settings.OUTPUT_DATA_ROOT = env("OUTPUT_DATA_ROOT", default="/tests/selenium/output_data")
    config.addinivalue_line("markers", "night: This marker is intended for e2e tests conducted during the night on CI")
    # delete all old screenshots
    settings.REPORT_DIRECTORY = f"{settings.OUTPUT_DATA_ROOT}/report"
    settings.DOWNLOAD_DIRECTORY = f"{settings.OUTPUT_DATA_ROOT}/report/downloads"
    settings.SCREENSHOT_DIRECTORY = f"{settings.REPORT_DIRECTORY}/screenshot"
    if not os.path.exists(settings.SCREENSHOT_DIRECTORY):
        os.makedirs(settings.SCREENSHOT_DIRECTORY)

    for file in os.listdir(settings.SCREENSHOT_DIRECTORY):
        os.remove(os.path.join(settings.SCREENSHOT_DIRECTORY, file))

    settings.DEBUG = True
    settings.ALLOWED_HOSTS = ["localhost", "127.0.0.1", "10.0.2.2", os.getenv("DOMAIN", "")]
    settings.CELERY_TASK_ALWAYS_EAGER = True

    settings.ELASTICSEARCH_INDEX_PREFIX = "test_"
    settings.EMAIL_BACKEND = "django.core.mail.backends.console.EmailBackend"

    settings.EXCHANGE_RATE_CACHE_EXPIRY = 0
    settings.USE_DUMMY_EXCHANGE_RATES = True
    settings.DATABASES["read_only"]["TEST"] = {"MIRROR": "default"}
    settings.SOCIAL_AUTH_REDIRECT_IS_HTTPS = False
    settings.CSRF_COOKIE_SECURE = False
    settings.CSRF_COOKIE_HTTPONLY = False
    settings.SESSION_COOKIE_SECURE = False
    settings.SESSION_COOKIE_HTTPONLY = True
    settings.SECURE_HSTS_SECONDS = False
    settings.SECURE_CONTENT_TYPE_NOSNIFF = True
    settings.SECURE_REFERRER_POLICY = "same-origin"
    settings.CACHE_ENABLED = False
    settings.CACHES = {
        "default": {
            "BACKEND": "hct_mis_api.apps.core.memcache.LocMemCache",
            "TIMEOUT": 1800,
        }
    }

    settings.LOGGING["loggers"].update(
        {
            "": {"handlers": ["default"], "level": "DEBUG", "propagate": True},
            "registration_datahub.tasks.deduplicate": {
                "handlers": ["default"],
                "level": "INFO",
                "propagate": True,
            },
            "sanction_list.tasks.check_against_sanction_list_pre_merge": {
                "handlers": ["default"],
                "level": "INFO",
                "propagate": True,
            },
            "graphql": {"handlers": ["default"], "level": "CRITICAL", "propagate": True},
            "elasticsearch": {
                "handlers": ["default"],
                "level": "CRITICAL",
                "propagate": True,
            },
            "elasticsearch-dsl-django": {
                "handlers": ["default"],
                "level": "CRITICAL",
                "propagate": True,
            },
            "hct_mis_api.apps.registration_datahub.tasks.deduplicate": {
                "handlers": ["default"],
                "level": "CRITICAL",
                "propagate": True,
            },
            "hct_mis_api.apps.core.tasks.upload_new_template_and_update_flex_fields": {
                "handlers": ["default"],
                "level": "CRITICAL",
                "propagate": True,
            },
        }
    )

    logging.disable(logging.CRITICAL)
    pytest.SELENIUM_PATH = os.path.dirname(__file__)


def create_session(host: str, username: str, password: str, csrf: str = "") -> object:
    if (not pytest.SESSION_ID) and (not pytest.CSRF):
        pytest.session.get(f"{host}")
        pytest.CSRF = csrf if csrf else pytest.session.cookies.get_dict()["csrftoken"]
    headers = {
        "X-CSRFToken": pytest.CSRF,
        "Cookie": f"csrftoken={pytest.CSRF}",
        "Content-Type": "application/x-www-form-urlencoded",
    }
    data = {"username": username, "password": password}
    pytest.session.post(f"{host}/api/unicorn/login/", data=data, headers=headers)
    pytest.SESSION_ID = pytest.session.cookies.get_dict()["sessionid"]
    return pytest.session


@pytest.fixture(scope="session")
def download_path(worker_id: str) -> str:
    try:
        worker_id = worker_id
        assert worker_id is not None
        yield f"{settings.DOWNLOAD_DIRECTORY}/{worker_id}"
    except BaseException:
        yield settings.DOWNLOAD_DIRECTORY


@pytest.fixture(scope="session")
def driver(download_path: str) -> Chrome:
    chrome_options = Options()
    chrome_options.add_argument("--headless")
    chrome_options.add_argument("--no-sandbox")
    chrome_options.add_argument("--disable-extensions")
    chrome_options.add_argument("--disable-plugins")
    chrome_options.add_argument("--disable-images")
    chrome_options.add_argument("--disable-notifications")
    chrome_options.add_argument("--disable-gpu")
    chrome_options.add_argument("--window-size=1920,1080")
    chrome_options.add_argument("--disable-dev-shm-usage")
    try:
        os.makedirs(download_path)
    except FileExistsError:
        pass
    prefs = {
        "download.default_directory": download_path,
    }
    chrome_options.add_experimental_option("prefs", prefs)
    driver = webdriver.Chrome(options=chrome_options)
    yield driver
    # try:
    #     shutil.rmtree(download_path)
    # except FileNotFoundError:
    #     pass


@pytest.fixture(scope="session")
def live_server() -> LiveServer:
    yield LiveServer("localhost")


@pytest.fixture(autouse=True, scope="session")
def browser(driver: Chrome, live_server: LiveServer) -> Chrome:
    try:
        driver.live_server = live_server
        yield driver
    finally:
        driver.quit()


@pytest.fixture
def login(browser: Chrome) -> Chrome:
    browser.get(f"{browser.live_server.url}/api/unicorn/")

    browser.execute_script(  # type: ignore
        """
    window.indexedDB.databases().then(dbs => dbs.forEach(db => {
        console.log('Deleting database:', db.name);
        indexedDB.deleteDatabase(db.name);
    }));
    window.localStorage.clear();
    window.sessionStorage.clear();
    """
    )
    login = "id_username"
    password = "id_password"
    loginButton = '//*[@id="login-form"]/div[3]/input'
    from selenium.webdriver.common.by import By
    from selenium.webdriver.support import expected_conditions as EC
    from selenium.webdriver.support.wait import WebDriverWait

    WebDriverWait(browser, 10).until(EC.visibility_of_element_located((By.XPATH, loginButton)))
    browser.find_element(By.XPATH, loginButton)
    browser.find_element(By.ID, login).send_keys("superuser")
    browser.find_element(By.ID, password).send_keys("testtest2")
    browser.find_element(By.XPATH, loginButton).click()
    browser.get(f"{browser.live_server.url}/")
    from django.core.cache import cache

    cache.clear()
    yield browser


@pytest.fixture
def filters(request: FixtureRequest, browser: Chrome) -> Filters:
    yield Filters(browser)


@pytest.fixture
def pageProgrammeManagement(request: FixtureRequest, browser: Chrome) -> ProgrammeManagement:
    yield ProgrammeManagement(browser)


@pytest.fixture
def pageProgrammeDetails(request: FixtureRequest, browser: Chrome) -> ProgrammeDetails:
    yield ProgrammeDetails(browser)


@pytest.fixture
def pageAdminPanel(request: FixtureRequest, browser: Chrome) -> AdminPanel:
    yield AdminPanel(browser)


@pytest.fixture
def pageFeedback(request: FixtureRequest, browser: Chrome) -> Feedback:
    yield Feedback(browser)


@pytest.fixture
def pageGrievanceTickets(request: FixtureRequest, browser: Chrome) -> GrievanceTickets:
    yield GrievanceTickets(browser)


@pytest.fixture
def pageFeedbackDetails(request: FixtureRequest, browser: Chrome) -> FeedbackDetailsPage:
    yield FeedbackDetailsPage(browser)


@pytest.fixture
def pageNewFeedback(request: FixtureRequest, browser: Chrome) -> NewFeedback:
    yield NewFeedback(browser)


@pytest.fixture
def pageRegistrationDataImport(request: FixtureRequest, browser: Chrome) -> RegistrationDataImport:
    yield RegistrationDataImport(browser)


@pytest.fixture
def pageDetailsRegistrationDataImport(request: FixtureRequest, browser: Chrome) -> RDIDetailsPage:
    yield RDIDetailsPage(browser)


@pytest.fixture
def pageHouseholds(request: FixtureRequest, browser: Chrome) -> Households:
    yield Households(browser)


@pytest.fixture
def pagePeople(request: FixtureRequest, browser: Chrome) -> People:
    yield People(browser)


@pytest.fixture
def pagePeopleDetails(request: FixtureRequest, browser: Chrome) -> PeopleDetails:
    yield PeopleDetails(browser)


@pytest.fixture
def pageHouseholdsDetails(request: FixtureRequest, browser: Chrome) -> HouseholdsDetails:
    yield HouseholdsDetails(browser)


@pytest.fixture
def pageIndividuals(request: FixtureRequest, browser: Chrome) -> Individuals:
    yield Individuals(browser)


@pytest.fixture
def pageIndividualsDetails(request: FixtureRequest, browser: Chrome) -> IndividualsDetails:
    yield IndividualsDetails(browser)


@pytest.fixture
def pagePeriodicDataUpdateTemplates(request: FixtureRequest, browser: Chrome) -> PeriodicDatUpdateTemplates:
    yield PeriodicDatUpdateTemplates(browser)


@pytest.fixture
def pagePeriodicDataUpdateTemplatesDetails(
    request: FixtureRequest,
    browser: Chrome,
) -> PeriodicDatUpdateTemplatesDetails:
    yield PeriodicDatUpdateTemplatesDetails(browser)


@pytest.fixture
def pagePeriodicDataUploads(request: FixtureRequest, browser: Chrome) -> PeriodicDataUpdateUploads:
    yield PeriodicDataUpdateUploads(browser)


@pytest.fixture
def pageTargeting(request: FixtureRequest, browser: Chrome) -> Targeting:
    yield Targeting(browser)


@pytest.fixture
def pagePaymentModule(request: FixtureRequest, browser: Chrome) -> PaymentModule:
    yield PaymentModule(browser)


@pytest.fixture
def pagePaymentRecord(request: FixtureRequest, browser: Chrome) -> PaymentRecord:
    yield PaymentRecord(browser)


@pytest.fixture
def pagePaymentVerificationDetails(request: FixtureRequest, browser: Chrome) -> PaymentVerificationDetails:
    yield PaymentVerificationDetails(browser)


@pytest.fixture
def pagePaymentVerification(request: FixtureRequest, browser: Chrome) -> PaymentVerification:
    yield PaymentVerification(browser)


@pytest.fixture
def pageTargetingDetails(request: FixtureRequest, browser: Chrome) -> TargetingDetails:
    yield TargetingDetails(browser)


@pytest.fixture
def pageTargetingCreate(request: FixtureRequest, browser: Chrome) -> TargetingCreate:
    yield TargetingCreate(browser)


@pytest.fixture
def pageGrievanceDetailsPage(request: FixtureRequest, browser: Chrome) -> GrievanceDetailsPage:
    yield GrievanceDetailsPage(browser)


@pytest.fixture
def pageGrievanceNewTicket(request: FixtureRequest, browser: Chrome) -> NewTicket:
    yield NewTicket(browser)


@pytest.fixture
def pageGrievanceDashboard(request: FixtureRequest, browser: Chrome) -> GrievanceDashboard:
    yield GrievanceDashboard(browser)


@pytest.fixture
def pageManagerialConsole(request: FixtureRequest, browser: Chrome) -> ManagerialConsole:
    yield ManagerialConsole(browser)


@pytest.fixture
def pagePaymentModuleDetails(request: FixtureRequest, browser: Chrome) -> PaymentModuleDetails:
    yield PaymentModuleDetails(browser)


@pytest.fixture
def pageNewPaymentPlan(request: FixtureRequest, browser: Chrome) -> NewPaymentPlan:
    yield NewPaymentPlan(browser)


@pytest.fixture
def pageProgramCycle(request: FixtureRequest, browser: Chrome) -> ProgramCyclePage:
    yield ProgramCyclePage(browser)


@pytest.fixture
def pageProgramCycleDetails(request: FixtureRequest, browser: Chrome) -> ProgramCycleDetailsPage:
    yield ProgramCycleDetailsPage(browser)


@pytest.fixture
def pageAccountabilitySurveys(request: FixtureRequest, browser: Chrome) -> AccountabilitySurveys:
    yield AccountabilitySurveys(browser)


@pytest.fixture
def pageAccountabilitySurveysDetails(request: FixtureRequest, browser: Chrome) -> AccountabilitySurveysDetails:
    yield AccountabilitySurveysDetails(browser)


@pytest.fixture
def pageProgrammeUsers(request: FixtureRequest, browser: Chrome) -> ProgrammeUsers:
    yield ProgrammeUsers(browser)


@pytest.fixture
def pageAccountabilityCommunication(request: FixtureRequest, browser: Chrome) -> AccountabilityCommunication:
    yield AccountabilityCommunication(browser)


@pytest.fixture
def pageAccountabilityCommunicationDetails(
    request: FixtureRequest, browser: Chrome
) -> AccountabilityCommunicationDetails:
    yield AccountabilityCommunicationDetails(browser)


@pytest.fixture
def pageProgramLog(request: FixtureRequest, browser: Chrome) -> ProgramLog:
    yield ProgramLog(browser)


@pytest.fixture
def pageCountryDashboard(request: FixtureRequest, browser: Chrome) -> CountryDashboard:
    yield CountryDashboard(browser)


@pytest.fixture
def business_area() -> BusinessArea:
    business_area, _ = BusinessArea.objects.get_or_create(
        **{
            "pk": "c259b1a0-ae3a-494e-b343-f7c8eb060c68",
            "code": "0060",
            "name": "Afghanistan",
            "long_name": "THE ISLAMIC REPUBLIC OF AFGHANISTAN",
            "region_code": "64",
            "region_name": "SAR",
            "slug": "afghanistan",
            "screen_beneficiary": True,
            "has_data_sharing_agreement": True,
            "is_payment_plan_applicable": True,
            "is_accountability_applicable": True,
            "kobo_token": "XXX",
        },
    )
    FlagState.objects.get_or_create(
        **{"name": "ALLOW_ACCOUNTABILITY_MODULE", "condition": "boolean", "value": "True", "required": False}
    )
    yield business_area


@pytest.fixture
def clear_downloaded_files(download_path: str) -> None:
    for file in os.listdir(download_path):
        os.remove(os.path.join(download_path, file))
    yield
    for file in os.listdir(download_path):
        os.remove(os.path.join(download_path, file))


@pytest.fixture
def change_super_user(business_area: BusinessArea) -> None:
    user = User.objects.filter(email="test@example.com").first()
    user.partner = Partner.objects.get(name="UNHCR")
    user.partner.allowed_business_areas.add(business_area)
    user.save()
    yield user


@pytest.fixture(autouse=True)
def create_super_user(business_area: BusinessArea) -> User:
    Partner.objects.get_or_create(name="TEST")
    partner, _ = Partner.objects.get_or_create(name="UNICEF")
    Partner.objects.get_or_create(name="UNHCR")

    permission_list = [role.value for role in Permissions]

    role, _ = Role.objects.update_or_create(name="Role", defaults={"permissions": permission_list})
    call_command("loaddata", f"{settings.PROJECT_ROOT}/apps/geo/fixtures/data_small.json", verbosity=0)
    country = Country.objects.get(name="Afghanistan")
    business_area.countries.add(country)
<<<<<<< HEAD
=======

>>>>>>> 9bca8fd7
    if not (user := User.objects.filter(pk="4196c2c5-c2dd-48d2-887f-3a9d39e78916").first()):
        user = UserFactory(
            pk="4196c2c5-c2dd-48d2-887f-3a9d39e78916",
            is_superuser=True,
            is_staff=True,
            username="superuser",
            password="testtest2",
            email="test@example.com",
            partner=partner,
        )
    UserRole.objects.create(
        user=user,
        role=Role.objects.get(name="Role"),
        business_area=business_area,
    )

    for partner in Partner.objects.exclude(name="UNICEF"):
        partner.allowed_business_areas.add(business_area)
        role = RoleFactory(name=f"Role for {partner.name}")
        partner_through = BusinessAreaPartnerThrough.objects.create(
            business_area=business_area,
            partner=partner,
        )
        partner_through.roles.set([role])

    assert User.objects.filter(email="test@example.com").first()
    assert user.is_superuser

    dct_list = [
        {
            "label": "Full",
            "code": "full",
            "description": "Full individual collected",
            "active": True,
            "type": DataCollectingType.Type.STANDARD,
        },
        {
            "label": "Size only",
            "code": "size_only",
            "description": "Size only collected",
            "active": True,
            "type": DataCollectingType.Type.STANDARD,
        },
        {
            "label": "WASH",
            "code": "wash",
            "description": "WASH",
            "active": True,
            "type": DataCollectingType.Type.STANDARD,
        },
        {
            "label": "Partial",
            "code": "partial",
            "description": "Partial individuals collected",
            "active": True,
            "type": DataCollectingType.Type.STANDARD,
        },
        {
            "label": "size/age/gender disaggregated",
            "code": "size_age_gender_disaggregated",
            "description": "No individual data",
            "active": True,
            "type": DataCollectingType.Type.STANDARD,
        },
    ]

    for dct in dct_list:
        data_collecting_type = DataCollectingType.objects.create(
            label=dct["label"],
            code=dct["code"],
            description=dct["description"],
            active=dct["active"],
            type=dct["type"],
        )
        data_collecting_type.limit_to.add(business_area)
        data_collecting_type.save()
    ba_partner_through, _ = BusinessAreaPartnerThrough.objects.get_or_create(
        business_area=business_area, partner=partner
    )
    ba_partner_through.roles.set([role])

    # add document types
    doc_type_keys = (
        "birth_certificate",
        "drivers_license",
        "electoral_card",
        "tax_id",
        "residence_permit_no",
        "bank_statement",
        "disability_certificate",
        "other_id",
        "foster_child",
    )
    for key in doc_type_keys:
        DocumentTypeFactory(key=key)
    DocumentType.objects.update_or_create(key="national_id", pk="227fcbc0-297a-4d85-8390-7de189278321")
    DocumentType.objects.update_or_create(key="national_passport", pk="012a3ecb-0d6e-440f-9c68-83e5bf1ccddf")
    return user


# set up a hook to be able to check if a test has failed
@pytest.hookimpl(tryfirst=True, hookwrapper=True)
def pytest_runtest_makereport(item: Item, call: CallInfo[None]) -> None:
    outcome = yield
    rep = outcome.get_result()
    setattr(item, "rep_" + rep.when, rep)


@pytest.fixture(scope="function", autouse=True)
def test_failed_check(request: FixtureRequest, browser: Chrome) -> None:
    yield
    if request.node.rep_setup.failed:
        print("setting up a test failed!", request.node.nodeid)
    elif request.node.rep_setup.passed:
        if request.node.rep_call.failed:
            screenshot(browser, request.node.nodeid)
            print("\nExecuting test failed", request.node.nodeid)


# make a screenshot with a name of the test, date and time
def screenshot(driver: Chrome, node_id: str) -> None:
    if not os.path.exists(settings.SCREENSHOT_DIRECTORY):
        os.makedirs(settings.SCREENSHOT_DIRECTORY)
    file_name = f'{node_id.split("::")[-1]}_{datetime.today().strftime("%Y-%m-%d_%H.%M")}.png'.replace(
        "/", "_"
    ).replace("::", "__")
    file_path = os.path.join(settings.SCREENSHOT_DIRECTORY, file_name)
    driver.get_screenshot_as_file(file_path)
    attach(data=driver.get_screenshot_as_png())<|MERGE_RESOLUTION|>--- conflicted
+++ resolved
@@ -558,10 +558,7 @@
     call_command("loaddata", f"{settings.PROJECT_ROOT}/apps/geo/fixtures/data_small.json", verbosity=0)
     country = Country.objects.get(name="Afghanistan")
     business_area.countries.add(country)
-<<<<<<< HEAD
-=======
-
->>>>>>> 9bca8fd7
+
     if not (user := User.objects.filter(pk="4196c2c5-c2dd-48d2-887f-3a9d39e78916").first()):
         user = UserFactory(
             pk="4196c2c5-c2dd-48d2-887f-3a9d39e78916",
