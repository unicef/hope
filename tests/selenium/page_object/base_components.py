from time import sleep

from selenium.webdriver import Keys
from selenium.webdriver.common.by import By
from selenium.webdriver.remote.webelement import WebElement
from selenium.webdriver.support import expected_conditions as EC
from selenium.webdriver.support.ui import WebDriverWait

from hct_mis_api.apps.core.utils import encode_id_base64
from tests.selenium.helpers.helper import Common


class BaseComponents(Common):
    # Labels
    businessAreaContainer = 'div[data-cy="business-area-container"]'
    globalProgramFilterContainer = 'div[data-cy="global-program-filter-container"]'
    globalProgramFilter = 'button[data-cy="global-program-filter"]'
    menuUserProfile = 'button[data-cy="menu-user-profile"]'
    sideNav = 'div[data-cy="side-nav"]'
    navCountryDashboard = 'a[data-cy="nav-Country Dashboard"]'
    navRegistrationDataImport = 'a[data-cy="nav-Registration Data Import"]'
    navProgrammePopulation = 'a[data-cy="nav-Programme Population"]'
    navHouseholds = 'a[data-cy="nav-Households"]'
    navIndividuals = 'a[data-cy="nav-Household Members"]'
    navPeople = 'a[data-cy="nav-People"]'
    navProgrammeManagement = 'a[data-cy="nav-Programmes"]'
    navManagerialConsole = 'a[data-cy="nav-Managerial Console"]'
    navProgrammeDetails = 'a[data-cy="nav-Programme Details"]'
    navTargeting = 'a[data-cy="nav-Targeting"]'
    navCashAssist = 'a[data-cy="nav-Cash Assist"]'
    navPaymentModule = 'a[data-cy="nav-Payment Module"]'
    navProgrammeCycles = 'a[data-cy="nav-Programme Cycles"]'
    navPaymentPlans = 'a[data-cy="nav-Payment Plans"]'
    navPaymentVerification = 'a[data-cy="nav-Payment Verification"]'
    navGrievance = 'a[data-cy="nav-Grievance"]'
    navGrievanceTickets = 'a[data-cy="nav-Grievance Tickets"]'
    navGrievanceDashboard = 'a[data-cy="nav-Grievance Dashboard"]'
    navFeedback = 'a[data-cy="nav-Feedback"]'
    navAccountability = 'a[data-cy="nav-Accountability"]'
    navCommunication = 'a[data-cy="nav-Communication"]'
    navSurveys = 'a[data-cy="nav-Surveys"]'
    navProgrammeUsers = 'a[data-cy="nav-Programme Users"]'
    navActivityLog = 'a[data-cy="nav-Activity Log"]'
    navResourcesKnowledgeBase = 'a[data-cy="nav-resources-Knowledge Base"]'
    navResourcesConversations = 'a[data-cy="nav-resources-Conversations"]'
    navResourcesToolsAndMaterials = 'a[data-cy="nav-resources-Tools and Materials"]'
    navResourcesReleaseNote = 'a[data-cy="nav-resources-Release Note"]'
    navProgramLog = 'a[data-cy="nav-Programme Log"]'
    mainContent = 'div[data-cy="main-content"]'
    drawerItems = 'div[data-cy="drawer-items"]'
    drawerInactiveSubheader = 'div[data-cy="program-inactive-subheader"]'
    menuItemClearCache = 'li[data-cy="menu-item-clear-cache"]'
    globalProgramFilterSearchInput = 'input[data-cy="search-input-gpf"]'
    globalProgramFilterSearchButton = 'button[data-cy="search-icon"]'
    globalProgramFilterClearButton = 'button[data-cy="clear-icon"]'
    rows = 'tr[role="checkbox"]'
    row_index_template = 'tr[role="checkbox"]:nth-child({})'
    alert = '[role="alert"]'
    breadcrumbsChevronIcon = 'svg[data-cy="breadcrumbs-chevron-icon"]'
    arrowBack = 'div[data-cy="arrow_back"]'

    # Text
    globalProgramFilterText = "All Programmes"

    def navigate_to_page(self, business_area_slug: str, program_id: str) -> None:
        self.driver.get(self.get_page_url(business_area_slug, program_id))

    def get_page_url(self, business_area_slug: str, program_id: str) -> str:
        encoded_program_id = encode_id_base64(program_id, "Program")
        return f"{self.driver.live_server.url}/{business_area_slug}/programs/{encoded_program_id}"

    def getMainContent(self) -> WebElement:
        return self.wait_for(self.mainContent)

    def getBusinessAreaContainer(self) -> WebElement:
        return self.wait_for(self.businessAreaContainer)

    def getGlobalProgramFilterContainer(self) -> WebElement:
        return self.wait_for(self.globalProgramFilterContainer)

    def getGlobalProgramFilter(self) -> WebElement:
        return self.wait_for(self.globalProgramFilter)

    def getMenuUserProfile(self) -> WebElement:
        return self.wait_for(self.menuUserProfile)

    def getSideNav(self) -> WebElement:
        return self.wait_for(self.sideNav)

    def getNavCountryDashboard(self) -> WebElement:
        return self.wait_for(self.navCountryDashboard)

    def getNavRegistrationDataImport(self) -> WebElement:
        return self.wait_for(self.navRegistrationDataImport)

    def getNavProgrammePopulation(self) -> WebElement:
        return self.wait_for(self.navProgrammePopulation)

    def getNavHouseholds(self) -> WebElement:
        return self.wait_for(self.navHouseholds)

    def getNavIndividuals(self) -> WebElement:
        return self.wait_for(self.navIndividuals)

    def getNavPeople(self) -> WebElement:
        return self.wait_for(self.navPeople)

    def getNavProgrammeManagement(self) -> WebElement:
        return self.wait_for(self.navProgrammeManagement)

    def getNavManagerialConsole(self) -> WebElement:
        return self.wait_for(self.navManagerialConsole)

    def getNavProgrammeDetails(self) -> WebElement:
        return self.wait_for(self.navProgrammeDetails)

    def getNavTargeting(self) -> WebElement:
        return self.wait_for(self.navTargeting)

    def getNavCashAssist(self) -> WebElement:
        return self.wait_for(self.navCashAssist)

    def getNavPaymentModule(self) -> WebElement:
        return self.wait_for(self.navPaymentModule)

    def getNavPaymentPlans(self) -> WebElement:
        return self.wait_for(self.navPaymentPlans)

    def getNavProgrammeCycles(self) -> WebElement:
        return self.wait_for(self.navProgrammeCycles)

    def getNavPaymentVerification(self) -> WebElement:
        return self.wait_for(self.navPaymentVerification)

    def getNavGrievance(self) -> WebElement:
        return self.wait_for(self.navGrievance)

    def getNavGrievanceTickets(self) -> WebElement:
        return self.wait_for(self.navGrievanceTickets)

    def getNavGrievanceDashboard(self) -> WebElement:
        return self.wait_for(self.navGrievanceDashboard)

    def getNavFeedback(self) -> WebElement:
        return self.wait_for(self.navFeedback)

    def getNavAccountability(self) -> WebElement:
        return self.wait_for(self.navAccountability)

    def getNavCommunication(self) -> WebElement:
        return self.wait_for(self.navCommunication)

    def getNavSurveys(self) -> WebElement:
        return self.wait_for(self.navSurveys)

    def getNavProgrammeUsers(self) -> WebElement:
        return self.wait_for(self.navProgrammeUsers)

    def getNavActivityLog(self) -> WebElement:
        return self.wait_for(self.navActivityLog)

    def getNavResourcesKnowledgeBase(self) -> WebElement:
        return self.wait_for(self.navResourcesKnowledgeBase)

    def getNavResourcesConversations(self) -> WebElement:
        return self.wait_for(self.navResourcesConversations)

    def getNavResourcesToolsAndMaterials(self) -> WebElement:
        return self.wait_for(self.navResourcesToolsAndMaterials)

    def getNavResourcesReleaseNote(self) -> WebElement:
        return self.wait_for(self.navResourcesReleaseNote)

    def getDrawerItems(self) -> WebElement:
        return self.wait_for(self.drawerItems)

    def selectGlobalProgramFilter(self, name: str) -> None:
        # TODO: remove this one after fix bug with cache
        # self.getMenuUserProfile().click()
        # self.getMenuItemClearCache().click()

        self.getGlobalProgramFilter().click()
        self.getGlobalProgramFilterSearchInput().clear()
        self.getGlobalProgramFilterSearchInput().send_keys(Keys.CONTROL + "a")  # Select all (use COMMAND on Mac)
<<<<<<< HEAD
        for _i in range(len(self.getGlobalProgramFilterSearchInput().get_attribute("value"))):  # type: ignore
            self.getGlobalProgramFilterSearchInput().send_keys(Keys.BACKSPACE)
=======
>>>>>>> 077cb305
        self.getGlobalProgramFilterSearchInput().send_keys(Keys.DELETE)
        for _ in range(len(self.getGlobalProgramFilterSearchInput().get_attribute("value"))):
            self.getGlobalProgramFilterSearchInput().send_keys(Keys.BACKSPACE)
        self.getGlobalProgramFilterSearchButton().click()
        if name != "All Programmes":
            self.getGlobalProgramFilterSearchInput().send_keys(name)
            self.getGlobalProgramFilterSearchButton().click()
            self.wait_for_text_disappear("All Programmes", '[data-cy="select-option-name"]')

        self.select_listbox_element(name)

    def getDrawerInactiveSubheader(self, timeout: int = Common.DEFAULT_TIMEOUT) -> WebElement:
        return self.wait_for(self.drawerInactiveSubheader, timeout=timeout)

    def getMenuItemClearCache(self) -> WebElement:
        return self.wait_for(self.menuItemClearCache)

    def getGlobalProgramFilterSearchButton(self) -> WebElement:
        return self.wait_for(self.globalProgramFilterSearchButton)

    def getGlobalProgramFilterSearchInput(self) -> WebElement:
        return self.wait_for(self.globalProgramFilterSearchInput)

    def getBreadcrumbsChevronIcon(self) -> WebElement:
        return self.wait_for(self.breadcrumbsChevronIcon)

    def getArrowBack(self) -> WebElement:
        self.scroll(scroll_by=-600)
        return self.wait_for(self.arrowBack)

    def getNavProgramLog(self) -> WebElement:
        return self.wait_for(self.navProgramLog)

    def waitForRows(self) -> [WebElement]:
        self.wait_for(self.rows)
        WebDriverWait(self.driver, 10).until(EC.element_to_be_clickable((By.CSS_SELECTOR, self.rows)))
        return self.get_elements(self.rows)

    def waitForRowWithText(self, index: int, text: str) -> None:
        import time

        timeout = 10
        start_time = time.time()
        while time.time() - start_time < timeout:
            time.sleep(0.01)
            if text in self.wait_for(self.row_index_template.format(index + 1)).text:
                return
        assert text in self.wait_for(self.row_index_template.format(index + 1)).text

    def getRows(self) -> [WebElement]:
        return self.get_elements(self.rows)

    def getAlert(self) -> WebElement:
        return self.wait_for(self.alert)

    def checkAlert(self, text: str) -> None:
        self.getAlert()
        for _ in range(300):
            if text in self.getAlert().text:
                break
            sleep(0.1)
        assert text in self.getAlert().text

    def waitForNumberOfRows(self, number: int) -> bool:
        for _ in range(5):
            if len(self.getRows()) == number:
                return True
            sleep(1)
        return False<|MERGE_RESOLUTION|>--- conflicted
+++ resolved
@@ -182,13 +182,8 @@
         self.getGlobalProgramFilter().click()
         self.getGlobalProgramFilterSearchInput().clear()
         self.getGlobalProgramFilterSearchInput().send_keys(Keys.CONTROL + "a")  # Select all (use COMMAND on Mac)
-<<<<<<< HEAD
-        for _i in range(len(self.getGlobalProgramFilterSearchInput().get_attribute("value"))):  # type: ignore
-            self.getGlobalProgramFilterSearchInput().send_keys(Keys.BACKSPACE)
-=======
->>>>>>> 077cb305
         self.getGlobalProgramFilterSearchInput().send_keys(Keys.DELETE)
-        for _ in range(len(self.getGlobalProgramFilterSearchInput().get_attribute("value"))):
+        for _ in range(len(self.getGlobalProgramFilterSearchInput().get_attribute("value"))):  # type: ignore
             self.getGlobalProgramFilterSearchInput().send_keys(Keys.BACKSPACE)
         self.getGlobalProgramFilterSearchButton().click()
         if name != "All Programmes":
