import os
import time
from time import sleep
from typing import Literal, Union

from django.conf import settings
from selenium.common import NoSuchElementException
from selenium.webdriver import Chrome, Keys
from selenium.webdriver.common.action_chains import ActionChains
from selenium.webdriver.common.by import By
from selenium.webdriver.remote.webelement import WebElement
from selenium.webdriver.support import expected_conditions as EC
from selenium.webdriver.support.ui import WebDriverWait


class Common:
    DEFAULT_TIMEOUT = 10

    def __init__(self, driver: Chrome):
        self.driver = driver
        self.action = ActionChains(self.driver)

    def _wait(self, timeout: int = DEFAULT_TIMEOUT) -> WebDriverWait:
        return WebDriverWait(self.driver, timeout)

    @staticmethod
    def _wait_using_element(element: WebElement, timeout: int = DEFAULT_TIMEOUT) -> WebDriverWait:
        # find and wait only in other element area (instead of whole driver)
        return WebDriverWait(element, timeout)

    def get(self, locator: str, element_type: str = By.CSS_SELECTOR) -> WebElement:
        return self.driver.find_element(element_type, locator)

    def get_elements(self, locator: str, element_type: str = By.CSS_SELECTOR, attempts: int = 1) -> list[WebElement]:
        for _ in range(attempts):
            try:
                elements = self.driver.find_elements(element_type, locator)
            except (ValueError, IndexError):
                sleep(1)
            else:
                return elements
        else:
            raise Exception("No elements found")

    def wait_for(self, locator: str, element_type: str = By.CSS_SELECTOR, timeout: int = DEFAULT_TIMEOUT) -> WebElement:
        from selenium.common.exceptions import TimeoutException
        import time
        # time.sleep(1)
        try:
            return self._wait(timeout).until(EC.visibility_of_element_located((element_type, locator)))
        except TimeoutException:
            pass
        raise NoSuchElementException(f"Element: {locator} not found")

    def wait_for_disappear(
        self, locator: str, element_type: str = By.CSS_SELECTOR, timeout: int = DEFAULT_TIMEOUT
    ) -> Union[Literal[False, True], WebElement]:
        return self._wait(timeout).until_not(EC.visibility_of_element_located((element_type, locator)))

    def wait_for_text_disappear(
        self, text: str, locator: str, element_type: str = By.CSS_SELECTOR, timeout: int = DEFAULT_TIMEOUT
    ) -> Union[Literal[False, True], WebElement]:
        return self._wait(timeout).until_not(EC.text_to_be_present_in_element((element_type, locator), text))

    def wait_for_text(
        self, text: str, locator: str, element_type: str = By.CSS_SELECTOR, timeout: int = DEFAULT_TIMEOUT
    ) -> Union[Literal[False, True], bool]:
        return self._wait(timeout).until(EC.text_to_be_present_in_element((element_type, locator), text))

    def wait_for_new_url(self, old_url: str, retry: int = 5) -> str:
        for _ in range(retry):
            sleep(1)
            if old_url == self.driver.current_url:
                break
        return self.driver.current_url

    def element_clickable(
        self, locator: str, element_type: str = By.CSS_SELECTOR, timeout: int = DEFAULT_TIMEOUT
    ) -> bool:
        return self._wait(timeout).until(EC.element_to_be_clickable((element_type, locator)))

    def select_listbox_element(
        self,
        name: str,
        listbox: str = 'ul[role="listbox"]',
        tag_name: str = "li",
        delay_before: int = 2,
        delay_between_checks: float = 0.5,
    ) -> None:
        sleep(delay_before)
        select_element = self.wait_for(listbox)
        items = select_element.find_elements("tag name", tag_name)
        for item in items:
            sleep(delay_between_checks)
            if name in item.text:
                self._wait().until(EC.element_to_be_clickable((By.XPATH, f"//*[contains(text(), '{name}')]")))
                item.click()
                self.wait_for_disappear('ul[role="listbox"]')
                break
        else:
            raise AssertionError(f"Element: {name} is not in the list: {[item.text for item in items]}")

    def get_listbox_element(
        self,
        name: str,
        listbox: str = 'ul[role="listbox"]',
        tag_name: str = "li",
        delay_before: int = 2,
        delay_between_checks: float = 0.5,
    ) -> WebElement:
        sleep(delay_before)
        select_element = self.wait_for(listbox)
        items = select_element.find_elements("tag name", tag_name)
        for item in items:
            sleep(delay_between_checks)
            if name in item.text:
                return item
        else:
            raise AssertionError(f"Element: {name} is not in the list: {[item.text for item in items]}")

    def check_page_after_click(self, button: WebElement, url_fragment: str) -> None:
        current_page_url = self.driver.current_url
        button.click()
        assert url_fragment in self.wait_for_new_url(current_page_url).split("/")[-1], (current_page_url, url_fragment)

    def upload_file(
        self, upload_file: str, xpath: str = "//input[@type='file']", timeout: int = DEFAULT_TIMEOUT
    ) -> None:
        from time import sleep

        sleep(5)
        self._wait(timeout).until(EC.presence_of_element_located((By.XPATH, xpath))).send_keys(upload_file)
        sleep(2)

    def select_option_by_name(self, optionName: str) -> None:
        selectOption = f'li[data-cy="select-option-{optionName}"]'
        try:
            self.wait_for(selectOption).click()
            self.wait_for_disappear(selectOption)
        except BaseException:
            sleep(1)
            self.wait_for(selectOption).click()
            self.wait_for_disappear(selectOption)

    def select_multiple_option_by_name(self, *optionNames: [str]) -> None:
        for optionName in optionNames:
            selectOption = f'li[data-cy="select-option-{optionName}"]'
            self.wait_for(selectOption).click()
        actions = ActionChains(self.driver)
        actions.send_keys(Keys.ESCAPE).perform()  # type: ignore
        try:
            self.wait_for_disappear(selectOption)
        except BaseException:
            sleep(1)
            self.wait_for(selectOption).click()
            self.wait_for_disappear(selectOption)

    @staticmethod
    def choose_option(list_options: list, name: str) -> bool:
        for option in list_options:
            if name in option.text:
                option.click()
                return True
        return False

    @staticmethod
    def find_in_element(element: WebElement, locator: str, element_type: str = By.CSS_SELECTOR) -> list[WebElement]:
        return element.find_elements(element_type, locator)

    def screenshot(
<<<<<<< HEAD
        self, file_name: str = "test", file_type: str = "png", file_path: str = None, delay_sec: int = 1
=======
        self, file_name: str = "test", file_type: str = "png", file_path: str = "screenshot", delay_sec: float = 1
>>>>>>> d5a49555
    ) -> None:
        if file_path is None:
            file_path = settings.SCREENSHOT_DIRECTORY
        sleep(delay_sec)
        self.driver.get_screenshot_as_file(os.path.join(f"{file_path}", f"{file_name}.{file_type}"))

    def get_value_of_attributes(self, attribute: str = "data-cy") -> None:
        sleep(1)
        ids = self.driver.find_elements(By.XPATH, f"//*[@{attribute}]")
        for ii in ids:
            try:
                print(f"{ii.text}: {ii.get_attribute(attribute)}")  # type: ignore
            except BaseException:
                print(f"No text: {ii.get_attribute(attribute)}")  # type: ignore

    def mouse_on_element(self, element: WebElement) -> None:
        hover = ActionChains(self.driver).move_to_element(element)  # type: ignore
        hover.perform()

    def wait_for_element_clickable(self, locator: str) -> bool:
        return self._wait().until(EC.element_to_be_clickable((By.XPATH, locator)))

    def check_file_exists(self, filepath: str, timeout: int = DEFAULT_TIMEOUT) -> bool:
        start_time = time.time()
        while True:
            if os.path.exists(filepath):
                return True
            elif time.time() - start_time > timeout:
                raise TimeoutError(f"File {filepath} not found after {timeout} seconds")
            sleep(0.02)<|MERGE_RESOLUTION|>--- conflicted
+++ resolved
@@ -168,11 +168,7 @@
         return element.find_elements(element_type, locator)
 
     def screenshot(
-<<<<<<< HEAD
-        self, file_name: str = "test", file_type: str = "png", file_path: str = None, delay_sec: int = 1
-=======
         self, file_name: str = "test", file_type: str = "png", file_path: str = "screenshot", delay_sec: float = 1
->>>>>>> d5a49555
     ) -> None:
         if file_path is None:
             file_path = settings.SCREENSHOT_DIRECTORY
