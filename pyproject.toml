[tool.black]
line-length = 120
include = '\.pyi?$'
exclude = '''
/(
    \.git
  | \.hg
  | \.mypy_cache
  | \.tox
  | \.venv
  | venv
  | _build
  | buck-out
  | build
  | dist
  | migrations
  | snapshots
  | __pypackages__
  | frontend
)/
'''
# TODO: remove migrations exclude rule once it won't create much conflicts between feature branches and develop
[tool.isort]
py_version = 312
profile = "black"
default_section = "THIRDPARTY"
known_first_party = [
    "account",
    "core",
    "grievance",
    "household",
    "id_management",
    "intervention",
    "payment",
    "program",
    "targeting.apps.TargetingConfig",
    "utils",
    "registration_datahub",
    "mptt",
    "django_extensions",
    "registration_data",
    "sanction_list",
    "accountability",
]
known_django = "django"
sections = ["FUTURE", "STDLIB", "DJANGO", "THIRDPARTY", "FIRSTPARTY", "LOCALFOLDER"]
include_trailing_comma = true
skip = ["migrations", "snapshots", "venv", ".venv", "__pypackages__", "frontend"]

[tool.mypy]
python_version = 3.12
show_error_codes = true
exclude = [
    "migrations",
    "venv",
    "snapshots",
    "__pypackages__",
]

strict = true

ignore_missing_imports = true # TODO
follow_imports = "skip"

# TODO: remove one, fix errors, repeat
disable_error_code = [
    "var-annotated", # this enforces Django Model fields to have type annotations
    "attr-defined",
    "misc", # cannot subclass DjangoObjectType
    "union-attr",
    "type-arg", # this misses type parameters for graphene.ObjectType
    "no-any-return", # this enforces adding return None for function that returns None
]

[tool.django-stubs]
django_settings_module = "hct_mis_api.settings"

[tool.pdm.dev-dependencies]
dev = [
    "mypy==0.982",
    "django-stubs~=1.12.0",
    "django-stubs-ext<1.0.0,>=0.7.0",
    "djangorestframework-stubs~=1.7.0",
    "argh<1.0,>=0.28",
    "django-webtest<2.0.0,>=1.9.10",
    "faker<18,>=17",
    "flake8<7,>=6",
    "flake8-absolute-import<2.0.0.0,>=1.0.0.1",
    "flake8-bugbear<23.0.0,>=22.9.23",
    "flake8-formatter-junit-xml<1.0.0,>=0.0.6",
    "freezegun<1.0,>=0.3",
    "graphene-stubs<1.0,>=0.15",
    "ipdb<1.0.0,>=0.13.9",
    "isort<6.0.0,>=5.10.1",
    "openpyxl-stubs<1.0.0,>=0.1.24",
    "parameterized<1.0.0,>=0.8.1",
    "parso<1.0.0,>=0.8.3",
    "pytest<8.0.0,>=7.4.4",
    "pytest-django<5.0.0,>=4.5.2",
    "pytest-echo<2.0.0,>=1.7.1",
    "selenium==4.24.0",
    "webdriver-manager==4.0.2",
    "requests-mock<2.0.0,>=1.9.3",
    "responses<1.0,>=0.22",
    "snapshottest<2.0.0,>=1.0.0a0",
    "types-freezegun<2.0.0,>=1.1.10",
    "types-requests<3.0.0.0,>=2.28.11.2",
    "types-python-dateutil<3.0.0.0,>=2.8.19.2",
    "types-pytz<2023.0.0.0,>=2022.4.0.0",
    "types-redis<5.0.0.0,>=4.3.21.2",
    "unittest-xml-reporting<4.0.0,>=3.2.0",
    "watchdog<3.0.0,>=2.1.8",
    "wasmer<2.0.0,>=1.1.0",
    "types-selenium<4.0.0,>=3.141.9",
    "pre-commit<4.0.0,>=3.1.1",
    "pytest-rerunfailures<14.0,>=13.0",
    "pytest-randomly<4.0.0,>=3.15.0",
    "pytest-cov<5.0.0,>=4.1.0",
    "pytest-xdist<4.0.0,>=3.5.0",
    "pytest-repeat<1.0.0,>=0.9.3",
    "pytest-html>=4.1.1",
    "pytest-vcr>=1.0.2",
    "pytest-html-reporter>=0.2.9",
    "flaky<4.0.0,>=3.8.1",
    "coverage<8.0.0,>=7.3.2",
]

[build-system]
requires = ["pdm-backend"]
build-backend = "pdm.backend"

[tool.pdm.build]
includes = ['src/hct_mis_api', 'src/data']

[tool.pdm]
distribution = true

[project]
name = "hope"
<<<<<<< HEAD
version = "2.13.4"
=======
version = "2.14.0"
>>>>>>> 785ff309
description = "HCT MIS is UNICEF's humanitarian cash transfer platform."
authors = [
    { name = "Tivix" },
]
dependencies = [
    "setuptools==71.1.0",
    "defusedxml==0.7.0rc1",
    "Django~=3.2.15",
    "elasticsearch~=8.14.0",
    "graphene-django~=2.14.0",
    "openpyxl==3.1.5",
    "Jinja2<4.0.0,>=3.1.3",
    "MarkupSafe<3.0.0,>=2.1.1",
    "PyJWT<3.0.0,>=2.4.0",
    "PyYAML<7.0,>=6.0",
    "black<24,>=23",
    "celery[redis]<6.0.0,>=5.2.7",
    "coreapi<3.0.0,>=2.3.3",
    "django-admin-cursor-paginator<1.0.0,>=0.1.3",
    "django-admin-extra-buttons<2.0.0,>=1.5.4",
    "django-admin-sync<1.0,>=0.7",
    "django-adminactions<3.0,>=2.1",
    "django-adminfilters==2.4.2",
    "django-advanced-filters<3.0.0,>=2.0.0",
    "django-auditlog<3.0.0,>=2.1.1",
    "django-celery-beat<3.0.0,>=2.3.0",
    "django-celery-results<3.0.0,>=2.3.1",
    "django-concurrency<3.0,>=2.4",
    "django-constance[redis]<3.0,>=2.9",
    "django-cors-headers<4.0.0,>=3.13.0",
    "django-countries<8.0.0,>=7.3.2",
    "django-csp<4.0,>=3.7",
    "django-elasticsearch-dsl<9.0,>=8.0",
    "django-environ<1.0.0,>=0.10.0",
    "django-extensions<4.0.0,>=3.1.5",
    "django-filter<23,>=22",
    "django-flags<6.0.0,>=5.0.12",
    "django-front-door<1.0,>=0.10",
    "django-fsm<3.0.0,>=2.8.0",
    "django-hijack<4.0.0,>=3.2.1",
    "django-import-export<3.0.0,>=2.8.0",
    "django-import-export-celery<2.0,>=1.2",
    "django-jsoneditor<1.0.0,>=0.2.2",
    "django-markdownify<1.0.0,>=0.9.2",
    "django-model-utils<5.0.0,>=4.2.0",
    "django-mptt<1.0,>=0.14",
    "django-multiselectfield==0.1.12",
    "django-phonenumber-field<8,>=7",
    "django-redis<6.0.0,>=5.2.0",
    "django-reversion<6.0.0,>=5.0.2",
    "django-silk<6.0.0,>=5.0.1",
    "django-smart-admin<3,>=2",
    "django-smart-env",
    "django-sql-explorer[xls]<4,>=3",
    "django-storages[azure]<2.0.0,>=1.12.3",
    "django-strategy-field<4.0,>=3.0",
    "django-sysinfo<3.0.0,>=2.6.0",
    "django-compressor<5.0,>=4.0",
    "django-querysetsequence<1.0,>=0.16",
    "djangorestframework<4.0.0,>=3.13.1",
    "drf-jwt<2.0.0,>=1.19.2",
    "drf-spectacular[sidecar]<1.0,>=0.27",
    "drf-extensions==0.7.1",
    "elasticsearch-dsl~=8.14.0",
    "gevent<24.0,>=23.9",
    "graphene-file-upload<2.0.0,>=1.3.0",
    "gunicorn<21.0.0,>=20.1.0",
    "ipython<9.0.0,>=8.4.0",
    "jedi<1.0.0,>=0.18.1",
    "jmespath<2.0.0,>=1.0.1",
    "natural-keys<3.0.0,>=2.0.0",
    "openpyxl-image-loader<2.0.0,>=1.0.5",
    "phonenumbers<9.0.0,>=8.12.49",
    "pillow<11.0.0,>=10.2.0",
    "prompt-toolkit<4.0.0,>=3.0.29",
    "psycopg2-binary>=2.9.3",
    "ptyprocess<1.0.0,>=0.7.0",
    "pycountry<23.0,>=22.3",
    "pygments<3.0.0,>=2.12.0",
    "pytesseract<1.0.0,>=0.3.9",
    "pytz<2023.0,>=2022.1",
    "single-source<1.0.0,>=0.3.0",
    "social-auth-app-django<6.0.0,>=5.0.0",
    "social-auth-core<5.0.0,>=4.2.0",
    "sorl-thumbnail==12.9",
    "swapper<2.0.0,>=1.3.0",
    "tblib<2.0.0,>=1.7.0",
    "update<1.0.0,>=0.0.1",
    "urllib3<2.0.0,>=1.26.9",
    "xlrd<2.0,>=1.2",
    "weasyprint<60.0,>=59.0",
    "tomli<3.0.0,>=2.0.1",
    "sentry-sdk==1.40.5",
    "django-debug-toolbar<5.0.0,>=4.3.0",
    "django-graphiql-debug-toolbar<1.0.0,>=0.2.0",
    "django-rest-extensions>=0.2.0",
    "pydyf==0.10.0",
    "elastic-transport==8.13.0",
    "flower>=2.0.1",
    "factory-boy<4,>=3",
]
requires-python = "==3.12.*"
readme = "README.md"
license = { text = "None" }

[tool.setuptools]
py-modules = ["hct_mis_api"]<|MERGE_RESOLUTION|>--- conflicted
+++ resolved
@@ -137,11 +137,7 @@
 
 [project]
 name = "hope"
-<<<<<<< HEAD
-version = "2.13.4"
-=======
 version = "2.14.0"
->>>>>>> 785ff309
 description = "HCT MIS is UNICEF's humanitarian cash transfer platform."
 authors = [
     { name = "Tivix" },
