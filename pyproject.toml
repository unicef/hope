[tool.black]
line-length = 120
include = '\.pyi?$'
exclude = '''
/(
    \.git
  | \.hg
  | \.mypy_cache
  | \.tox
  | \.venv
  | venv
  | _build
  | buck-out
  | build
  | dist
  | migrations
  | snapshots
  | __pypackages__
  | frontend
)/
'''
# TODO: remove migrations exclude rule once it won't create much conflicts between feature branches and develop
[tool.isort]
py_version = 312
profile = "black"
default_section = "THIRDPARTY"
known_first_party = [
    "account",
    "core",
    "grievance",
    "household",
    "id_management",
    "intervention",
    "payment",
    "program",
    "targeting.apps.TargetingConfig",
    "utils",
    "registration_datahub",
    "mptt",
    "django_extensions",
    "registration_data",
    "sanction_list",
    "accountability",
]
known_django = "django"
sections = ["FUTURE", "STDLIB", "DJANGO", "THIRDPARTY", "FIRSTPARTY", "LOCALFOLDER"]
include_trailing_comma = true
skip = ["migrations", "snapshots", "venv", ".venv", "__pypackages__", "frontend"]

[tool.mypy]
python_version = 3.12
show_error_codes = true
exclude = [
    "migrations",
    "venv",
    "snapshots",
    "__pypackages__",
    "build"
]

strict = true

ignore_missing_imports = true # TODO
follow_imports = "skip"

# TODO: remove one, fix errors, repeat
disable_error_code = [
    "var-annotated", # this enforces Django Model fields to have type annotations
    "attr-defined",
    "misc", # cannot subclass DjangoObjectType
    "union-attr",
    "type-arg", # this misses type parameters for graphene.ObjectType
    "no-any-return", # this enforces adding return None for function that returns None
]

[tool.django-stubs]
django_settings_module = "hct_mis_api.settings"

[tool.uv]
package = true
dev-dependencies = [
    "mypy==0.982",
    "django-stubs~=1.12.0",
    "django-stubs-ext<1.0.0,>=0.7.0",
    "djangorestframework-stubs~=1.7.0",
    "argh<1.0,>=0.28",
    "django-webtest<2.0.0,>=1.9.10",
    "faker<18,>=17",
    "flake8<7,>=6",
    "flake8-absolute-import<2.0.0.0,>=1.0.0.1",
    "flake8-bugbear<23.0.0,>=22.9.23",
    "flake8-formatter-junit-xml<1.0.0,>=0.0.6",
    "freezegun<1.0,>=0.3",
    "graphene-stubs<1.0,>=0.15",
    "ipdb<1.0.0,>=0.13.9",
    "isort<6.0.0,>=5.10.1",
    "openpyxl-stubs<1.0.0,>=0.1.24",
    "parameterized<1.0.0,>=0.8.1",
    "parso<1.0.0,>=0.8.3",
    "pytest<8.0.0,>=7.4.4",
    "pytest-django<5.0.0,>=4.5.2",
    "pytest-echo<2.0.0,>=1.7.1",
    "selenium==4.29.0",
    "webdriver-manager==4.0.2",
    "requests-mock<2.0.0,>=1.9.3",
    "responses<1.0,>=0.22",
    "snapshottest<2.0.0,>=1.0.0a0",
    "types-freezegun<2.0.0,>=1.1.10",
    "types-requests<3.0.0.0,>=2.28.11.2",
    "types-python-dateutil<3.0.0.0,>=2.8.19.2",
    "types-pytz<2023.0.0.0,>=2022.4.0.0",
    "types-redis<5.0.0.0,>=4.3.21.2",
    "unittest-xml-reporting<4.0.0,>=3.2.0",
    "watchdog<3.0.0,>=2.1.8",
    "wasmer<2.0.0,>=1.1.0",
    "pre-commit<4.0.0,>=3.1.1",
    "pytest-rerunfailures<14.0,>=13.0",
    "pytest-randomly<4.0.0,>=3.15.0",
    "pytest-cov<5.0.0,>=4.1.0",
    "pytest-xdist<4.0.0,>=3.5.0",
    "pytest-repeat<1.0.0,>=0.9.3",
    "pytest-html>=4.1.1",
    "pytest-vcr>=1.0.2",
    "pytest-html-reporter>=0.2.9",
    "flaky<4.0.0,>=3.8.1",
    "coverage<8.0.0,>=7.3.2",
]

[tool.pdm]
distribution = true

[project]
name = "hope"
<<<<<<< HEAD
version = "3.1.11"
=======
version = "3.2.0"
>>>>>>> 2c701f88
description = "HCT MIS is UNICEF's humanitarian cash transfer platform."
authors = [
    { name = "Tivix" },
]
dependencies = [
    "setuptools==71.1.0",
    "defusedxml==0.7.0rc1",
    "Django~=3.2.15",
    "elasticsearch~=8.14.0",
    "graphene-django~=2.14.0",
    "openpyxl==3.1.5",
    "Jinja2<4.0.0,>=3.1.3",
    "MarkupSafe<3.0.0,>=2.1.1",
    "PyJWT<3.0.0,>=2.4.0",
    "PyYAML<7.0,>=6.0",
    "black<24,>=23",
    "celery[redis]<6.0.0,>=5.2.7",
    "coreapi<3.0.0,>=2.3.3",
    "django-admin-cursor-paginator<1.0.0,>=0.1.3",
    "django-admin-extra-buttons<2.0.0,>=1.5.4",
    "django-admin-sync<1.0,>=0.7",
    "django-adminactions<3.0,>=2.1",
    "django-adminfilters==2.4.2",
    "django-advanced-filters<3.0.0,>=2.0.0",
    "django-auditlog<3.0.0,>=2.1.1",
    "django-celery-beat<3.0.0,>=2.3.0",
    "django-celery-results<3.0.0,>=2.3.1",
    "django-concurrency<3.0,>=2.4",
    "django-constance[redis]<3.0,>=2.9",
    "django-cors-headers<4.0.0,>=3.13.0",
    "django-countries<8.0.0,>=7.3.2",
    "django-csp<4.0,>=3.7",
    "django-elasticsearch-dsl<9.0,>=8.0",
    "django-environ<1.0.0,>=0.10.0",
    "django-extensions<4.0.0,>=3.1.5",
    "django-filter<23,>=22",
    "django-flags<6.0.0,>=5.0.12",
    "django-front-door<1.0,>=0.10",
    "django-fsm<3.0.0,>=2.8.0",
    "django-hijack<4.0.0,>=3.2.1",
    "django-import-export<3.0.0,>=2.8.0",
    "django-import-export-celery<2.0,>=1.2",
    "django-jsoneditor<1.0.0,>=0.2.2",
    "django-markdownify<1.0.0,>=0.9.2",
    "django-model-utils<5.0.0,>=4.2.0",
    "django-mptt<1.0,>=0.14",
    "django-multiselectfield==0.1.12",
    "django-phonenumber-field<8,>=7",
    "django-redis<6.0.0,>=5.2.0",
    "django-reversion<6.0.0,>=5.0.2",
    "django-silk<6.0.0,>=5.0.1",
    "django-smart-admin<3,>=2",
    "django-smart-env",
    "django-sql-explorer[xls]<4,>=3",
    "django-storages[azure]<2.0.0,>=1.12.3",
    "django-strategy-field<4.0,>=3.0",
    "django-sysinfo<3.0.0,>=2.6.0",
    "django-compressor<5.0,>=4.0",
    "django-querysetsequence<1.0,>=0.16",
    "djangorestframework<4.0.0,>=3.13.1",
    "drf-jwt<2.0.0,>=1.19.2",
    "drf-spectacular[sidecar]<1.0,>=0.27",
    "drf-extensions==0.7.1",
    "elasticsearch-dsl~=8.14.0",
    "gevent<24.0,>=23.9",
    "graphene-file-upload<2.0.0,>=1.3.0",
    "gunicorn<21.0.0,>=20.1.0",
    "ipython<9.0.0,>=8.4.0",
    "jedi<1.0.0,>=0.18.1",
    "jmespath<2.0.0,>=1.0.1",
    "natural-keys<3.0.0,>=2.0.0",
    "openpyxl-image-loader<2.0.0,>=1.0.5",
    "phonenumbers<9.0.0,>=8.12.49",
    "pillow<11.0.0,>=10.2.0",
    "prompt-toolkit<4.0.0,>=3.0.29",
    "psycopg2-binary>=2.9.3",
    "ptyprocess<1.0.0,>=0.7.0",
    "pycountry<23.0,>=22.3",
    "pygments<3.0.0,>=2.12.0",
    "pytesseract<1.0.0,>=0.3.9",
    "pytz<2023.0,>=2022.1",
    "single-source<1.0.0,>=0.3.0",
    "social-auth-app-django<6.0.0,>=5.0.0",
    "social-auth-core<5.0.0,>=4.2.0",
    "sorl-thumbnail==12.9",
    "swapper<2.0.0,>=1.3.0",
    "tblib<2.0.0,>=1.7.0",
    "update<1.0.0,>=0.0.1",
    "urllib3<2.0.0,>=1.26.9",
    "xlrd<2.0,>=1.2",
    "weasyprint<60.0,>=59.0",
    "tomli<3.0.0,>=2.0.1",
    "sentry-sdk==2.8.0",
    "django-debug-toolbar<5.0.0,>=4.3.0",
    "django-graphiql-debug-toolbar<1.0.0,>=0.2.0",
    "django-rest-extensions>=0.2.0",
    "pydyf==0.10.0",
    "elastic-transport==8.13.0",
    "flower>=2.0.1",
    "factory-boy<4,>=3",
    "django-fernet-fields>=0.6",
    "msoffcrypto-tool>=5.4.2",
    "pyzipper>=0.3.6",
]
requires-python = "==3.12.*"
readme = "README.md"
license = { text = "None" }

[build-system]
requires = ["setuptools", "wheel"]
build-backend = "setuptools.build_meta"

[tool.setuptools]
package-dir = { "" = "src" }

[tool.setuptools.packages.find]
where = ["src"]<|MERGE_RESOLUTION|>--- conflicted
+++ resolved
@@ -131,11 +131,7 @@
 
 [project]
 name = "hope"
-<<<<<<< HEAD
-version = "3.1.11"
-=======
 version = "3.2.0"
->>>>>>> 2c701f88
 description = "HCT MIS is UNICEF's humanitarian cash transfer platform."
 authors = [
     { name = "Tivix" },
