--- conflicted
+++ resolved
@@ -166,11 +166,7 @@
 
 [project]
 name = "hope"
-<<<<<<< HEAD
-version = "3.5.2"
-=======
 version = "3.6.0"
->>>>>>> a55a2704
 description = "HCT MIS is UNICEF's humanitarian cash transfer platform."
 authors = [
     { name = "Tivix" },
