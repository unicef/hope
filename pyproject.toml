[build-system]
build-backend = "setuptools.build_meta"
requires = [ "setuptools", "wheel" ]

[project]
name = "hope"
<<<<<<< HEAD
version = "4.5.1"
=======
version = "4.6.0"
>>>>>>> 9d43f8f4
description = "HCT MIS is UNICEF's humanitarian cash transfer platform."
readme = "README.md"
license = { text = "None" }

authors = [
  { name = "HOPE UNICEF", email = "hope@mail.unicef.org" },
  { name = "Kellton" },
]
requires-python = "==3.13.*"
classifiers = [
  "Programming Language :: Python :: 3 :: Only",
  "Programming Language :: Python :: 3.13",
]
dependencies = [
  "black>=23,<26",
  "celery[redis]>=5.2.7,<6",
  "coreapi>=2.3.3,<3",
  "defusedxml>=0.7,<1",
  "django>=5.2,<5.2.9",
  "django-admin-cursor-paginator>=0.1.3,<1",
  "django-admin-extra-buttons>=1.5.4,<3",
  "django-admin-sync>=0.7,<1",
  "django-adminactions>=2.1,<3",
  "django-adminfilters>=2.4.2,<3",
  "django-advanced-filters>=2,<3",
  "django-auditlog>=2.1.1,<4",
  "django-celery-beat>=2.3,<3",
  "django-celery-boost>=0.7",
  "django-celery-results>=2.3.1,<3",
  "django-compressor>=4.5,<5",
  "django-concurrency>=2.4,<3",
  "django-constance[redis]>=4.3.2,<5",
  "django-cors-headers>=3.13,<5",
  "django-countries>=7.3.2,<9",
  "django-csp>=3.7,<5",
  "django-debug-toolbar>=4.3,<6.1",          # break triggers
  "django-elasticsearch-dsl>=8,<9",
  "django-environ>=0.10,<1",
  "django-extensions>=3.1.5,<5",
  "django-fernet-encrypted-fields>=0.3,<1",
  "django-filter>=25.1,<26",
  "django-flags>=5.0.12,<6",
  "django-front-door>=0.10,<1",
  "django-fsm>=2.8,<4",
  "django-hijack>=3.2.1,<4",
  "django-import-export>=2.8,<5",
  "django-import-export-celery>=1.2,<2",
  "django-jsoneditor>=0.2.2,<1",
  "django-markdownify>=0.9.2,<1",
  "django-model-utils>=4.2,<6",
  "django-mptt>=0.14,<1",
  "django-multiselectfield>=1.0.1,<2",
  "django-phonenumber-field>=7,<9",
  "django-querysetsequence>=0.16,<1",
  "django-redis>=5.2,<7",
  "django-rest-extensions>=0.2,<2",
  "django-reversion>=5.0.2,<7",
  "django-silk>=5.0.1,<6",
  "django-smart-admin>=2,<4",
  "django-smart-env<2",
  "django-sql-explorer[xls]>=3,<6",
  "django-storages[azure]>=1.12.3,<2",
  "django-strategy-field>=3,<4",
  "django-sysinfo>=2.6,<3",
  "djangorestframework>=3.13.1,<4",
  "drf-extensions>=0.7.1,<1",
  "drf-jwt>=1.19.2,<2",
  "drf-nested-routers>=0.94,<1",
  "drf-spectacular[sidecar]>=0.27,<1",
  "elastic-transport>=8.13,<9",
  "elasticsearch~=8.14.0",
  "elasticsearch-dsl~=8.14.0",
  "factory-boy>=3,<4",
  "flower>=2.0.1,<3",
  "gevent<26",
  "gunicorn>=20.1,<24",
  "ipython>=8.4,<10",
  "jedi>=0.18.1,<1",
  "jinja2>=3.1.3,<4",
  "jmespath>=1.0.1,<2",
  "markupsafe>=2.1.1,<4",
  "msoffcrypto-tool>=5.4.2,<6",
  "natural-keys>=2,<3",
  "nested-multipart-parser<2",
  "openpyxl>=3.1.5,<4",
  "openpyxl-image-loader>=1.0.5,<2",
  "paramiko>=4,<5",
  "phonenumbers>=8.12.49,<10",
  "pillow>=10.2,<13",
  "prompt-toolkit>=3.0.29,<4",
  "psycopg2-binary>=2.9.3,<3",
  "ptyprocess>=0.7,<1",
  "pycountry>=22.3,<25",
  "pydyf>=0.10,<1",
  "pygments>=2.12,<3",
  "pyjwt>=2.4,<3",
  "pytesseract>=0.3.9,<1",
  "pytz>=2022.1,<2026",
  "pyyaml>=6,<7",
  "pyzipper>=0.3.6,<1",
  "sentry-sdk>=2.37,<3",
  "setuptools>=71.1,<81",
  "single-source>=0.3,<1",
  "social-auth-app-django>=5,<6",
  "social-auth-core>=4.2,<5",
  "sorl-thumbnail>=12.11,<13",
  "swapper>=1.3,<2",
  "tblib>=1.7,<4",
  "tomli>=2.0.1,<3",
  "update>=0.0.1,<1",
  "urllib3>=1.26.9,<3",
  "weasyprint>=60,<68",
  "xlrd>=1.2,<3",
]

[dependency-groups]
dev = [
  "aniso8601>=10.0.1",
  "argh>=0.28",
  "coverage>=7.3.2",
  "django-stubs>=1.12",
  "django-stubs-ext>=0.7",
  "django-webtest>=1.9.10",
  "djangorestframework-stubs>=1.7",
  "faker>=17",
  "flake8>=6",
  "flake8-absolute-import>=1.0.0.1",
  "flake8-bugbear>=22.9.23",
  "flake8-formatter-junit-xml>=0.0.6",
  "flaky>=3.8.1",
  "freezegun",
  "ipdb>=0.13.9",
  "openpyxl-stubs>=0.1.24",
  "parameterized>=0.8.1",
  "parso>=0.8.3",
  "pre-commit>=3.1.1",
  "pytest>=7.4.4,<10",
  "pytest-cov>=4.1",
  "pytest-django>=4.5.2",
  "pytest-echo>=1.7.1",
  "pytest-html>=4.1.1",
  "pytest-mock",
  "pytest-randomly>=3.15",
  "pytest-repeat>=0.9.3",
  "pytest-rerunfailures>=13",
  "pytest-vcr>=1.0.2",
  "pytest-xdist>=3.5",
  "requests-mock>=1.9.3",
  "responses>=0.22",
  "ruff>=0.11.8",
  "selenium>=4.29",
  "snapshottest>=1.0.0a0",
  "tox>=4.25",
  "types-freezegun>=1.1.10",
  "types-python-dateutil>=2.8.19.2",
  "types-pytz>=2022.4",
  "types-redis>=4.3.21.2",
  "types-requests>=2.28.11.2",
  "unittest-xml-reporting>=3.2",
  "wasmer>=1.1",
  "watchdog>=2.1.8",
  "webdriver-manager>=4.0.2",
]

docs = [
  "cairosvg>=2.7.1",
  "django-environ>=0.11.2",
  "markupsafe>=2.1.5",
  "mdx-gh-links>=0.4",
  "mike>=2.1.3",
  "mkdocs>=1.5.3",
  "mkdocs-alias-plugin>=0.8.1",
  "mkdocs-autolinks-plugin>=0.7.1",
  "mkdocs-awesome-pages-plugin>=2.9.3",
  "mkdocs-click>=0.8.1",
  "mkdocs-embed-external-markdown>=3.0.2",
  "mkdocs-ezglossary-plugin>=1.6.10",
  "mkdocs-ezlinks-plugin>=0.1.14",
  "mkdocs-gen-files>=0.5",
  "mkdocs-get-deps>=0.2",
  "mkdocs-gitsnippet-plugin>=1.2",
  "mkdocs-include-markdown-plugin>=6.2.2",
  "mkdocs-link-marker>=0.1.3",
  "mkdocs-macros-plugin>=1.2",
  "mkdocs-material>=9.5.15",
  "mkdocs-panzoom-plugin>=0.1.1",
  "mkdocs-pdf-export-plugin>=0.5.10",
  "mkdocs-simple-hooks>=0.1.5",
  "mkdocstrings[python]>=0.24.1",
  "pillow>=10.4",
  "pymdown-extensions>=10.7.1",
  "requests>=2.32.3",
]

[tool.setuptools]
package-dir = { "" = "src" }

[tool.setuptools.packages.find]
where = [ "src" ]

[tool.django-stubs]
django_settings_module = "hope.settings"

[tool.uv]
package = true

[tool.nitpick]
style = [
  "github://unicef/hope-code-conventions@main/django/django.toml",
]
cache = "1 day"<|MERGE_RESOLUTION|>--- conflicted
+++ resolved
@@ -4,11 +4,7 @@
 
 [project]
 name = "hope"
-<<<<<<< HEAD
-version = "4.5.1"
-=======
 version = "4.6.0"
->>>>>>> 9d43f8f4
 description = "HCT MIS is UNICEF's humanitarian cash transfer platform."
 readme = "README.md"
 license = { text = "None" }
