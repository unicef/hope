[tool.black]
line-length = 120
include = '\.pyi?$'
exclude = '''
/(
    \.git
  | \.hg
  | \.mypy_cache
  | \.tox
  | \.venv
  | venv
  | _build
  | buck-out
  | build
  | dist
  | migrations
  | snapshots
  | __pypackages__
  | frontend
)/
'''
# TODO: remove migrations exclude rule once it won't create much conflicts between feature branches and develop
[tool.isort]
py_version = 312
profile = "black"
default_section = "THIRDPARTY"
known_first_party = [
    "account",
    "core",
    "grievance",
    "household",
    "id_management",
    "intervention",
    "payment",
    "program",
    "targeting.apps.TargetingConfig",
    "utils",
    "registration_datahub",
    "mptt",
    "django_extensions",
    "registration_data",
    "sanction_list",
    "accountability",
]
known_django = "django"
sections = ["FUTURE", "STDLIB", "DJANGO", "THIRDPARTY", "FIRSTPARTY", "LOCALFOLDER"]
include_trailing_comma = true
skip = ["migrations", "snapshots", "venv", ".venv", "__pypackages__", "frontend"]

[tool.mypy]
python_version = 3.12
show_error_codes = true
exclude = [
    "migrations",
    "venv",
    "snapshots",
    "__pypackages__",
]

strict = true

ignore_missing_imports = true # TODO
follow_imports = "skip"

# TODO: remove one, fix errors, repeat
disable_error_code = [
    "var-annotated", # this enforces Django Model fields to have type annotations
    "attr-defined",
    "misc", # cannot subclass DjangoObjectType
    "union-attr",
    "type-arg", # this misses type parameters for graphene.ObjectType
    "no-any-return", # this enforces adding return None for function that returns None
]

[tool.django-stubs]
django_settings_module = "hct_mis_api.settings"

[tool.pdm.dev-dependencies]
dev = [
    "mypy==0.982",
    "django-stubs~=1.12.0",
    "django-stubs-ext<1.0.0,>=0.7.0",
    "djangorestframework-stubs~=1.7.0",
    "argh<1.0,>=0.28",
    "django-webtest<2.0.0,>=1.9.10",
    "faker<18,>=17",
    "flake8<7,>=6",
    "flake8-absolute-import<2.0.0.0,>=1.0.0.1",
    "flake8-bugbear<23.0.0,>=22.9.23",
    "flake8-formatter-junit-xml<1.0.0,>=0.0.6",
    "freezegun<1.0,>=0.3",
    "graphene-stubs<1.0,>=0.15",
    "ipdb<1.0.0,>=0.13.9",
    "isort<6.0.0,>=5.10.1",
    "openpyxl-stubs<1.0.0,>=0.1.24",
    "parameterized<1.0.0,>=0.8.1",
    "parso<1.0.0,>=0.8.3",
    "pytest<8.0.0,>=7.4.4",
    "pytest-django<5.0.0,>=4.5.2",
    "pytest-echo<2.0.0,>=1.7.1",
    "selenium==4.24.0",
    "webdriver-manager==4.0.2",
    "requests-mock<2.0.0,>=1.9.3",
    "responses<1.0,>=0.22",
    "snapshottest<2.0.0,>=1.0.0a0",
    "types-freezegun<2.0.0,>=1.1.10",
    "types-requests<3.0.0.0,>=2.28.11.2",
    "types-python-dateutil<3.0.0.0,>=2.8.19.2",
    "types-pytz<2023.0.0.0,>=2022.4.0.0",
    "types-redis<5.0.0.0,>=4.3.21.2",
    "unittest-xml-reporting<4.0.0,>=3.2.0",
    "watchdog<3.0.0,>=2.1.8",
    "wasmer<2.0.0,>=1.1.0",
    "types-selenium<4.0.0,>=3.141.9",
    "pre-commit<4.0.0,>=3.1.1",
    "pytest-rerunfailures<14.0,>=13.0",
    "pytest-randomly<4.0.0,>=3.15.0",
    "pytest-cov<5.0.0,>=4.1.0",
    "pytest-xdist<4.0.0,>=3.5.0",
    "pytest-repeat<1.0.0,>=0.9.3",
    "pytest-html>=4.1.1",
    "pytest-vcr>=1.0.2",
    "pytest-html-reporter>=0.2.9",
    "flaky<4.0.0,>=3.8.1",
    "coverage<8.0.0,>=7.3.2",
]

[build-system]
requires = ["pdm-backend"]
build-backend = "pdm.backend"

[tool.pdm.build]
includes = ['src/hct_mis_api', 'src/data']

[tool.pdm]
distribution = true

[project]
name = "hope"
<<<<<<< HEAD
version = "2.12.2"
=======
version = "2.13.0"
>>>>>>> 7a42b495
description = "HCT MIS is UNICEF's humanitarian cash transfer platform."
authors = [
    { name = "Tivix" },
]
dependencies = [
    "setuptools==71.1.0",
    "defusedxml==0.7.0rc1",
    "Django~=3.2.15",
    "elasticsearch~=8.14.0",
    "graphene-django~=2.14.0",
    "openpyxl==3.1.5",
    "Jinja2<4.0.0,>=3.1.3",
    "MarkupSafe<3.0.0,>=2.1.1",
    "PyJWT<3.0.0,>=2.4.0",
    "PyYAML<7.0,>=6.0",
    "black<24,>=23",
    "celery[redis]<6.0.0,>=5.2.7",
    "coreapi<3.0.0,>=2.3.3",
    "django-admin-cursor-paginator<1.0.0,>=0.1.3",
    "django-admin-extra-buttons<2.0.0,>=1.5.4",
    "django-admin-sync<1.0,>=0.7",
    "django-adminactions<3.0,>=2.1",
    "django-adminfilters==2.4.2",
    "django-advanced-filters<3.0.0,>=2.0.0",
    "django-auditlog<3.0.0,>=2.1.1",
    "django-celery-beat<3.0.0,>=2.3.0",
    "django-celery-results<3.0.0,>=2.3.1",
    "django-concurrency<3.0,>=2.4",
    "django-constance[redis]<3.0,>=2.9",
    "django-cors-headers<4.0.0,>=3.13.0",
    "django-countries<8.0.0,>=7.3.2",
    "django-csp<4.0,>=3.7",
    "django-elasticsearch-dsl<9.0,>=8.0",
    "django-environ<1.0.0,>=0.10.0",
    "django-extensions<4.0.0,>=3.1.5",
    "django-filter<23,>=22",
    "django-flags<6.0.0,>=5.0.12",
    "django-front-door<1.0,>=0.10",
    "django-fsm<3.0.0,>=2.8.0",
    "django-hijack<4.0.0,>=3.2.1",
    "django-import-export<3.0.0,>=2.8.0",
    "django-import-export-celery<2.0,>=1.2",
    "django-jsoneditor<1.0.0,>=0.2.2",
    "django-markdownify<1.0.0,>=0.9.2",
    "django-model-utils<5.0.0,>=4.2.0",
    "django-mptt<1.0,>=0.14",
    "django-multiselectfield==0.1.12",
    "django-phonenumber-field<8,>=7",
    "django-redis<6.0.0,>=5.2.0",
    "django-reversion<6.0.0,>=5.0.2",
    "django-silk<6.0.0,>=5.0.1",
    "django-smart-admin<3,>=2",
    "django-smart-env",
    "django-sql-explorer[xls]<4,>=3",
    "django-storages[azure]<2.0.0,>=1.12.3",
    "django-strategy-field<4.0,>=3.0",
    "django-sysinfo<3.0.0,>=2.6.0",
    "django-compressor<5.0,>=4.0",
    "django-querysetsequence<1.0,>=0.16",
    "djangorestframework<4.0.0,>=3.13.1",
    "drf-jwt<2.0.0,>=1.19.2",
    "drf-spectacular[sidecar]<1.0,>=0.27",
    "drf-extensions==0.7.1",
    "elasticsearch-dsl~=8.14.0",
    "gevent<24.0,>=23.9",
    "graphene-file-upload<2.0.0,>=1.3.0",
    "gunicorn<21.0.0,>=20.1.0",
    "ipython<9.0.0,>=8.4.0",
    "jedi<1.0.0,>=0.18.1",
    "jmespath<2.0.0,>=1.0.1",
    "natural-keys<3.0.0,>=2.0.0",
    "openpyxl-image-loader<2.0.0,>=1.0.5",
    "phonenumbers<9.0.0,>=8.12.49",
    "pillow<11.0.0,>=10.2.0",
    "prompt-toolkit<4.0.0,>=3.0.29",
    "psycopg2-binary>=2.9.3",
    "ptyprocess<1.0.0,>=0.7.0",
    "pycountry<23.0,>=22.3",
    "pygments<3.0.0,>=2.12.0",
    "pytesseract<1.0.0,>=0.3.9",
    "pytz<2023.0,>=2022.1",
    "single-source<1.0.0,>=0.3.0",
    "social-auth-app-django<6.0.0,>=5.0.0",
    "social-auth-core<5.0.0,>=4.2.0",
    "sorl-thumbnail==12.9",
    "swapper<2.0.0,>=1.3.0",
    "tblib<2.0.0,>=1.7.0",
    "unicef-power-query<1.0,>=0.4",
    "update<1.0.0,>=0.0.1",
    "urllib3<2.0.0,>=1.26.9",
    "xlrd<2.0,>=1.2",
    "weasyprint<60.0,>=59.0",
    "tomli<3.0.0,>=2.0.1",
    "sentry-sdk==1.40.5",
    "django-debug-toolbar<5.0.0,>=4.3.0",
    "django-graphiql-debug-toolbar<1.0.0,>=0.2.0",
    "django-rest-extensions>=0.2.0",
    "pydyf==0.10.0",
    "elastic-transport==8.13.0",
    "flower>=2.0.1",
    "factory-boy<4,>=3",
]
requires-python = "==3.12.*"
readme = "README.md"
license = { text = "None" }

[tool.setuptools]
py-modules = ["hct_mis_api"]<|MERGE_RESOLUTION|>--- conflicted
+++ resolved
@@ -137,11 +137,7 @@
 
 [project]
 name = "hope"
-<<<<<<< HEAD
-version = "2.12.2"
-=======
 version = "2.13.0"
->>>>>>> 7a42b495
 description = "HCT MIS is UNICEF's humanitarian cash transfer platform."
 authors = [
     { name = "Tivix" },
