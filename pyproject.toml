--- conflicted
+++ resolved
@@ -25,17 +25,10 @@
   "defusedxml>=0.7,<1",
   "django>=5.2,<5.2.9",
   "django-admin-cursor-paginator>=0.1.3,<1",
-<<<<<<< HEAD
-  "django-admin-extra-buttons>=2,<3",
-  "django-admin-sync>=0.7,<1",
-  "django-adminactions>=2.1,<3",
-  "django-adminfilters==2.6",
-=======
   "django-admin-extra-buttons>=1.5.4,<3",
   "django-admin-sync>=0.7,<1",
   "django-adminactions>=2.1,<3",
   "django-adminfilters>=2.4.2,<3",
->>>>>>> 946c8319
   "django-advanced-filters>=2,<3",
   "django-auditlog>=2.1.1,<4",
   "django-celery-beat>=2.3,<3",
@@ -70,15 +63,9 @@
   "django-rest-extensions>=0.2,<2",
   "django-reversion>=5.0.2,<7",
   "django-silk>=5.0.1,<6",
-<<<<<<< HEAD
-  "django-smart-admin>=3,<4",
-  "django-smart-env",
-  "django-sql-explorer[xls]>=3,<4",
-=======
   "django-smart-admin>=2,<4",
   "django-smart-env<2",
   "django-sql-explorer[xls]>=3,<6",
->>>>>>> 946c8319
   "django-storages[azure]>=1.12.3,<2",
   "django-strategy-field>=3,<4",
   "django-sysinfo>=2.6,<3",
@@ -136,20 +123,6 @@
 [dependency-groups]
 dev = [
   "aniso8601>=10.0.1",
-<<<<<<< HEAD
-  "argh>=0.28,<1",
-  "coverage>=7.3.2,<8",
-  "django-stubs>=5,<6",
-  "django-stubs-ext>=5,<6",
-  "django-webtest>=1.9.10,<2",
-  "djangorestframework-stubs~=1.7.0",
-  "faker>=17,<18",
-  "flake8>=6,<7",
-  "flake8-absolute-import>=1.0.0.1,<2",
-  "flake8-bugbear>=22.9.23,<23",
-  "flake8-formatter-junit-xml>=0.0.6,<1",
-  "flaky>=3.8.1,<4",
-=======
   "argh>=0.28",
   "coverage>=7.3.2",
   "django-stubs>=1.12",
@@ -162,7 +135,6 @@
   "flake8-bugbear>=22.9.23",
   "flake8-formatter-junit-xml>=0.0.6",
   "flaky>=3.8.1",
->>>>>>> 946c8319
   "freezegun",
   "ipdb>=0.13.9",
   "openpyxl-stubs>=0.1.24",
