--- conflicted
+++ resolved
@@ -137,11 +137,7 @@
 
 [project]
 name = "hope"
-<<<<<<< HEAD
-version = "2.13.5"
-=======
 version = "2.14.0"
->>>>>>> 73e272c0
 description = "HCT MIS is UNICEF's humanitarian cash transfer platform."
 authors = [
     { name = "Tivix" },
