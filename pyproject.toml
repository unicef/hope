[tool.black]
line-length = 120
include = '\.pyi?$'
exclude = '''
/(
    \.git
  | \.hg
  | \.mypy_cache
  | \.tox
  | \.venv
  | venv
  | _build
  | buck-out
  | build
  | dist
  | migrations
  | snapshots
  | __pypackages__
  | frontend
)/
'''
# TODO: remove migrations exclude rule once it won't create much conflicts between feature branches and develop
[tool.isort]
py_version = 312
profile = "black"
default_section = "THIRDPARTY"
known_first_party = [
    "account",
    "core",
    "grievance",
    "household",
    "id_management",
    "intervention",
    "payment",
    "program",
    "targeting.apps.TargetingConfig",
    "utils",
    "registration_datahub",
    "mptt",
    "django_extensions",
    "registration_data",
    "sanction_list",
    "accountability",
]
known_django = "django"
sections = ["FUTURE", "STDLIB", "DJANGO", "THIRDPARTY", "FIRSTPARTY", "LOCALFOLDER"]
include_trailing_comma = true
skip = ["migrations", "snapshots", "venv", ".venv", "__pypackages__", "frontend"]

[tool.mypy]
python_version = 3.12
show_error_codes = true
exclude = [
    "migrations",
    "venv",
    "snapshots",
    "__pypackages__",
]

strict = true

ignore_missing_imports = true # TODO
follow_imports = "skip"

# TODO: remove one, fix errors, repeat
disable_error_code = [
    "var-annotated", # this enforces Django Model fields to have type annotations
    "attr-defined",
    "misc", # cannot subclass DjangoObjectType
    "union-attr",
    "type-arg", # this misses type parameters for graphene.ObjectType
    "no-any-return", # this enforces adding return None for function that returns None
]

[tool.django-stubs]
django_settings_module = "hct_mis_api.settings"

[tool.pdm.dev-dependencies]
dev = [
    "mypy==0.982",
    "django-stubs~=1.12.0",
    "django-stubs-ext<1.0.0,>=0.7.0",
    "djangorestframework-stubs~=1.7.0",
    "argh<1.0,>=0.28",
    "django-webtest<2.0.0,>=1.9.10",
    "faker<18,>=17",
    "flake8<7,>=6",
    "flake8-absolute-import<2.0.0.0,>=1.0.0.1",
    "flake8-bugbear<23.0.0,>=22.9.23",
    "flake8-formatter-junit-xml<1.0.0,>=0.0.6",
    "freezegun<1.0,>=0.3",
    "graphene-stubs<1.0,>=0.15",
    "ipdb<1.0.0,>=0.13.9",
    "isort<6.0.0,>=5.10.1",
    "openpyxl-stubs<1.0.0,>=0.1.24",
    "parameterized<1.0.0,>=0.8.1",
    "parso<1.0.0,>=0.8.3",
    "pytest<8.0.0,>=7.4.4",
    "pytest-django<5.0.0,>=4.5.2",
    "pytest-echo<2.0.0,>=1.7.1",
    "selenium==4.24.0",
    "webdriver-manager==4.0.2",
    "requests-mock<2.0.0,>=1.9.3",
    "responses<1.0,>=0.22",
    "snapshottest<2.0.0,>=1.0.0a0",
    "types-freezegun<2.0.0,>=1.1.10",
    "types-requests<3.0.0.0,>=2.28.11.2",
    "types-python-dateutil<3.0.0.0,>=2.8.19.2",
    "types-pytz<2023.0.0.0,>=2022.4.0.0",
    "types-redis<5.0.0.0,>=4.3.21.2",
    "unittest-xml-reporting<4.0.0,>=3.2.0",
    "watchdog<3.0.0,>=2.1.8",
    "wasmer<2.0.0,>=1.1.0",
    "types-selenium<4.0.0,>=3.141.9",
    "pre-commit<4.0.0,>=3.1.1",
    "pytest-rerunfailures<14.0,>=13.0",
    "pytest-randomly<4.0.0,>=3.15.0",
    "pytest-cov<5.0.0,>=4.1.0",
    "pytest-xdist<4.0.0,>=3.5.0",
    "pytest-repeat<1.0.0,>=0.9.3",
    "pytest-html>=4.1.1",
    "pytest-vcr>=1.0.2",
    "pytest-html-reporter>=0.2.9",
    "flaky<4.0.0,>=3.8.1",
    "coverage<8.0.0,>=7.3.2",
]

[build-system]
requires = ["pdm-backend"]
build-backend = "pdm.backend"

[tool.pdm.build]
includes = ['src/hct_mis_api', 'src/data']

[tool.pdm]
distribution = true

[project]
name = "hope"
<<<<<<< HEAD
version = "2.16.0"
=======
version = "2.16.1"
>>>>>>> 0839583f
description = "HCT MIS is UNICEF's humanitarian cash transfer platform."
authors = [
    { name = "Tivix" },
]
dependencies = [
    "setuptools==71.1.0",
    "defusedxml==0.7.0rc1",
    "Django~=3.2.15",
    "elasticsearch~=8.14.0",
    "graphene-django~=2.14.0",
    "openpyxl==3.1.5",
    "Jinja2<4.0.0,>=3.1.3",
    "MarkupSafe<3.0.0,>=2.1.1",
    "PyJWT<3.0.0,>=2.4.0",
    "PyYAML<7.0,>=6.0",
    "black<24,>=23",
    "celery[redis]<6.0.0,>=5.2.7",
    "coreapi<3.0.0,>=2.3.3",
    "django-admin-cursor-paginator<1.0.0,>=0.1.3",
    "django-admin-extra-buttons<2.0.0,>=1.5.4",
    "django-admin-sync<1.0,>=0.7",
    "django-adminactions<3.0,>=2.1",
    "django-adminfilters==2.4.2",
    "django-advanced-filters<3.0.0,>=2.0.0",
    "django-auditlog<3.0.0,>=2.1.1",
    "django-celery-beat<3.0.0,>=2.3.0",
    "django-celery-results<3.0.0,>=2.3.1",
    "django-concurrency<3.0,>=2.4",
    "django-constance[redis]<3.0,>=2.9",
    "django-cors-headers<4.0.0,>=3.13.0",
    "django-countries<8.0.0,>=7.3.2",
    "django-csp<4.0,>=3.7",
    "django-elasticsearch-dsl<9.0,>=8.0",
    "django-environ<1.0.0,>=0.10.0",
    "django-extensions<4.0.0,>=3.1.5",
    "django-filter<23,>=22",
    "django-flags<6.0.0,>=5.0.12",
    "django-front-door<1.0,>=0.10",
    "django-fsm<3.0.0,>=2.8.0",
    "django-hijack<4.0.0,>=3.2.1",
    "django-import-export<3.0.0,>=2.8.0",
    "django-import-export-celery<2.0,>=1.2",
    "django-jsoneditor<1.0.0,>=0.2.2",
    "django-markdownify<1.0.0,>=0.9.2",
    "django-model-utils<5.0.0,>=4.2.0",
    "django-mptt<1.0,>=0.14",
    "django-multiselectfield==0.1.12",
    "django-phonenumber-field<8,>=7",
    "django-redis<6.0.0,>=5.2.0",
    "django-reversion<6.0.0,>=5.0.2",
    "django-silk<6.0.0,>=5.0.1",
    "django-smart-admin<3,>=2",
    "django-smart-env",
    "django-sql-explorer[xls]<4,>=3",
    "django-storages[azure]<2.0.0,>=1.12.3",
    "django-strategy-field<4.0,>=3.0",
    "django-sysinfo<3.0.0,>=2.6.0",
    "django-compressor<5.0,>=4.0",
    "django-querysetsequence<1.0,>=0.16",
    "djangorestframework<4.0.0,>=3.13.1",
    "drf-jwt<2.0.0,>=1.19.2",
    "drf-spectacular[sidecar]<1.0,>=0.27",
    "drf-extensions==0.7.1",
    "elasticsearch-dsl~=8.14.0",
    "gevent<24.0,>=23.9",
    "graphene-file-upload<2.0.0,>=1.3.0",
    "gunicorn<21.0.0,>=20.1.0",
    "ipython<9.0.0,>=8.4.0",
    "jedi<1.0.0,>=0.18.1",
    "jmespath<2.0.0,>=1.0.1",
    "natural-keys<3.0.0,>=2.0.0",
    "openpyxl-image-loader<2.0.0,>=1.0.5",
    "phonenumbers<9.0.0,>=8.12.49",
    "pillow<11.0.0,>=10.2.0",
    "prompt-toolkit<4.0.0,>=3.0.29",
    "psycopg2-binary>=2.9.3",
    "ptyprocess<1.0.0,>=0.7.0",
    "pycountry<23.0,>=22.3",
    "pygments<3.0.0,>=2.12.0",
    "pytesseract<1.0.0,>=0.3.9",
    "pytz<2023.0,>=2022.1",
    "single-source<1.0.0,>=0.3.0",
    "social-auth-app-django<6.0.0,>=5.0.0",
    "social-auth-core<5.0.0,>=4.2.0",
    "sorl-thumbnail==12.9",
    "swapper<2.0.0,>=1.3.0",
    "tblib<2.0.0,>=1.7.0",
    "update<1.0.0,>=0.0.1",
    "urllib3<2.0.0,>=1.26.9",
    "xlrd<2.0,>=1.2",
    "weasyprint<60.0,>=59.0",
    "tomli<3.0.0,>=2.0.1",
    "sentry-sdk==1.40.5",
    "django-debug-toolbar<5.0.0,>=4.3.0",
    "django-graphiql-debug-toolbar<1.0.0,>=0.2.0",
    "django-rest-extensions>=0.2.0",
    "pydyf==0.10.0",
    "elastic-transport==8.13.0",
    "flower>=2.0.1",
    "factory-boy<4,>=3",
]
requires-python = "==3.12.*"
readme = "README.md"
license = { text = "None" }

[tool.setuptools]
py-modules = ["hct_mis_api"]<|MERGE_RESOLUTION|>--- conflicted
+++ resolved
@@ -137,11 +137,7 @@
 
 [project]
 name = "hope"
-<<<<<<< HEAD
-version = "2.16.0"
-=======
 version = "2.16.1"
->>>>>>> 0839583f
 description = "HCT MIS is UNICEF's humanitarian cash transfer platform."
 authors = [
     { name = "Tivix" },
