[build-system]
build-backend = "setuptools.build_meta"
requires = [ "setuptools", "wheel" ]

[project]
name = "hope"
<<<<<<< HEAD
version = "4.2.2"
=======
version = "4.3.0"
>>>>>>> 24f031d5
description = "HCT MIS is UNICEF's humanitarian cash transfer platform."
readme = "README.md"
license = { text = "None" }

authors = [
  { name = "HOPE UNICEF", email = "hope@mail.unicef.org" },
  { name = "Kellton" },
]
requires-python = "==3.13.*"
classifiers = [
  "Programming Language :: Python :: 3 :: Only",
  "Programming Language :: Python :: 3.13",
]
dependencies = [
  "black>=23,<24",
  "celery[redis]>=5.2.7,<6",
  "coreapi>=2.3.3,<3",
  "defusedxml==0.7.0rc1",
  "django~=5.2",
  "django-admin-cursor-paginator>=0.1.3,<1",
  "django-admin-extra-buttons>=1.5.4,<2",
  "django-admin-sync>=0.7,<1",
  "django-adminactions>=2.1,<3",
  "django-adminfilters==2.4.2",
  "django-advanced-filters>=2,<3",
  "django-auditlog>=2.1.1,<3",
  "django-celery-beat>=2.3,<3",
  "django-celery-results>=2.3.1,<3",
  "django-compressor>=4.5",
  "django-concurrency>=2.4,<3",
  "django-constance[redis]>=4.3.2",
  "django-cors-headers>=3.13,<4",
  "django-countries>=7.3.2,<8",
  "django-csp>=3.7,<4",
  "django-debug-toolbar>=4.3,<5",
  "django-elasticsearch-dsl>=8,<9",
  "django-environ>=0.10,<1",
  "django-extensions>=3.1.5,<4",
  "django-fernet-encrypted-fields>=0.3",
  "django-filter>=25.1",
  "django-flags>=5.0.12,<6",
  "django-front-door>=0.10,<1",
  "django-fsm>=2.8,<3",
  "django-hijack>=3.2.1,<4",
  "django-import-export>=2.8,<3",
  "django-import-export-celery>=1.2,<2",
  "django-jsoneditor>=0.2.2,<1",
  "django-markdownify>=0.9.2,<1",
  "django-model-utils>=4.2,<5",
  "django-mptt>=0.14,<1",
  "django-multiselectfield>=1.0.1",
  "django-phonenumber-field>=7,<8",
  "django-querysetsequence>=0.16,<1",
  "django-redis>=5.2,<6",
  "django-rest-extensions>=0.2",
  "django-reversion>=5.0.2,<6",
  "django-silk>=5.0.1,<6",
  "django-smart-admin>=2,<3",
  "django-smart-env",
  "django-sql-explorer[xls]>=3,<4",
  "django-storages[azure]>=1.12.3,<2",
  "django-strategy-field>=3,<4",
  "django-sysinfo>=2.6,<3",
  "djangorestframework>=3.13.1,<4",
  "drf-extensions==0.7.1",
  "drf-jwt>=1.19.2,<2",
  "drf-nested-routers~=0.94.0",
  "drf-spectacular[sidecar]>=0.27,<1",
  "elastic-transport==8.13",
  "elasticsearch~=8.14.0",
  "elasticsearch-dsl~=8.14.0",
  "factory-boy>=3,<4",
  "flower>=2.0.1",
  "gevent",
  "gunicorn>=20.1,<21",
  "ipython>=8.4,<9",
  "jedi>=0.18.1,<1",
  "jinja2>=3.1.3,<4",
  "jmespath>=1.0.1,<2",
  "markupsafe>=2.1.1,<3",
  "msoffcrypto-tool>=5.4.2",
  "natural-keys>=2,<3",
  "nested-multipart-parser",
  "openpyxl==3.1.5",
  "openpyxl-image-loader>=1.0.5,<2",
  "paramiko>=4",
  "phonenumbers>=8.12.49,<9",
  "pillow>=10.2,<11",
  "prompt-toolkit>=3.0.29,<4",
  "psycopg2-binary>=2.9.3",
  "ptyprocess>=0.7,<1",
  "pycountry>=22.3,<23",
  "pydyf==0.10",
  "pygments>=2.12,<3",
  "pyjwt>=2.4,<3",
  "pytesseract>=0.3.9,<1",
  "pytz>=2022.1,<2023",
  "pyyaml>=6,<7",
  "pyzipper>=0.3.6",
  "sentry-sdk==2.37",
  "setuptools==71.1",
  "single-source>=0.3,<1",
  "social-auth-app-django>=5,<6",
  "social-auth-core>=4.2,<5",
  "sorl-thumbnail>=12.11",
  "swapper>=1.3,<2",
  "tblib>=1.7,<2",
  "tomli>=2.0.1,<3",
  "update>=0.0.1,<1",
  "urllib3>=1.26.9,<2",
  "weasyprint>=59,<60",
  "xlrd>=1.2,<2",
]

[dependency-groups]
dev = [
  "aniso8601>=10.0.1",
  "argh>=0.28,<1",
  "coverage>=7.3.2,<8",
  "django-stubs~=1.12.0",
  "django-stubs-ext>=0.7,<1",
  "django-webtest>=1.9.10,<2",
  "djangorestframework-stubs~=1.7.0",
  "faker>=17,<18",
  "flake8>=6,<7",
  "flake8-absolute-import>=1.0.0.1,<2",
  "flake8-bugbear>=22.9.23,<23",
  "flake8-formatter-junit-xml>=0.0.6,<1",
  "flaky>=3.8.1,<4",
  "freezegun",
  "ipdb>=0.13.9,<1",
  "openpyxl-stubs>=0.1.24,<1",
  "parameterized>=0.8.1,<1",
  "parso>=0.8.3,<1",
  "pre-commit>=3.1.1,<4",
  "pytest>=7.4.4,<8",
  "pytest-cov>=4.1,<5",
  "pytest-django>=4.5.2,<5",
  "pytest-echo>=1.7.1,<2",
  "pytest-html>=4.1.1",
  "pytest-html-reporter>=0.2.9",
  "pytest-mock",
  "pytest-randomly>=3.15,<4",
  "pytest-repeat>=0.9.3,<1",
  "pytest-rerunfailures>=13,<14",
  "pytest-vcr>=1.0.2",
  "pytest-xdist>=3.5,<4",
  "requests-mock>=1.9.3,<2",
  "responses>=0.22,<1",
  "ruff>=0.11.8",
  "selenium==4.29",
  "snapshottest>=1.0.0a0,<2",
  "tox>=4.25",
  "types-freezegun>=1.1.10,<2",
  "types-python-dateutil>=2.8.19.2,<3",
  "types-pytz>=2022.4,<2023",
  "types-redis>=4.3.21.2,<5",
  "types-requests>=2.28.11.2,<3",
  "unittest-xml-reporting>=3.2,<4",
  "wasmer>=1.1,<2",
  "watchdog>=2.1.8,<3",
  "webdriver-manager==4.0.2",
]

docs = [
  "cairosvg>=2.7.1",
  "django-environ>=0.11.2",
  "markupsafe>=2.1.5",
  "mdx-gh-links>=0.4",
  "mike>=2.1.3",
  "mkdocs>=1.5.3",
  "mkdocs-alias-plugin>=0.8.1",
  "mkdocs-autolinks-plugin>=0.7.1",
  "mkdocs-awesome-pages-plugin>=2.9.3",
  "mkdocs-click>=0.8.1",
  "mkdocs-embed-external-markdown>=3.0.2",
  "mkdocs-ezglossary-plugin>=1.6.10",
  "mkdocs-ezlinks-plugin>=0.1.14",
  "mkdocs-gen-files>=0.5",
  "mkdocs-get-deps>=0.2",
  "mkdocs-gitsnippet-plugin>=1.2",
  "mkdocs-include-markdown-plugin>=6.2.2",
  "mkdocs-link-marker>=0.1.3",
  "mkdocs-macros-plugin>=1.2",
  "mkdocs-material>=9.5.15",
  "mkdocs-panzoom-plugin>=0.1.1",
  "mkdocs-pdf-export-plugin>=0.5.10",
  "mkdocs-simple-hooks>=0.1.5",
  "mkdocstrings[python]>=0.24.1",
  "pillow>=10.4",
  "pymdown-extensions>=10.7.1",
  "requests>=2.32.3",
]

[tool.setuptools]
package-dir = { "" = "src" }

[tool.setuptools.packages.find]
where = [ "src" ]

[tool.django-stubs]
django_settings_module = "hope.settings"

[tool.uv]
package = true

[tool.nitpick]
style = [
  "github://unicef/hope-code-conventions@main/django/django.toml",
]
cache = "1 day"<|MERGE_RESOLUTION|>--- conflicted
+++ resolved
@@ -4,11 +4,7 @@
 
 [project]
 name = "hope"
-<<<<<<< HEAD
-version = "4.2.2"
-=======
 version = "4.3.0"
->>>>>>> 24f031d5
 description = "HCT MIS is UNICEF's humanitarian cash transfer platform."
 readme = "README.md"
 license = { text = "None" }
