[tool.black]
line-length = 120
include = '\.pyi?$'
exclude = '''
/(
    \.git
  | \.hg
  | \.mypy_cache
  | \.tox
  | \.venv
  | venv
  | _build
  | buck-out
  | build
  | dist
  | migrations
  | snapshots
  | __pypackages__
  | frontend
  | uv-cache
)/
'''
# TODO: remove migrations exclude rule once it won't create much conflicts between feature branches and develop
[tool.isort]
py_version = 312
profile = "black"
default_section = "THIRDPARTY"
known_first_party = [
    "account",
    "core",
    "grievance",
    "household",
    "id_management",
    "intervention",
    "payment",
    "program",
    "targeting.apps.TargetingConfig",
    "utils",
    "registration_datahub",
    "mptt",
    "django_extensions",
    "registration_data",
    "sanction_list",
    "accountability",
]
known_django = "django"
sections = ["FUTURE", "STDLIB", "DJANGO", "THIRDPARTY", "FIRSTPARTY", "LOCALFOLDER"]
include_trailing_comma = true
skip = ["migrations", "snapshots", "venv", ".venv", "__pypackages__", "frontend", ".tox", "uv-cache"]

[tool.mypy]
python_version = 3.13
show_error_codes = true
exclude = [
    "migrations",
    "venv",
    "snapshots",
    "__pypackages__",
    "build",
    "uv-cache",
    "manage.py"
]

strict = true

ignore_missing_imports = true # TODO
follow_imports = "skip"

# TODO: remove one, fix errors, repeat
disable_error_code = [
    "var-annotated", # this enforces Django Model fields to have type annotations
    "attr-defined",
    "misc", # cannot subclass DjangoObjectType
    "union-attr",
    "type-arg", # this misses type parameters for graphene.ObjectType
    "no-any-return", # this enforces adding return None for function that returns None
]

[tool.django-stubs]
django_settings_module = "hct_mis_api.settings"

[tool.uv]
package = true

[dependency-groups]
dev = [
    "mypy==0.982",
    "django-stubs~=1.12.0",
    "django-stubs-ext<1.0.0,>=0.7.0",
    "djangorestframework-stubs~=1.7.0",
    "argh<1.0,>=0.28",
    "django-webtest<2.0.0,>=1.9.10",
    "faker<18,>=17",
    "flake8<7,>=6",
    "flake8-absolute-import<2.0.0.0,>=1.0.0.1",
    "flake8-bugbear<23.0.0,>=22.9.23",
    "flake8-formatter-junit-xml<1.0.0,>=0.0.6",
    "freezegun",
    "graphene-stubs<1.0,>=0.15",
    "ipdb<1.0.0,>=0.13.9",
    "isort<6.0.0,>=5.10.1",
    "openpyxl-stubs<1.0.0,>=0.1.24",
    "parameterized<1.0.0,>=0.8.1",
    "parso<1.0.0,>=0.8.3",
    "pytest<8.0.0,>=7.4.4",
    "pytest-django<5.0.0,>=4.5.2",
    "pytest-echo<2.0.0,>=1.7.1",
    "selenium==4.29.0",
    "webdriver-manager==4.0.2",
    "requests-mock<2.0.0,>=1.9.3",
    "responses>=0.22,<1.0",
    "snapshottest<2.0.0,>=1.0.0a0",
    "types-freezegun",
    "types-requests==2.31.0.6",
    "types-python-dateutil<3.0.0.0,>=2.8.19.2",
    "types-pytz<2023.0.0.0,>=2022.4.0.0",
    "types-redis<5.0.0.0,>=4.3.21.2",
    "unittest-xml-reporting<4.0.0,>=3.2.0",
    "watchdog<3.0.0,>=2.1.8",
    "wasmer<2.0.0,>=1.1.0",
    "pre-commit<4.0.0,>=3.1.1",
    "pytest-rerunfailures<14.0,>=13.0",
    "pytest-randomly<4.0.0,>=3.15.0",
    "pytest-cov<5.0.0,>=4.1.0",
    "pytest-xdist<4.0.0,>=3.5.0",
    "pytest-repeat<1.0.0,>=0.9.3",
    "pytest-html>=4.1.1",
    "pytest-vcr>=1.0.2",
    "pytest-html-reporter>=0.2.9",
    "flaky<4.0.0,>=3.8.1",
    "coverage<8.0.0,>=7.3.2",
    "tox>=4.25.0",
    "tox-uv>=1.25.0",
]
<<<<<<< HEAD

[project]
name = "hope"
version = "3.2.3"
description = "HOPE Humanitarian Opertaion Platform & Ecosystem"
=======
docs = [
    "cairosvg>=2.7.1",
    "markupsafe>=2.1.5",
    "mdx-gh-links>=0.4",
    "mkdocs-autolinks-plugin>=0.7.1",
    "mkdocs-awesome-pages-plugin>=2.9.3",
    "mkdocs-click>=0.8.1",
    "mkdocs-ezglossary-plugin>=1.6.10",
    "mkdocs-ezlinks-plugin>=0.1.14",
    "mkdocs-gen-files>=0.5.0",
    "mkdocs-get-deps>=0.2.0",
    "mkdocs-link-marker>=0.1.3",
    "mkdocs-material>=9.5.15",
    "mkdocs-simple-hooks>=0.1.5",
    "mkdocs>=1.5.3",
    "mkdocstrings[python]>=0.24.1",
    "pymdown-extensions>=10.7.1",
    "mkdocs-embed-external-markdown>=3.0.2",
    "mkdocs-include-markdown-plugin>=6.2.2",
    "mkdocs-alias-plugin>=0.8.1",
    "pillow>=10.4.0",
    "requests>=2.32.3",
    "django-environ>=0.11.2",
    "mkdocs-pdf-export-plugin>=0.5.10",
    "mike>=2.1.3",
    "mkdocs-gitsnippet-plugin>=1.2.0",
    "mkdocs-macros-plugin>=1.2.0",
    "mkdocs-panzoom-plugin>=0.1.1",
]

[project]
name = "hope"
version = "3.2.5"
description = "HCT MIS is UNICEF's humanitarian cash transfer platform."
>>>>>>> 209bb7da
authors = [
    { name = "UNICEF" },
]
dependencies = [
    "setuptools==71.1.0",
    "defusedxml==0.7.0rc1",
    "Django~=3.2.15",
    "elasticsearch~=8.14.0",
    "graphene-django~=2.14.0",
    "openpyxl==3.1.5",
    "Jinja2<4.0.0,>=3.1.3",
    "MarkupSafe<3.0.0,>=2.1.1",
    "PyJWT<3.0.0,>=2.4.0",
    "PyYAML<7.0,>=6.0",
    "black<24,>=23",
    "celery[redis]<6.0.0,>=5.2.7",
    "coreapi<3.0.0,>=2.3.3",
    "django-admin-cursor-paginator<1.0.0,>=0.1.3",
    "django-admin-extra-buttons<2.0.0,>=1.5.4",
    "django-admin-sync<1.0,>=0.7",
    "django-adminactions<3.0,>=2.1",
    "django-adminfilters==2.4.2",
    "django-advanced-filters<3.0.0,>=2.0.0",
    "django-auditlog<3.0.0,>=2.1.1",
    "django-celery-beat<3.0.0,>=2.3.0",
    "django-celery-results<3.0.0,>=2.3.1",
    "django-concurrency<3.0,>=2.4",
    "django-constance[redis]<3.0,>=2.9",
    "django-cors-headers<4.0.0,>=3.13.0",
    "django-countries<8.0.0,>=7.3.2",
    "django-csp<4.0,>=3.7",
    "django-elasticsearch-dsl<9.0,>=8.0",
    "django-environ<1.0.0,>=0.10.0",
    "django-extensions<4.0.0,>=3.1.5",
    "django-filter<23,>=22",
    "django-flags<6.0.0,>=5.0.12",
    "django-front-door<1.0,>=0.10",
    "django-fsm<3.0.0,>=2.8.0",
    "django-hijack<4.0.0,>=3.2.1",
    "django-import-export<3.0.0,>=2.8.0",
    "django-import-export-celery<2.0,>=1.2",
    "django-jsoneditor<1.0.0,>=0.2.2",
    "django-markdownify<1.0.0,>=0.9.2",
    "django-model-utils<5.0.0,>=4.2.0",
    "django-mptt<1.0,>=0.14",
    "django-multiselectfield==0.1.12",
    "django-phonenumber-field<8,>=7",
    "django-redis<6.0.0,>=5.2.0",
    "django-reversion<6.0.0,>=5.0.2",
    "django-silk<6.0.0,>=5.0.1",
    "django-smart-admin<3,>=2",
    "django-smart-env",
    "django-sql-explorer[xls]<4,>=3",
    "django-storages[azure]<2.0.0,>=1.12.3",
    "django-strategy-field<4.0,>=3.0",
    "django-sysinfo<3.0.0,>=2.6.0",
    "django-compressor<5.0,>=4.0",
    "django-querysetsequence<1.0,>=0.16",
    "djangorestframework<4.0.0,>=3.13.1",
    "drf-jwt<2.0.0,>=1.19.2",
    "drf-spectacular[sidecar]<1.0,>=0.27",
    "drf-extensions==0.7.1",
    "elasticsearch-dsl~=8.14.0",
    "gevent",
    "graphene-file-upload<2.0.0,>=1.3.0",
    "gunicorn<21.0.0,>=20.1.0",
    "ipython<9.0.0,>=8.4.0",
    "jedi<1.0.0,>=0.18.1",
    "jmespath<2.0.0,>=1.0.1",
    "natural-keys<3.0.0,>=2.0.0",
    "openpyxl-image-loader<2.0.0,>=1.0.5",
    "phonenumbers<9.0.0,>=8.12.49",
    "pillow<11.0.0,>=10.2.0",
    "prompt-toolkit<4.0.0,>=3.0.29",
    "psycopg2-binary>=2.9.3",
    "ptyprocess<1.0.0,>=0.7.0",
    "pycountry<23.0,>=22.3",
    "pygments<3.0.0,>=2.12.0",
    "pytesseract<1.0.0,>=0.3.9",
    "pytz<2023.0,>=2022.1",
    "single-source<1.0.0,>=0.3.0",
    "social-auth-app-django<6.0.0,>=5.0.0",
    "social-auth-core<5.0.0,>=4.2.0",
    "sorl-thumbnail==12.9",
    "swapper<2.0.0,>=1.3.0",
    "tblib<2.0.0,>=1.7.0",
    "update<1.0.0,>=0.0.1",
    "urllib3<2.0.0,>=1.26.9",
    "xlrd<2.0,>=1.2",
    "weasyprint<60.0,>=59.0",
    "tomli<3.0.0,>=2.0.1",
    "sentry-sdk==2.8.0",
    "django-debug-toolbar<5.0.0,>=4.3.0",
    "django-graphiql-debug-toolbar<1.0.0,>=0.2.0",
    "django-rest-extensions>=0.2.0",
    "pydyf==0.10.0",
    "elastic-transport==8.13.0",
    "flower>=2.0.1",
    "factory-boy<4,>=3",
    "django-fernet-fields>=0.6",
    "msoffcrypto-tool>=5.4.2",
    "pyzipper>=0.3.6",
]
requires-python = "==3.13.*"
readme = "README.md"
license = { text = "None" }

[build-system]
requires = ["setuptools", "wheel"]
build-backend = "setuptools.build_meta"

[tool.setuptools]
package-dir = { "" = "src" }

[tool.setuptools.packages.find]
where = ["src"]<|MERGE_RESOLUTION|>--- conflicted
+++ resolved
@@ -108,7 +108,7 @@
     "selenium==4.29.0",
     "webdriver-manager==4.0.2",
     "requests-mock<2.0.0,>=1.9.3",
-    "responses>=0.22,<1.0",
+    "responses<1.0,>=0.22",
     "snapshottest<2.0.0,>=1.0.0a0",
     "types-freezegun",
     "types-requests==2.31.0.6",
@@ -132,13 +132,6 @@
     "tox>=4.25.0",
     "tox-uv>=1.25.0",
 ]
-<<<<<<< HEAD
-
-[project]
-name = "hope"
-version = "3.2.3"
-description = "HOPE Humanitarian Opertaion Platform & Ecosystem"
-=======
 docs = [
     "cairosvg>=2.7.1",
     "markupsafe>=2.1.5",
@@ -173,9 +166,8 @@
 name = "hope"
 version = "3.2.5"
 description = "HCT MIS is UNICEF's humanitarian cash transfer platform."
->>>>>>> 209bb7da
 authors = [
-    { name = "UNICEF" },
+    { name = "Tivix" },
 ]
 dependencies = [
     "setuptools==71.1.0",
