[tool.black]
line-length = 120
include = '\.pyi?$'
exclude = '''
/(
    \.git
  | \.hg
  | \.mypy_cache
  | \.tox
  | \.venv
  | venv
  | _build
  | buck-out
  | build
  | dist
  | migrations
  | snapshots
  | __pypackages__
  | frontend
)/
'''
# TODO: remove migrations exclude rule once it won't create much conflicts between feature branches and develop
[tool.isort]
py_version = 312
profile = "black"
default_section = "THIRDPARTY"
known_first_party = [
    "account",
    "core",
    "grievance",
    "household",
    "id_management",
    "intervention",
    "payment",
    "program",
    "targeting.apps.TargetingConfig",
    "utils",
    "registration_datahub",
    "mptt",
    "django_extensions",
    "registration_data",
    "sanction_list",
    "accountability",
]
known_django = "django"
sections = ["FUTURE", "STDLIB", "DJANGO", "THIRDPARTY", "FIRSTPARTY", "LOCALFOLDER"]
include_trailing_comma = true
skip = ["migrations", "snapshots", "venv", ".venv", "__pypackages__", "frontend"]

[tool.mypy]
python_version = 3.12
show_error_codes = true
exclude = [
    "migrations",
    "venv",
    "snapshots",
    "__pypackages__",
    "build"
]

strict = true

ignore_missing_imports = true # TODO
follow_imports = "skip"

# TODO: remove one, fix errors, repeat
disable_error_code = [
    "var-annotated", # this enforces Django Model fields to have type annotations
    "attr-defined",
    "misc", # cannot subclass DjangoObjectType
    "union-attr",
    "type-arg", # this misses type parameters for graphene.ObjectType
    "no-any-return", # this enforces adding return None for function that returns None
]

[tool.django-stubs]
django_settings_module = "hct_mis_api.settings"

[tool.uv]
package = true
dev-dependencies = [
    "mypy==0.982",
    "django-stubs~=1.12.0",
    "django-stubs-ext<1.0.0,>=0.7.0",
    "djangorestframework-stubs~=1.7.0",
    "argh<1.0,>=0.28",
    "django-webtest<2.0.0,>=1.9.10",
    "faker<18,>=17",
    "flake8<7,>=6",
    "flake8-absolute-import<2.0.0.0,>=1.0.0.1",
    "flake8-bugbear<23.0.0,>=22.9.23",
    "flake8-formatter-junit-xml<1.0.0,>=0.0.6",
    "freezegun<1.0,>=0.3",
    "graphene-stubs<1.0,>=0.15",
    "ipdb<1.0.0,>=0.13.9",
    "isort<6.0.0,>=5.10.1",
    "openpyxl-stubs<1.0.0,>=0.1.24",
    "parameterized<1.0.0,>=0.8.1",
    "parso<1.0.0,>=0.8.3",
    "pytest<8.0.0,>=7.4.4",
    "pytest-django<5.0.0,>=4.5.2",
    "pytest-echo<2.0.0,>=1.7.1",
    "selenium==4.29.0",
    "webdriver-manager==4.0.2",
    "requests-mock<2.0.0,>=1.9.3",
    "responses<1.0,>=0.22",
    "snapshottest<2.0.0,>=1.0.0a0",
    "types-freezegun<2.0.0,>=1.1.10",
    "types-requests<3.0.0.0,>=2.28.11.2",
    "types-python-dateutil<3.0.0.0,>=2.8.19.2",
    "types-pytz<2023.0.0.0,>=2022.4.0.0",
    "types-redis<5.0.0.0,>=4.3.21.2",
    "unittest-xml-reporting<4.0.0,>=3.2.0",
    "watchdog<3.0.0,>=2.1.8",
    "wasmer<2.0.0,>=1.1.0",
    "pre-commit<4.0.0,>=3.1.1",
    "pytest-rerunfailures<14.0,>=13.0",
    "pytest-randomly<4.0.0,>=3.15.0",
    "pytest-cov<5.0.0,>=4.1.0",
    "pytest-xdist<4.0.0,>=3.5.0",
    "pytest-repeat<1.0.0,>=0.9.3",
    "pytest-html>=4.1.1",
    "pytest-vcr>=1.0.2",
    "pytest-html-reporter>=0.2.9",
    "flaky<4.0.0,>=3.8.1",
    "coverage<8.0.0,>=7.3.2",
]

[tool.pdm]
distribution = true

[project]
name = "hope"
<<<<<<< HEAD
version = "3.1.14"
=======
version = "3.2.0"
>>>>>>> 6f8ef691
description = "HCT MIS is UNICEF's humanitarian cash transfer platform."
authors = [
    { name = "Tivix" },
]
dependencies = [
    "setuptools==71.1.0",
    "defusedxml==0.7.0rc1",
    "Django~=3.2.15",
    "elasticsearch~=8.14.0",
    "graphene-django~=2.14.0",
    "openpyxl==3.1.5",
    "Jinja2<4.0.0,>=3.1.3",
    "MarkupSafe<3.0.0,>=2.1.1",
    "PyJWT<3.0.0,>=2.4.0",
    "PyYAML<7.0,>=6.0",
    "black<24,>=23",
    "celery[redis]<6.0.0,>=5.2.7",
    "coreapi<3.0.0,>=2.3.3",
    "django-admin-cursor-paginator<1.0.0,>=0.1.3",
    "django-admin-extra-buttons<2.0.0,>=1.5.4",
    "django-admin-sync<1.0,>=0.7",
    "django-adminactions<3.0,>=2.1",
    "django-adminfilters==2.4.2",
    "django-advanced-filters<3.0.0,>=2.0.0",
    "django-auditlog<3.0.0,>=2.1.1",
    "django-celery-beat<3.0.0,>=2.3.0",
    "django-celery-results<3.0.0,>=2.3.1",
    "django-concurrency<3.0,>=2.4",
    "django-constance[redis]<3.0,>=2.9",
    "django-cors-headers<4.0.0,>=3.13.0",
    "django-countries<8.0.0,>=7.3.2",
    "django-csp<4.0,>=3.7",
    "django-elasticsearch-dsl<9.0,>=8.0",
    "django-environ<1.0.0,>=0.10.0",
    "django-extensions<4.0.0,>=3.1.5",
    "django-filter<23,>=22",
    "django-flags<6.0.0,>=5.0.12",
    "django-front-door<1.0,>=0.10",
    "django-fsm<3.0.0,>=2.8.0",
    "django-hijack<4.0.0,>=3.2.1",
    "django-import-export<3.0.0,>=2.8.0",
    "django-import-export-celery<2.0,>=1.2",
    "django-jsoneditor<1.0.0,>=0.2.2",
    "django-markdownify<1.0.0,>=0.9.2",
    "django-model-utils<5.0.0,>=4.2.0",
    "django-mptt<1.0,>=0.14",
    "django-multiselectfield==0.1.12",
    "django-phonenumber-field<8,>=7",
    "django-redis<6.0.0,>=5.2.0",
    "django-reversion<6.0.0,>=5.0.2",
    "django-silk<6.0.0,>=5.0.1",
    "django-smart-admin<3,>=2",
    "django-smart-env",
    "django-sql-explorer[xls]<4,>=3",
    "django-storages[azure]<2.0.0,>=1.12.3",
    "django-strategy-field<4.0,>=3.0",
    "django-sysinfo<3.0.0,>=2.6.0",
    "django-compressor<5.0,>=4.0",
    "django-querysetsequence<1.0,>=0.16",
    "djangorestframework<4.0.0,>=3.13.1",
    "drf-jwt<2.0.0,>=1.19.2",
    "drf-spectacular[sidecar]<1.0,>=0.27",
    "drf-extensions==0.7.1",
    "elasticsearch-dsl~=8.14.0",
    "gevent<24.0,>=23.9",
    "graphene-file-upload<2.0.0,>=1.3.0",
    "gunicorn<21.0.0,>=20.1.0",
    "ipython<9.0.0,>=8.4.0",
    "jedi<1.0.0,>=0.18.1",
    "jmespath<2.0.0,>=1.0.1",
    "natural-keys<3.0.0,>=2.0.0",
    "openpyxl-image-loader<2.0.0,>=1.0.5",
    "phonenumbers<9.0.0,>=8.12.49",
    "pillow<11.0.0,>=10.2.0",
    "prompt-toolkit<4.0.0,>=3.0.29",
    "psycopg2-binary>=2.9.3",
    "ptyprocess<1.0.0,>=0.7.0",
    "pycountry<23.0,>=22.3",
    "pygments<3.0.0,>=2.12.0",
    "pytesseract<1.0.0,>=0.3.9",
    "pytz<2023.0,>=2022.1",
    "single-source<1.0.0,>=0.3.0",
    "social-auth-app-django<6.0.0,>=5.0.0",
    "social-auth-core<5.0.0,>=4.2.0",
    "sorl-thumbnail==12.9",
    "swapper<2.0.0,>=1.3.0",
    "tblib<2.0.0,>=1.7.0",
    "update<1.0.0,>=0.0.1",
    "urllib3<2.0.0,>=1.26.9",
    "xlrd<2.0,>=1.2",
    "weasyprint<60.0,>=59.0",
    "tomli<3.0.0,>=2.0.1",
    "sentry-sdk==2.8.0",
    "django-debug-toolbar<5.0.0,>=4.3.0",
    "django-graphiql-debug-toolbar<1.0.0,>=0.2.0",
    "django-rest-extensions>=0.2.0",
    "pydyf==0.10.0",
    "elastic-transport==8.13.0",
    "flower>=2.0.1",
    "factory-boy<4,>=3",
    "django-fernet-fields>=0.6",
    "msoffcrypto-tool>=5.4.2",
    "pyzipper>=0.3.6",
]
requires-python = "==3.12.*"
readme = "README.md"
license = { text = "None" }

[build-system]
requires = ["setuptools", "wheel"]
build-backend = "setuptools.build_meta"

[tool.setuptools]
package-dir = { "" = "src" }

[tool.setuptools.packages.find]
where = ["src"]<|MERGE_RESOLUTION|>--- conflicted
+++ resolved
@@ -131,11 +131,7 @@
 
 [project]
 name = "hope"
-<<<<<<< HEAD
-version = "3.1.14"
-=======
-version = "3.2.0"
->>>>>>> 6f8ef691
+version = "3.2.1"
 description = "HCT MIS is UNICEF's humanitarian cash transfer platform."
 authors = [
     { name = "Tivix" },
